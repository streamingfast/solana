//! The `banking_stage` processes Transaction messages. It is intended to be used
//! to contruct a software pipeline. The stage uses all available CPU cores and
//! can do its processing in parallel with signature verification on the GPU.
use {
    crate::{
        leader_slot_banking_stage_metrics::{LeaderSlotMetricsTracker, ProcessTransactionsSummary},
        leader_slot_banking_stage_timing_metrics::{
            LeaderExecuteAndCommitTimings, RecordTransactionsTimings,
        },
        qos_service::QosService,
    },
    crossbeam_channel::{Receiver as CrossbeamReceiver, RecvTimeoutError},
    histogram::Histogram,
    itertools::Itertools,
    retain_mut::RetainMut,
    solana_entry::entry::hash_transactions,
    solana_gossip::{cluster_info::ClusterInfo, contact_info::ContactInfo},
    solana_ledger::blockstore_processor::TransactionStatusSender,
    solana_measure::measure::Measure,
    solana_metrics::{inc_new_counter_debug, inc_new_counter_info},
    solana_perf::{
        cuda_runtime::PinnedVec,
        data_budget::DataBudget,
        packet::{limited_deserialize, Packet, PacketBatch, PACKETS_PER_BATCH},
        perf_libs,
    },
    solana_poh::poh_recorder::{BankStart, PohRecorder, PohRecorderError, TransactionRecorder},
    solana_program_runtime::timings::ExecuteTimings,
    solana_runtime::{
        accounts_db::ErrorCounters,
        bank::{
            Bank, LoadAndExecuteTransactionsOutput, TransactionBalancesSet, TransactionCheckResult,
            TransactionExecutionResult,
        },
        bank_utils,
        cost_model::{CostModel, TransactionCost},
        transaction_batch::TransactionBatch,
        vote_sender_types::ReplayVoteSender,
    },
    solana_sdk::{
        clock::{
            Slot, DEFAULT_TICKS_PER_SLOT, MAX_PROCESSING_AGE, MAX_TRANSACTION_FORWARDING_DELAY,
            MAX_TRANSACTION_FORWARDING_DELAY_GPU,
        },
        deepmind::{deepmind_enabled_augmented, deepmind_enabled_standard},
        feature_set,
        message::{
            v0::{LoadedAddresses, MessageAddressTableLookup},
            Message,
        },
        pubkey::Pubkey,
        saturating_add_assign,
        short_vec::decode_shortu16_len,
        signature::Signature,
        timing::{duration_as_ms, timestamp, AtomicInterval},
        transaction::{self, SanitizedTransaction, TransactionError, VersionedTransaction},
    },
    solana_streamer::sendmmsg::{batch_send, SendPktsError},
    solana_transaction_status::token_balances::{
        collect_token_balances, TransactionTokenBalancesSet,
    },
    std::{
        cmp,
        collections::{HashMap, VecDeque},
        env,
        mem::size_of,
        net::{SocketAddr, UdpSocket},
        sync::{
            atomic::{AtomicU64, AtomicUsize, Ordering},
            Arc, Mutex, RwLock,
        },
        thread::{self, Builder, JoinHandle},
        time::{Duration, Instant},
    },
};

/// (packets, valid_indexes, forwarded)
/// Batch of packets with a list of which are valid and if this batch has been forwarded.
type PacketBatchAndOffsets = (PacketBatch, Vec<usize>, bool);

pub type UnprocessedPacketBatches = VecDeque<PacketBatchAndOffsets>;

/// Transaction forwarding
pub const FORWARD_TRANSACTIONS_TO_LEADER_AT_SLOT_OFFSET: u64 = 2;
pub const HOLD_TRANSACTIONS_SLOT_OFFSET: u64 = 20;

// Fixed thread size seems to be fastest on GCP setup
pub const NUM_THREADS: u32 = 4;

const TOTAL_BUFFERED_PACKETS: usize = 500_000;

const MAX_NUM_TRANSACTIONS_PER_BATCH: usize = 128;

const NUM_VOTE_PROCESSING_THREADS: u32 = 2;
const MIN_THREADS_BANKING: u32 = 1;

pub struct ProcessTransactionBatchOutput {
    // The number of transactions filtered out by the cost model
    cost_model_throttled_transactions_count: usize,
    // Amount of time spent running the cost model
    cost_model_us: u64,
    execute_and_commit_transactions_output: ExecuteAndCommitTransactionsOutput,
}

struct RecordTransactionsSummary {
    // Metrics describing how time was spent recording transactions
    record_transactions_timings: RecordTransactionsTimings,
    // Result of trying to record the transactions into the PoH stream
    result: Result<usize, PohRecorderError>,
    // Transactions that failed record, and are retryable
    retryable_indexes: Vec<usize>,
}

#[derive(Debug)]
pub enum CommitTransactionDetails {
    Committed { compute_units: u64 },
    NotCommitted,
}

pub struct ExecuteAndCommitTransactionsOutput {
    // Total number of transactions that were passed as candidates for execution
    transactions_attempted_execution_count: usize,
    // The number of transactions of that were executed. See description of in `ProcessTransactionsSummary`
    // for possible outcomes of execution.
    executed_transactions_count: usize,
    // Total number of the executed transactions that returned success/not
    // an error.
    executed_with_successful_result_count: usize,
    // Transactions that either were not executed, or were executed and failed to be committed due
    // to the block ending.
    retryable_transaction_indexes: Vec<usize>,
    // A result that indicates whether transactions were successfully
    // committed into the Poh stream.
    commit_transactions_result: Result<Vec<CommitTransactionDetails>, PohRecorderError>,
    execute_and_commit_timings: LeaderExecuteAndCommitTimings,
}

#[derive(Debug, Default)]
pub struct BankingStageStats {
    last_report: AtomicInterval,
    id: u32,
    receive_and_buffer_packets_count: AtomicUsize,
    dropped_packet_batches_count: AtomicUsize,
    dropped_packets_count: AtomicUsize,
    newly_buffered_packets_count: AtomicUsize,
    current_buffered_packets_count: AtomicUsize,
    current_buffered_packet_batches_count: AtomicUsize,
    rebuffered_packets_count: AtomicUsize,
    consumed_buffered_packets_count: AtomicUsize,
    end_of_slot_filtered_invalid_count: AtomicUsize,
    batch_packet_indexes_len: Histogram,

    // Timing
    consume_buffered_packets_elapsed: AtomicU64,
    receive_and_buffer_packets_elapsed: AtomicU64,
    handle_retryable_packets_elapsed: AtomicU64,
    filter_pending_packets_elapsed: AtomicU64,
    packet_conversion_elapsed: AtomicU64,
    unprocessed_packet_conversion_elapsed: AtomicU64,
    transaction_processing_elapsed: AtomicU64,
}

impl BankingStageStats {
    pub fn new(id: u32) -> Self {
        BankingStageStats {
            id,
            batch_packet_indexes_len: Histogram::configure()
                .max_value(PACKETS_PER_BATCH as u64)
                .build()
                .unwrap(),
            ..BankingStageStats::default()
        }
    }

    fn is_empty(&self) -> bool {
        0 == self
            .receive_and_buffer_packets_count
            .load(Ordering::Relaxed) as u64
            + self.dropped_packet_batches_count.load(Ordering::Relaxed) as u64
            + self.dropped_packets_count.load(Ordering::Relaxed) as u64
            + self.newly_buffered_packets_count.load(Ordering::Relaxed) as u64
            + self.current_buffered_packets_count.load(Ordering::Relaxed) as u64
            + self
                .current_buffered_packet_batches_count
                .load(Ordering::Relaxed) as u64
            + self.rebuffered_packets_count.load(Ordering::Relaxed) as u64
            + self.consumed_buffered_packets_count.load(Ordering::Relaxed) as u64
            + self
                .consume_buffered_packets_elapsed
                .load(Ordering::Relaxed)
            + self
                .receive_and_buffer_packets_elapsed
                .load(Ordering::Relaxed)
            + self
                .handle_retryable_packets_elapsed
                .load(Ordering::Relaxed)
            + self.filter_pending_packets_elapsed.load(Ordering::Relaxed)
            + self.packet_conversion_elapsed.load(Ordering::Relaxed)
            + self
                .unprocessed_packet_conversion_elapsed
                .load(Ordering::Relaxed)
            + self.transaction_processing_elapsed.load(Ordering::Relaxed)
            + self.batch_packet_indexes_len.entries()
    }

    fn report(&mut self, report_interval_ms: u64) {
        // skip repoting metrics if stats is empty
        if self.is_empty() {
            return;
        }
        if self.last_report.should_update(report_interval_ms) {
            datapoint_info!(
                "banking_stage-loop-stats",
                ("id", self.id as i64, i64),
                (
                    "receive_and_buffer_packets_count",
                    self.receive_and_buffer_packets_count
                        .swap(0, Ordering::Relaxed) as i64,
                    i64
                ),
                (
                    "dropped_packet_batches_count",
                    self.dropped_packet_batches_count.swap(0, Ordering::Relaxed) as i64,
                    i64
                ),
                (
                    "dropped_packets_count",
                    self.dropped_packets_count.swap(0, Ordering::Relaxed) as i64,
                    i64
                ),
                (
                    "newly_buffered_packets_count",
                    self.newly_buffered_packets_count.swap(0, Ordering::Relaxed) as i64,
                    i64
                ),
                (
                    "current_buffered_packet_batches_count",
                    self.current_buffered_packet_batches_count
                        .swap(0, Ordering::Relaxed) as i64,
                    i64
                ),
                (
                    "current_buffered_packets_count",
                    self.current_buffered_packets_count
                        .swap(0, Ordering::Relaxed) as i64,
                    i64
                ),
                (
                    "rebuffered_packets_count",
                    self.rebuffered_packets_count.swap(0, Ordering::Relaxed) as i64,
                    i64
                ),
                (
                    "consumed_buffered_packets_count",
                    self.consumed_buffered_packets_count
                        .swap(0, Ordering::Relaxed) as i64,
                    i64
                ),
                (
                    "end_of_slot_filtered_invalid_count",
                    self.end_of_slot_filtered_invalid_count
                        .swap(0, Ordering::Relaxed) as i64,
                    i64
                ),
                (
                    "consume_buffered_packets_elapsed",
                    self.consume_buffered_packets_elapsed
                        .swap(0, Ordering::Relaxed) as i64,
                    i64
                ),
                (
                    "receive_and_buffer_packets_elapsed",
                    self.receive_and_buffer_packets_elapsed
                        .swap(0, Ordering::Relaxed) as i64,
                    i64
                ),
                (
                    "handle_retryable_packets_elapsed",
                    self.handle_retryable_packets_elapsed
                        .swap(0, Ordering::Relaxed) as i64,
                    i64
                ),
                (
                    "filter_pending_packets_elapsed",
                    self.filter_pending_packets_elapsed
                        .swap(0, Ordering::Relaxed) as i64,
                    i64
                ),
                (
                    "packet_conversion_elapsed",
                    self.packet_conversion_elapsed.swap(0, Ordering::Relaxed) as i64,
                    i64
                ),
                (
                    "unprocessed_packet_conversion_elapsed",
                    self.unprocessed_packet_conversion_elapsed
                        .swap(0, Ordering::Relaxed) as i64,
                    i64
                ),
                (
                    "transaction_processing_elapsed",
                    self.transaction_processing_elapsed
                        .swap(0, Ordering::Relaxed) as i64,
                    i64
                ),
                (
                    "packet_batch_indices_len_min",
                    self.batch_packet_indexes_len.minimum().unwrap_or(0) as i64,
                    i64
                ),
                (
                    "packet_batch_indices_len_max",
                    self.batch_packet_indexes_len.maximum().unwrap_or(0) as i64,
                    i64
                ),
                (
                    "packet_batch_indices_len_mean",
                    self.batch_packet_indexes_len.mean().unwrap_or(0) as i64,
                    i64
                ),
                (
                    "packet_batch_indices_len_90pct",
                    self.batch_packet_indexes_len.percentile(90.0).unwrap_or(0) as i64,
                    i64
                )
            );
            self.batch_packet_indexes_len.clear();
        }
    }
}

#[derive(Debug, Default)]
pub struct BatchedTransactionCostDetails {
    pub batched_signature_cost: u64,
    pub batched_write_lock_cost: u64,
    pub batched_data_bytes_cost: u64,
    pub batched_builtins_execute_cost: u64,
    pub batched_bpf_execute_cost: u64,
}

#[derive(Debug, Default)]
struct EndOfSlot {
    next_slot_leader: Option<Pubkey>,
    working_bank: Option<Arc<Bank>>,
}

/// Stores the stage's thread handle and output receiver.
pub struct BankingStage {
    bank_thread_hdls: Vec<JoinHandle<()>>,
}

#[derive(Debug, Clone)]
pub enum BufferedPacketsDecision {
    Consume(u128),
    Forward,
    ForwardAndHold,
    Hold,
}

#[derive(Debug, Clone)]
pub enum ForwardOption {
    NotForward,
    ForwardTpuVote,
    ForwardTransaction,
}

impl BankingStage {
    /// Create the stage using `bank`. Exit when `verified_receiver` is dropped.
    #[allow(clippy::new_ret_no_self)]
    pub fn new(
        cluster_info: &Arc<ClusterInfo>,
        poh_recorder: &Arc<Mutex<PohRecorder>>,
        verified_receiver: CrossbeamReceiver<Vec<PacketBatch>>,
        tpu_verified_vote_receiver: CrossbeamReceiver<Vec<PacketBatch>>,
        verified_vote_receiver: CrossbeamReceiver<Vec<PacketBatch>>,
        transaction_status_sender: Option<TransactionStatusSender>,
        gossip_vote_sender: ReplayVoteSender,
        cost_model: Arc<RwLock<CostModel>>,
    ) -> Self {
        Self::new_num_threads(
            cluster_info,
            poh_recorder,
            verified_receiver,
            tpu_verified_vote_receiver,
            verified_vote_receiver,
            Self::num_threads(),
            transaction_status_sender,
            gossip_vote_sender,
            cost_model,
        )
    }

    fn new_num_threads(
        cluster_info: &Arc<ClusterInfo>,
        poh_recorder: &Arc<Mutex<PohRecorder>>,
        verified_receiver: CrossbeamReceiver<Vec<PacketBatch>>,
        tpu_verified_vote_receiver: CrossbeamReceiver<Vec<PacketBatch>>,
        verified_vote_receiver: CrossbeamReceiver<Vec<PacketBatch>>,
        num_threads: u32,
        transaction_status_sender: Option<TransactionStatusSender>,
        gossip_vote_sender: ReplayVoteSender,
        cost_model: Arc<RwLock<CostModel>>,
    ) -> Self {
        let batch_limit = TOTAL_BUFFERED_PACKETS / ((num_threads - 1) as usize * PACKETS_PER_BATCH);
        // Single thread to generate entries from many banks.
        // This thread talks to poh_service and broadcasts the entries once they have been recorded.
        // Once an entry has been recorded, its blockhash is registered with the bank.
        let data_budget = Arc::new(DataBudget::default());
        let qos_service = Arc::new(QosService::new(cost_model));
        // Many banks that process transactions in parallel.
        assert!(num_threads >= NUM_VOTE_PROCESSING_THREADS + MIN_THREADS_BANKING);
        let bank_thread_hdls: Vec<JoinHandle<()>> = (0..num_threads)
            .map(|i| {
                let (verified_receiver, forward_option) = match i {
                    0 => {
                        // Disable forwarding of vote transactions
                        // from gossip. Note - votes can also arrive from tpu
                        (verified_vote_receiver.clone(), ForwardOption::NotForward)
                    }
                    1 => (
                        tpu_verified_vote_receiver.clone(),
                        ForwardOption::ForwardTpuVote,
                    ),
                    _ => (verified_receiver.clone(), ForwardOption::ForwardTransaction),
                };

                let poh_recorder = poh_recorder.clone();
                let cluster_info = cluster_info.clone();
                let mut recv_start = Instant::now();
                let transaction_status_sender = transaction_status_sender.clone();
                let gossip_vote_sender = gossip_vote_sender.clone();
                let data_budget = data_budget.clone();
                let qos_service = qos_service.clone();
                Builder::new()
                    .name("solana-banking-stage-tx".to_string())
                    .spawn(move || {
                        Self::process_loop(
                            &verified_receiver,
                            &poh_recorder,
                            &cluster_info,
                            &mut recv_start,
                            forward_option,
                            i,
                            batch_limit,
                            transaction_status_sender,
                            gossip_vote_sender,
                            &data_budget,
                            qos_service,
                        );
                    })
                    .unwrap()
            })
            .collect();
        Self { bank_thread_hdls }
    }

    fn filter_valid_packets_for_forwarding<'a>(
        packet_batches: impl Iterator<Item = &'a PacketBatchAndOffsets>,
    ) -> Vec<&'a Packet> {
        packet_batches
            .filter(|(_batch, _indexes, forwarded)| !forwarded)
            .flat_map(|(batch, valid_indexes, _forwarded)| {
                valid_indexes.iter().map(move |x| &batch.packets[*x])
            })
            .collect()
    }

    /// Forwards all valid, unprocessed packets in the buffer, up to a rate limit. Returns
    /// the number of successfully forwarded packets in second part of tuple
    fn forward_buffered_packets(
        socket: &std::net::UdpSocket,
        tpu_forwards: &std::net::SocketAddr,
        packets: Vec<&Packet>,
        data_budget: &DataBudget,
    ) -> (std::io::Result<()>, usize) {
        const INTERVAL_MS: u64 = 100;
        const MAX_BYTES_PER_SECOND: usize = 10_000 * 1200;
        const MAX_BYTES_PER_INTERVAL: usize = MAX_BYTES_PER_SECOND * INTERVAL_MS as usize / 1000;
        const MAX_BYTES_BUDGET: usize = MAX_BYTES_PER_INTERVAL * 5;
        data_budget.update(INTERVAL_MS, |bytes| {
            std::cmp::min(
                bytes.saturating_add(MAX_BYTES_PER_INTERVAL),
                MAX_BYTES_BUDGET,
            )
        });

        let packet_vec: Vec<_> = packets
            .iter()
            .filter_map(|p| {
                if !p.meta.forwarded() && data_budget.take(p.meta.size) {
                    Some((&p.data[..p.meta.size], tpu_forwards))
                } else {
                    None
                }
            })
            .collect();

        if !packet_vec.is_empty() {
            inc_new_counter_info!("banking_stage-forwarded_packets", packet_vec.len());
            if let Err(SendPktsError::IoError(ioerr, num_failed)) = batch_send(socket, &packet_vec)
            {
                return (Err(ioerr), packet_vec.len().saturating_sub(num_failed));
            }
        }

        (Ok(()), packet_vec.len())
    }

    // Returns whether the given `PacketBatch` has any more remaining unprocessed
    // transactions
    fn update_buffered_packets_with_new_unprocessed(
        original_unprocessed_indexes: &mut Vec<usize>,
        new_unprocessed_indexes: Vec<usize>,
    ) -> bool {
        let has_more_unprocessed_transactions =
            Self::packet_has_more_unprocessed_transactions(&new_unprocessed_indexes);
        if has_more_unprocessed_transactions {
            *original_unprocessed_indexes = new_unprocessed_indexes
        };
        has_more_unprocessed_transactions
    }

    #[allow(clippy::too_many_arguments)]
    pub fn consume_buffered_packets(
        my_pubkey: &Pubkey,
        max_tx_ingestion_ns: u128,
        poh_recorder: &Arc<Mutex<PohRecorder>>,
        buffered_packet_batches: &mut UnprocessedPacketBatches,
        transaction_status_sender: Option<TransactionStatusSender>,
        gossip_vote_sender: &ReplayVoteSender,
        test_fn: Option<impl Fn()>,
        banking_stage_stats: &BankingStageStats,
        recorder: &TransactionRecorder,
        qos_service: &Arc<QosService>,
        slot_metrics_tracker: &mut LeaderSlotMetricsTracker,
    ) {
        let mut rebuffered_packet_count = 0;
        let mut consumed_buffered_packets_count = 0;
        let buffered_packet_batches_len = buffered_packet_batches.len();
        let mut proc_start = Measure::start("consume_buffered_process");
        let mut reached_end_of_slot: Option<EndOfSlot> = None;

        buffered_packet_batches.retain_mut(|buffered_packet_batch_and_offsets| {
            let (packet_batch, ref mut original_unprocessed_indexes, _forwarded) =
                buffered_packet_batch_and_offsets;
            if let Some(end_of_slot) = &reached_end_of_slot {
                let (should_retain, end_of_slot_filtering_time) = Measure::this(
                    |_| {
                        // We've hit the end of this slot, no need to perform more processing,
                        // just filter the remaining packets for the invalid (e.g. too old) ones
                        // if the working_bank is available
                        if let Some(bank) = &end_of_slot.working_bank {
                            let new_unprocessed_indexes =
                                Self::filter_unprocessed_packets_at_end_of_slot(
                                    bank,
                                    packet_batch,
                                    original_unprocessed_indexes,
                                    my_pubkey,
                                    end_of_slot.next_slot_leader,
                                    banking_stage_stats,
                                );

                            let end_of_slot_filtered_invalid_count = original_unprocessed_indexes
                                .len()
                                .saturating_sub(new_unprocessed_indexes.len());

                            slot_metrics_tracker.increment_end_of_slot_filtered_invalid_count(
                                end_of_slot_filtered_invalid_count as u64,
                            );

                            banking_stage_stats
                                .end_of_slot_filtered_invalid_count
                                .fetch_add(end_of_slot_filtered_invalid_count, Ordering::Relaxed);

                            Self::update_buffered_packets_with_new_unprocessed(
                                original_unprocessed_indexes,
                                new_unprocessed_indexes,
                            )
                        } else {
                            true
                        }
                    },
                    (),
                    "end_of_slot_filtering",
                );
                slot_metrics_tracker
                    .increment_end_of_slot_filtering_us(end_of_slot_filtering_time.as_us());
                should_retain
            } else {
                let (bank_start, poh_recorder_lock_time) = Measure::this(
                    |_| poh_recorder.lock().unwrap().bank_start(),
                    (),
                    "poh_recorder_lock",
                );
                slot_metrics_tracker.increment_consume_buffered_packets_poh_recorder_lock_us(
                    poh_recorder_lock_time.as_us(),
                );
                if let Some(BankStart {
                    working_bank,
                    bank_creation_time,
                }) = bank_start
                {
                    let (process_transactions_summary, process_packets_transactions_time) =
                        Measure::this(
                            |_| {
                                Self::process_packets_transactions(
                                    &working_bank,
                                    &bank_creation_time,
                                    recorder,
                                    packet_batch,
                                    original_unprocessed_indexes.to_owned(),
                                    transaction_status_sender.clone(),
                                    gossip_vote_sender,
                                    banking_stage_stats,
                                    qos_service,
                                    slot_metrics_tracker,
                                )
                            },
                            (),
                            "process_packets_transactions",
                        );
                    slot_metrics_tracker.increment_process_packets_transactions_us(
                        process_packets_transactions_time.as_us(),
                    );

                    let ProcessTransactionsSummary {
                        reached_max_poh_height,
                        retryable_transaction_indexes,
                        ..
                    } = process_transactions_summary;

                    if reached_max_poh_height
                        || !Bank::should_bank_still_be_processing_txs(
                            &bank_creation_time,
                            max_tx_ingestion_ns,
                        )
                    {
                        let poh_recorder_lock_time = {
                            let (poh_recorder_locked, poh_recorder_lock_time) = Measure::this(
                                |_| poh_recorder.lock().unwrap(),
                                (),
                                "poh_recorder_lock",
                            );

                            reached_end_of_slot = Some(EndOfSlot {
                                next_slot_leader: poh_recorder_locked.next_slot_leader(),
                                working_bank: Some(working_bank),
                            });
                            poh_recorder_lock_time
                        };
                        slot_metrics_tracker
                            .increment_consume_buffered_packets_poh_recorder_lock_us(
                                poh_recorder_lock_time.as_us(),
                            );
                    }

                    // The difference between all transactions passed to execution and the ones that
                    // are retryable were the ones that were either:
                    // 1) Committed into the block
                    // 2) Dropped without being committed because they had some fatal error (too old,
                    // duplicate signature, etc.)
                    //
                    // Note: This assumes that every packet deserializes into one transaction!
                    consumed_buffered_packets_count += original_unprocessed_indexes
                        .len()
                        .saturating_sub(retryable_transaction_indexes.len());

                    // Out of the buffered packets just retried, collect any still unprocessed
                    // transactions in this batch for forwarding
                    rebuffered_packet_count += retryable_transaction_indexes.len();
                    let has_more_unprocessed_transactions =
                        Self::update_buffered_packets_with_new_unprocessed(
                            original_unprocessed_indexes,
                            retryable_transaction_indexes,
                        );
                    if let Some(test_fn) = &test_fn {
                        test_fn();
                    }
                    has_more_unprocessed_transactions
                } else {
                    // mark as end-of-slot to avoid aggressively lock poh for the remaining for
                    // packet batches in buffer
                    let poh_recorder_lock_time = {
                        let (poh_recorder_locked, poh_recorder_lock_time) = Measure::this(
                            |_| poh_recorder.lock().unwrap(),
                            (),
                            "poh_recorder_lock",
                        );

                        reached_end_of_slot = Some(EndOfSlot {
                            next_slot_leader: poh_recorder_locked.next_slot_leader(),
                            working_bank: None,
                        });
                        poh_recorder_lock_time
                    };
                    slot_metrics_tracker.increment_consume_buffered_packets_poh_recorder_lock_us(
                        poh_recorder_lock_time.as_us(),
                    );

                    // `original_unprocessed_indexes` must have remaining packets to process
                    // if not yet processed.
                    assert!(Self::packet_has_more_unprocessed_transactions(
                        original_unprocessed_indexes
                    ));
                    true
                }
            }
        });

        proc_start.stop();

        debug!(
            "@{:?} done processing buffered batches: {} time: {:?}ms tx count: {} tx/s: {}",
            timestamp(),
            buffered_packet_batches_len,
            proc_start.as_ms(),
            consumed_buffered_packets_count,
            (consumed_buffered_packets_count as f32) / (proc_start.as_s())
        );

        banking_stage_stats
            .consume_buffered_packets_elapsed
            .fetch_add(proc_start.as_us(), Ordering::Relaxed);
        banking_stage_stats
            .rebuffered_packets_count
            .fetch_add(rebuffered_packet_count, Ordering::Relaxed);
        banking_stage_stats
            .consumed_buffered_packets_count
            .fetch_add(consumed_buffered_packets_count, Ordering::Relaxed);
    }

    fn consume_or_forward_packets(
        my_pubkey: &Pubkey,
        leader_pubkey: Option<Pubkey>,
        bank_still_processing_txs: Option<&Arc<Bank>>,
        would_be_leader: bool,
        would_be_leader_shortly: bool,
    ) -> BufferedPacketsDecision {
        // If has active bank, then immediately process buffered packets
        // otherwise, based on leader schedule to either forward or hold packets
        if let Some(bank) = bank_still_processing_txs {
            // If the bank is available, this node is the leader
            BufferedPacketsDecision::Consume(bank.ns_per_slot)
        } else if would_be_leader_shortly {
            // If the node will be the leader soon, hold the packets for now
            BufferedPacketsDecision::Hold
        } else if would_be_leader {
            // Node will be leader within ~20 slots, hold the transactions in
            // case it is the only node which produces an accepted slot.
            BufferedPacketsDecision::ForwardAndHold
        } else if let Some(x) = leader_pubkey {
            if x != *my_pubkey {
                // If the current node is not the leader, forward the buffered packets
                BufferedPacketsDecision::Forward
            } else {
                // If the current node is the leader, return the buffered packets as is
                BufferedPacketsDecision::Hold
            }
        } else {
            // We don't know the leader. Hold the packets for now
            BufferedPacketsDecision::Hold
        }
    }

    #[allow(clippy::too_many_arguments)]
    fn process_buffered_packets(
        my_pubkey: &Pubkey,
        socket: &std::net::UdpSocket,
        poh_recorder: &Arc<Mutex<PohRecorder>>,
        cluster_info: &ClusterInfo,
        buffered_packet_batches: &mut UnprocessedPacketBatches,
        forward_option: &ForwardOption,
        transaction_status_sender: Option<TransactionStatusSender>,
        gossip_vote_sender: &ReplayVoteSender,
        banking_stage_stats: &BankingStageStats,
        recorder: &TransactionRecorder,
        data_budget: &DataBudget,
        qos_service: &Arc<QosService>,
        slot_metrics_tracker: &mut LeaderSlotMetricsTracker,
    ) -> BufferedPacketsDecision {
        let (decision, make_decision_time) = Measure::this(
            |_| {
                let bank_start;
                let (
                    leader_at_slot_offset,
                    bank_still_processing_txs,
                    would_be_leader,
                    would_be_leader_shortly,
                ) = {
                    let poh = poh_recorder.lock().unwrap();
                    bank_start = poh.bank_start();
                    (
                        poh.leader_after_n_slots(FORWARD_TRANSACTIONS_TO_LEADER_AT_SLOT_OFFSET),
                        PohRecorder::get_working_bank_if_not_expired(&bank_start.as_ref()),
                        poh.would_be_leader(HOLD_TRANSACTIONS_SLOT_OFFSET * DEFAULT_TICKS_PER_SLOT),
                        poh.would_be_leader(
                            (FORWARD_TRANSACTIONS_TO_LEADER_AT_SLOT_OFFSET - 1)
                                * DEFAULT_TICKS_PER_SLOT,
                        ),
                    )
                };
                slot_metrics_tracker.update_on_leader_slot_boundary(&bank_start);
                Self::consume_or_forward_packets(
                    my_pubkey,
                    leader_at_slot_offset,
                    bank_still_processing_txs,
                    would_be_leader,
                    would_be_leader_shortly,
                )
            },
            (),
            "make_decision",
        );
        slot_metrics_tracker.increment_make_decision_us(make_decision_time.as_us());

        match decision {
            BufferedPacketsDecision::Consume(max_tx_ingestion_ns) => {
                let (_, consume_buffered_packets_time) = Measure::this(
                    |_| {
                        Self::consume_buffered_packets(
                            my_pubkey,
                            max_tx_ingestion_ns,
                            poh_recorder,
                            buffered_packet_batches,
                            transaction_status_sender,
                            gossip_vote_sender,
                            None::<Box<dyn Fn()>>,
                            banking_stage_stats,
                            recorder,
                            qos_service,
                            slot_metrics_tracker,
                        )
                    },
                    (),
                    "consume_buffered_packets",
                );
                slot_metrics_tracker
                    .increment_consume_buffered_packets_us(consume_buffered_packets_time.as_us());
            }
            BufferedPacketsDecision::Forward => {
                let (_, forward_time) = Measure::this(
                    |_| {
                        Self::handle_forwarding(
                            forward_option,
                            cluster_info,
                            buffered_packet_batches,
                            poh_recorder,
                            socket,
                            false,
                            data_budget,
                            slot_metrics_tracker,
                        )
                    },
                    (),
                    "forward",
                );
                slot_metrics_tracker.increment_forward_us(forward_time.as_us());
            }
            BufferedPacketsDecision::ForwardAndHold => {
                let (_, forward_and_hold_time) = Measure::this(
                    |_| {
                        Self::handle_forwarding(
                            forward_option,
                            cluster_info,
                            buffered_packet_batches,
                            poh_recorder,
                            socket,
                            true,
                            data_budget,
                            slot_metrics_tracker,
                        )
                    },
                    (),
                    "forward_and_hold",
                );
                slot_metrics_tracker.increment_forward_and_hold_us(forward_and_hold_time.as_us());
            }
            _ => (),
        }

        decision
    }

    fn handle_forwarding(
        forward_option: &ForwardOption,
        cluster_info: &ClusterInfo,
        buffered_packet_batches: &mut UnprocessedPacketBatches,
        poh_recorder: &Arc<Mutex<PohRecorder>>,
        socket: &UdpSocket,
        hold: bool,
        data_budget: &DataBudget,
        slot_metrics_tracker: &mut LeaderSlotMetricsTracker,
    ) {
        let addr = match forward_option {
            ForwardOption::NotForward => {
                if !hold {
                    buffered_packet_batches.clear();
                }
                return;
            }
            ForwardOption::ForwardTransaction => {
                next_leader_tpu_forwards(cluster_info, poh_recorder)
            }
            ForwardOption::ForwardTpuVote => next_leader_tpu_vote(cluster_info, poh_recorder),
        };
        let addr = match addr {
            Some(addr) => addr,
            None => return,
        };

        let forwardable_packets =
            Self::filter_valid_packets_for_forwarding(buffered_packet_batches.iter());
        let forwardable_packets_len = forwardable_packets.len();
        let (_forward_result, sucessful_forwarded_packets_count) =
            Self::forward_buffered_packets(socket, &addr, forwardable_packets, data_budget);
        let failed_forwarded_packets_count =
            forwardable_packets_len.saturating_sub(sucessful_forwarded_packets_count);

        if failed_forwarded_packets_count > 0 {
            slot_metrics_tracker
                .increment_failed_forwarded_packets_count(failed_forwarded_packets_count as u64);
            slot_metrics_tracker.increment_packet_batch_forward_failure_count(1);
        }

        if sucessful_forwarded_packets_count > 0 {
            slot_metrics_tracker.increment_successful_forwarded_packets_count(
                sucessful_forwarded_packets_count as u64,
            );
        }

        if hold {
            buffered_packet_batches.retain(|(_, index, _)| !index.is_empty());
            for (_, _, forwarded) in buffered_packet_batches.iter_mut() {
                *forwarded = true;
            }
        } else {
            slot_metrics_tracker
                .increment_cleared_from_buffer_after_forward_count(forwardable_packets_len as u64);
            buffered_packet_batches.clear();
        }
    }

    #[allow(clippy::too_many_arguments)]
    fn process_loop(
        verified_receiver: &CrossbeamReceiver<Vec<PacketBatch>>,
        poh_recorder: &Arc<Mutex<PohRecorder>>,
        cluster_info: &ClusterInfo,
        recv_start: &mut Instant,
        forward_option: ForwardOption,
        id: u32,
        batch_limit: usize,
        transaction_status_sender: Option<TransactionStatusSender>,
        gossip_vote_sender: ReplayVoteSender,
        data_budget: &DataBudget,
        qos_service: Arc<QosService>,
    ) {
        let recorder = poh_recorder.lock().unwrap().recorder();
        let socket = UdpSocket::bind("0.0.0.0:0").unwrap();
        let mut buffered_packet_batches = VecDeque::with_capacity(batch_limit);
        let mut banking_stage_stats = BankingStageStats::new(id);
        let mut slot_metrics_tracker = LeaderSlotMetricsTracker::new(id);
        loop {
            let my_pubkey = cluster_info.id();
            while !buffered_packet_batches.is_empty() {
                let (decision, process_buffered_packets_time) = Measure::this(
                    |_| {
                        Self::process_buffered_packets(
                            &my_pubkey,
                            &socket,
                            poh_recorder,
                            cluster_info,
                            &mut buffered_packet_batches,
                            &forward_option,
                            transaction_status_sender.clone(),
                            &gossip_vote_sender,
                            &banking_stage_stats,
                            &recorder,
                            data_budget,
                            &qos_service,
                            &mut slot_metrics_tracker,
                        )
                    },
                    (),
                    "process_buffered_packets",
                );
                slot_metrics_tracker
                    .increment_process_buffered_packets_us(process_buffered_packets_time.as_us());

                if matches!(decision, BufferedPacketsDecision::Hold)
                    || matches!(decision, BufferedPacketsDecision::ForwardAndHold)
                {
                    // If we are waiting on a new bank,
                    // check the receiver for more transactions/for exiting
                    break;
                }
            }

            let (_, slot_metrics_checker_check_slot_boundary_time) = Measure::this(
                |_| {
                    let current_poh_bank = {
                        let poh = poh_recorder.lock().unwrap();
                        poh.bank_start()
                    };
                    slot_metrics_tracker.update_on_leader_slot_boundary(&current_poh_bank);
                },
                (),
                "slot_metrics_checker_check_slot_boundary",
            );
            slot_metrics_tracker.increment_slot_metrics_check_slot_boundary_us(
                slot_metrics_checker_check_slot_boundary_time.as_us(),
            );

            let recv_timeout = if !buffered_packet_batches.is_empty() {
                // If packets are buffered, let's wait for less time on recv from the channel.
                // This helps detect the next leader faster, and processing the buffered
                // packets quickly
                Duration::from_millis(10)
            } else {
                // Default wait time
                Duration::from_millis(100)
            };

            let (res, receive_and_buffer_packets_time) = Measure::this(
                |_| {
                    Self::receive_and_buffer_packets(
                        verified_receiver,
                        recv_start,
                        recv_timeout,
                        id,
                        batch_limit,
                        &mut buffered_packet_batches,
                        &mut banking_stage_stats,
                        &mut slot_metrics_tracker,
                    )
                },
                (),
                "receive_and_buffer_packets",
            );
            slot_metrics_tracker
                .increment_receive_and_buffer_packets_us(receive_and_buffer_packets_time.as_us());

            match res {
                Ok(()) | Err(RecvTimeoutError::Timeout) => (),
                Err(RecvTimeoutError::Disconnected) => break,
            }
            banking_stage_stats.report(1000);
        }
    }

    pub fn num_threads() -> u32 {
        cmp::max(
            env::var("SOLANA_BANKING_THREADS")
                .map(|x| x.parse().unwrap_or(NUM_THREADS))
                .unwrap_or(NUM_THREADS),
            NUM_VOTE_PROCESSING_THREADS + MIN_THREADS_BANKING,
        )
    }

    #[allow(clippy::match_wild_err_arm)]
    fn record_transactions(
        bank_slot: Slot,
        txs: &[SanitizedTransaction],
        execution_results: &[TransactionExecutionResult],
        recorder: &TransactionRecorder,
    ) -> RecordTransactionsSummary {
        let mut record_transactions_timings = RecordTransactionsTimings::default();
        let (
            (processed_transactions, processed_transactions_indexes),
            execution_results_to_transactions_time,
        ): ((Vec<_>, Vec<_>), Measure) = Measure::this(
            |_| {
                execution_results
                    .iter()
                    .zip(txs)
                    .enumerate()
                    .filter_map(|(i, (execution_result, tx))| {
                        if execution_result.was_executed() {
                            Some((tx.to_versioned_transaction(), i))
                        } else {
                            None
                        }
                    })
                    .unzip()
            },
            (),
            " execution_results_to_transactions",
        );
        record_transactions_timings.execution_results_to_transactions_us =
            execution_results_to_transactions_time.as_us();

        let num_to_commit = processed_transactions.len();
        debug!("num_to_commit: {} ", num_to_commit);
        // unlock all the accounts with errors which are filtered by the above `filter_map`
        if !processed_transactions.is_empty() {
            inc_new_counter_info!("banking_stage-record_count", 1);
            inc_new_counter_info!("banking_stage-record_transactions", num_to_commit);

            let (hash, hash_time) = Measure::this(
                |_| hash_transactions(&processed_transactions[..]),
                (),
                "hash",
            );
            record_transactions_timings.hash_us = hash_time.as_us();

            // record and unlock will unlock all the successful transactions
            let (res, poh_record_time) = Measure::this(
                |_| recorder.record(bank_slot, hash, processed_transactions),
                (),
                "hash",
            );
            record_transactions_timings.poh_record_us = poh_record_time.as_us();

            match res {
                Ok(()) => (),
                Err(PohRecorderError::MaxHeightReached) => {
                    inc_new_counter_info!("banking_stage-max_height_reached", 1);
                    inc_new_counter_info!(
                        "banking_stage-max_height_reached_num_to_commit",
                        num_to_commit
                    );
                    // If record errors, add all the committable transactions (the ones
                    // we just attempted to record) as retryable
                    return RecordTransactionsSummary {
                        record_transactions_timings,
                        result: Err(PohRecorderError::MaxHeightReached),
                        retryable_indexes: processed_transactions_indexes,
                    };
                }
                Err(e) => panic!("Poh recorder returned unexpected error: {:?}", e),
            }
        }

        RecordTransactionsSummary {
            record_transactions_timings,
            result: (Ok(num_to_commit)),
            retryable_indexes: vec![],
        }
    }

    fn execute_and_commit_transactions_locked(
        bank: &Arc<Bank>,
        poh: &TransactionRecorder,
        batch: &TransactionBatch,
        transaction_status_sender: Option<TransactionStatusSender>,
        gossip_vote_sender: &ReplayVoteSender,
    ) -> ExecuteAndCommitTransactionsOutput {
        let mut execute_and_commit_timings = LeaderExecuteAndCommitTimings::default();
        let mut mint_decimals: HashMap<Pubkey, u8> = HashMap::new();

        let ((pre_balances, pre_token_balances), collect_balances_time) = Measure::this(
            |_| {
                // Use a shorter maximum age when adding transactions into the pipeline.  This will reduce
                // the likelihood of any single thread getting starved and processing old ids.
                // TODO: Banking stage threads should be prioritized to complete faster then this queue
                // expires.
                let pre_balances = if transaction_status_sender.is_some() {
                    bank.collect_balances(batch)
                } else {
                    vec![]
                };

                let pre_token_balances = if transaction_status_sender.is_some() {
                    collect_token_balances(bank, batch, &mut mint_decimals)
                } else {
                    vec![]
                };

                (pre_balances, pre_token_balances)
            },
            (),
            "collect_balances",
        );
        execute_and_commit_timings.collect_balances_us = collect_balances_time.as_us();
        if deepmind_enabled_augmented() || deepmind_enabled_standard() {
            println!("DMLOG HALT tpu code path. only consider tvu codepath");
        }

        let (load_and_execute_transactions_output, load_execute_time) = Measure::this(
            |_| {
                bank.load_and_execute_transactions(
                    batch,
                    MAX_PROCESSING_AGE,
                    transaction_status_sender.is_some(),
                    transaction_status_sender.is_some(),
                    &mut execute_and_commit_timings.execute_timings,
<<<<<<< HEAD
                    None, // account_overrides
=======
                    &None,
>>>>>>> cc3429f7
                )
            },
            (),
            "load_execute",
        );
        execute_and_commit_timings.load_execute_us = load_execute_time.as_us();

        let LoadAndExecuteTransactionsOutput {
            mut loaded_transactions,
            execution_results,
            mut retryable_transaction_indexes,
            executed_transactions_count,
            executed_with_successful_result_count,
            signature_count,
            ..
        } = load_and_execute_transactions_output;

        let mut transactions_execute_and_record_status: Vec<_> = execution_results
            .iter()
            .map(|execution_result| match execution_result {
                TransactionExecutionResult::Executed { details, .. } => {
                    CommitTransactionDetails::Committed {
                        compute_units: details.executed_units,
                    }
                }
                TransactionExecutionResult::NotExecuted { .. } => {
                    CommitTransactionDetails::NotCommitted
                }
            })
            .collect();

        let (freeze_lock, freeze_lock_time) =
            Measure::this(|_| bank.freeze_lock(), (), "freeze_lock");
        execute_and_commit_timings.freeze_lock_us = freeze_lock_time.as_us();

        let (record_transactions_summary, record_time) = Measure::this(
            |_| {
                Self::record_transactions(
                    bank.slot(),
                    batch.sanitized_transactions(),
                    &execution_results,
                    poh,
                )
            },
            (),
            "record_transactions",
        );
        execute_and_commit_timings.record_us = record_time.as_us();

        let RecordTransactionsSummary {
            result: commit_transactions_result,
            retryable_indexes: retryable_record_transaction_indexes,
            record_transactions_timings,
        } = record_transactions_summary;
        execute_and_commit_timings.record_transactions_timings = record_transactions_timings;

        // mark transactions that were executed but not recorded
        retryable_record_transaction_indexes.iter().for_each(|i| {
            transactions_execute_and_record_status[*i] = CommitTransactionDetails::NotCommitted;
        });

        inc_new_counter_info!(
            "banking_stage-record_transactions_num_to_commit",
            *commit_transactions_result.as_ref().unwrap_or(&0)
        );
        inc_new_counter_info!(
            "banking_stage-record_transactions_retryable_record_txs",
            retryable_record_transaction_indexes.len()
        );
        retryable_transaction_indexes.extend(retryable_record_transaction_indexes);
        let transactions_attempted_execution_count = execution_results.len();
        if let Err(e) = commit_transactions_result {
            return ExecuteAndCommitTransactionsOutput {
                transactions_attempted_execution_count,
                executed_transactions_count,
                executed_with_successful_result_count,
                retryable_transaction_indexes,
                commit_transactions_result: Err(e),
                execute_and_commit_timings,
            };
        }

        let sanitized_txs = batch.sanitized_transactions();
        let committed_transaction_count = commit_transactions_result.unwrap();
        // Note: `committed_transaction_count` should equal `executed_transactions_count`, since
        // every executed transaction should have been recorded into the Poh stream if the record
        // was successful (there's no partial records).
        let commit_time_us = if committed_transaction_count != 0 {
            let (tx_results, commit_time) = Measure::this(
                |_| {
                    bank.commit_transactions(
                        sanitized_txs,
                        &mut loaded_transactions,
                        execution_results,
                        executed_transactions_count as u64,
                        executed_transactions_count
                            .saturating_sub(executed_with_successful_result_count)
                            as u64,
                        signature_count,
                        &mut execute_and_commit_timings.execute_timings,
                    )
                },
                (),
                "commit",
            );
            let commit_time_us = commit_time.as_us();
            execute_and_commit_timings.commit_us = commit_time_us;

            let (_, find_and_send_votes_time) = Measure::this(
                |_| {
                    bank_utils::find_and_send_votes(
                        sanitized_txs,
                        &tx_results,
                        Some(gossip_vote_sender),
                    );
                    if let Some(transaction_status_sender) = transaction_status_sender {
                        let txs = batch.sanitized_transactions().to_vec();
                        let post_balances = bank.collect_balances(batch);
                        let post_token_balances =
                            collect_token_balances(bank, batch, &mut mint_decimals);
                        transaction_status_sender.send_transaction_status_batch(
                            bank.clone(),
                            txs,
                            tx_results.execution_results,
                            TransactionBalancesSet::new(pre_balances, post_balances),
                            TransactionTokenBalancesSet::new(
                                pre_token_balances,
                                post_token_balances,
                            ),
                            tx_results.rent_debits,
                        );
                    }
                },
                (),
                "find_and_send_votes",
            );
            execute_and_commit_timings.find_and_send_votes_us = find_and_send_votes_time.as_us();
            commit_time_us
        } else {
            0
        };

        drop(freeze_lock);

        debug!(
            "bank: {} process_and_record_locked: {}us record: {}us commit: {}us txs_len: {}",
            bank.slot(),
            load_execute_time.as_us(),
            record_time.as_us(),
            commit_time_us,
            sanitized_txs.len(),
        );

        debug!(
            "execute_and_commit_transactions_locked: {:?}",
            execute_and_commit_timings.execute_timings,
        );

        ExecuteAndCommitTransactionsOutput {
            transactions_attempted_execution_count,
            executed_transactions_count,
            executed_with_successful_result_count,
            retryable_transaction_indexes,
            commit_transactions_result: Ok(transactions_execute_and_record_status),
            execute_and_commit_timings,
        }
    }

    pub fn process_and_record_transactions(
        bank: &Arc<Bank>,
        txs: &[SanitizedTransaction],
        poh: &TransactionRecorder,
        chunk_offset: usize,
        transaction_status_sender: Option<TransactionStatusSender>,
        gossip_vote_sender: &ReplayVoteSender,
        qos_service: &Arc<QosService>,
    ) -> ProcessTransactionBatchOutput {
        let mut cost_model_time = Measure::start("cost_model");

        let transaction_costs = qos_service.compute_transaction_costs(txs.iter());

        let (transactions_qos_results, num_included) =
            qos_service.select_transactions_per_cost(txs.iter(), transaction_costs.iter(), bank);

        let cost_model_throttled_transactions_count = txs.len().saturating_sub(num_included);

        qos_service.accumulate_estimated_transaction_costs(
            &Self::accumulate_batched_transaction_costs(
                transaction_costs.iter(),
                transactions_qos_results.iter(),
            ),
        );
        cost_model_time.stop();

        // Only lock accounts for those transactions are selected for the block;
        // Once accounts are locked, other threads cannot encode transactions that will modify the
        // same account state
        let mut lock_time = Measure::start("lock_time");
        let batch = bank.prepare_sanitized_batch_with_results(txs, transactions_qos_results.iter());
        lock_time.stop();

        // retryable_txs includes AccountInUse, WouldExceedMaxBlockCostLimit
        // WouldExceedMaxAccountCostLimit, WouldExceedMaxVoteCostLimit
        // and WouldExceedMaxAccountDataCostLimit
        let mut execute_and_commit_transactions_output =
            Self::execute_and_commit_transactions_locked(
                bank,
                poh,
                &batch,
                transaction_status_sender,
                gossip_vote_sender,
            );

        let mut unlock_time = Measure::start("unlock_time");
        // Once the accounts are new transactions can enter the pipeline to process them
        drop(batch);
        unlock_time.stop();

        let ExecuteAndCommitTransactionsOutput {
            ref mut retryable_transaction_indexes,
            ref execute_and_commit_timings,
            ref commit_transactions_result,
            ..
        } = execute_and_commit_transactions_output;

        QosService::update_or_remove_transaction_costs(
            transaction_costs.iter(),
            transactions_qos_results.iter(),
            commit_transactions_result.as_ref().ok(),
            bank,
        );

        retryable_transaction_indexes
            .iter_mut()
            .for_each(|x| *x += chunk_offset);

        let (cu, us) =
            Self::accumulate_execute_units_and_time(&execute_and_commit_timings.execute_timings);
        qos_service.accumulate_actual_execute_cu(cu);
        qos_service.accumulate_actual_execute_time(us);

        debug!(
            "bank: {} lock: {}us unlock: {}us txs_len: {}",
            bank.slot(),
            lock_time.as_us(),
            unlock_time.as_us(),
            txs.len(),
        );

        ProcessTransactionBatchOutput {
            cost_model_throttled_transactions_count,
            cost_model_us: cost_model_time.as_us(),
            execute_and_commit_transactions_output,
        }
    }

    // rollup transaction cost details, eg signature_cost, write_lock_cost, data_bytes_cost and
    // execution_cost from the batch of transactions selected for block.
    fn accumulate_batched_transaction_costs<'a>(
        transactions_costs: impl Iterator<Item = &'a TransactionCost>,
        transaction_results: impl Iterator<Item = &'a transaction::Result<()>>,
    ) -> BatchedTransactionCostDetails {
        let mut cost_details = BatchedTransactionCostDetails::default();
        transactions_costs
            .zip(transaction_results)
            .for_each(|(cost, result)| {
                if result.is_ok() {
                    saturating_add_assign!(
                        cost_details.batched_signature_cost,
                        cost.signature_cost
                    );
                    saturating_add_assign!(
                        cost_details.batched_write_lock_cost,
                        cost.write_lock_cost
                    );
                    saturating_add_assign!(
                        cost_details.batched_data_bytes_cost,
                        cost.data_bytes_cost
                    );
                    saturating_add_assign!(
                        cost_details.batched_builtins_execute_cost,
                        cost.builtins_execution_cost
                    );
                    saturating_add_assign!(
                        cost_details.batched_bpf_execute_cost,
                        cost.bpf_execution_cost
                    );
                }
            });
        cost_details
    }

    fn accumulate_execute_units_and_time(execute_timings: &ExecuteTimings) -> (u64, u64) {
        let (units, times): (Vec<_>, Vec<_>) = execute_timings
            .details
            .per_program_timings
            .iter()
            .map(|(_program_id, program_timings)| {
                (
                    program_timings.accumulated_units,
                    program_timings.accumulated_us,
                )
            })
            .unzip();
        (units.iter().sum(), times.iter().sum())
    }

    /// Sends transactions to the bank.
    ///
    /// Returns the number of transactions successfully processed by the bank, which may be less
    /// than the total number if max PoH height was reached and the bank halted
    fn process_transactions(
        bank: &Arc<Bank>,
        bank_creation_time: &Instant,
        transactions: &[SanitizedTransaction],
        poh: &TransactionRecorder,
        transaction_status_sender: Option<TransactionStatusSender>,
        gossip_vote_sender: &ReplayVoteSender,
        qos_service: &Arc<QosService>,
    ) -> ProcessTransactionsSummary {
        let mut chunk_start = 0;
        let mut all_retryable_tx_indexes = vec![];
        // All the transactions that attempted execution. See description of
        // struct ProcessTransactionsSummary above for possible outcomes.
        let mut total_transactions_attempted_execution_count: usize = 0;
        // All transactions that were executed and committed
        let mut total_committed_transactions_count: usize = 0;
        // All transactions that were executed and committed with a successful result
        let mut total_committed_transactions_with_successful_result_count: usize = 0;
        // All transactions that were executed but then failed record because the
        // slot ended
        let mut total_failed_commit_count: usize = 0;
        let mut total_cost_model_throttled_transactions_count: usize = 0;
        let mut total_cost_model_us: u64 = 0;
        let mut total_execute_and_commit_timings = LeaderExecuteAndCommitTimings::default();
        let mut reached_max_poh_height = false;
        while chunk_start != transactions.len() {
            let chunk_end = std::cmp::min(
                transactions.len(),
                chunk_start + MAX_NUM_TRANSACTIONS_PER_BATCH,
            );
            let process_transaction_batch_output = Self::process_and_record_transactions(
                bank,
                &transactions[chunk_start..chunk_end],
                poh,
                chunk_start,
                transaction_status_sender.clone(),
                gossip_vote_sender,
                qos_service,
            );

            let ProcessTransactionBatchOutput {
                cost_model_throttled_transactions_count: new_cost_model_throttled_transactions_count,
                cost_model_us: new_cost_model_us,
                execute_and_commit_transactions_output,
            } = process_transaction_batch_output;
            total_cost_model_throttled_transactions_count =
                total_cost_model_throttled_transactions_count
                    .saturating_add(new_cost_model_throttled_transactions_count);
            total_cost_model_us = total_cost_model_us.saturating_add(new_cost_model_us);

            let ExecuteAndCommitTransactionsOutput {
                transactions_attempted_execution_count: new_transactions_attempted_execution_count,
                executed_transactions_count: new_executed_transactions_count,
                executed_with_successful_result_count: new_executed_with_successful_result_count,
                retryable_transaction_indexes: new_retryable_transaction_indexes,
                commit_transactions_result: new_commit_transactions_result,
                execute_and_commit_timings: new_execute_and_commit_timings,
                ..
            } = execute_and_commit_transactions_output;

            total_execute_and_commit_timings.accumulate(&new_execute_and_commit_timings);
            total_transactions_attempted_execution_count =
                total_transactions_attempted_execution_count
                    .saturating_add(new_transactions_attempted_execution_count);

            trace!(
                "process_transactions result: {:?}",
                new_commit_transactions_result
            );

            if new_commit_transactions_result.is_ok() {
                total_committed_transactions_count = total_committed_transactions_count
                    .saturating_add(new_executed_transactions_count);
                total_committed_transactions_with_successful_result_count =
                    total_committed_transactions_with_successful_result_count
                        .saturating_add(new_executed_with_successful_result_count);
            } else {
                total_failed_commit_count =
                    total_failed_commit_count.saturating_add(new_executed_transactions_count);
            }

            // Add the retryable txs (transactions that errored in a way that warrants a retry)
            // to the list of unprocessed txs.
            all_retryable_tx_indexes.extend_from_slice(&new_retryable_transaction_indexes);

            // If `bank_creation_time` is None, it's a test so ignore the option so
            // allow processing
            let should_bank_still_be_processing_txs =
                Bank::should_bank_still_be_processing_txs(bank_creation_time, bank.ns_per_slot);
            match (
                new_commit_transactions_result,
                should_bank_still_be_processing_txs,
            ) {
                (Err(PohRecorderError::MaxHeightReached), _) | (_, false) => {
                    info!(
                        "process transactions: max height reached slot: {} height: {}",
                        bank.slot(),
                        bank.tick_height()
                    );
                    // process_and_record_transactions has returned all retryable errors in
                    // transactions[chunk_start..chunk_end], so we just need to push the remaining
                    // transactions into the unprocessed queue.
                    all_retryable_tx_indexes.extend(chunk_end..transactions.len());
                    reached_max_poh_height = true;
                    break;
                }
                _ => (),
            }
            // Don't exit early on any other type of error, continue processing...
            chunk_start = chunk_end;
        }

        ProcessTransactionsSummary {
            reached_max_poh_height,
            transactions_attempted_execution_count: total_transactions_attempted_execution_count,
            committed_transactions_count: total_committed_transactions_count,
            committed_transactions_with_successful_result_count:
                total_committed_transactions_with_successful_result_count,
            failed_commit_count: total_failed_commit_count,
            retryable_transaction_indexes: all_retryable_tx_indexes,
            cost_model_throttled_transactions_count: total_cost_model_throttled_transactions_count,
            cost_model_us: total_cost_model_us,
            execute_and_commit_timings: total_execute_and_commit_timings,
        }
    }

    // This function creates a filter of transaction results with Ok() for every pending
    // transaction. The non-pending transactions are marked with TransactionError
    fn prepare_filter_for_pending_transactions(
        transactions_len: usize,
        pending_tx_indexes: &[usize],
    ) -> Vec<transaction::Result<()>> {
        let mut mask = vec![Err(TransactionError::BlockhashNotFound); transactions_len];
        pending_tx_indexes.iter().for_each(|x| mask[*x] = Ok(()));
        mask
    }

    // This function returns a vector containing index of all valid transactions. A valid
    // transaction has result Ok() as the value
    fn filter_valid_transaction_indexes(
        valid_txs: &[TransactionCheckResult],
        transaction_indexes: &[usize],
    ) -> Vec<usize> {
        valid_txs
            .iter()
            .enumerate()
            .filter_map(|(index, (x, _h))| if x.is_ok() { Some(index) } else { None })
            .map(|x| transaction_indexes[x])
            .collect_vec()
    }

    /// Read the transaction message from packet data
    fn packet_message(packet: &Packet) -> Option<&[u8]> {
        let (sig_len, sig_size) = decode_shortu16_len(&packet.data).ok()?;
        let msg_start = sig_len
            .checked_mul(size_of::<Signature>())
            .and_then(|v| v.checked_add(sig_size))?;
        let msg_end = packet.meta.size;
        Some(&packet.data[msg_start..msg_end])
    }

    // This function deserializes packets into transactions, computes the blake3 hash of transaction
    // messages, and verifies secp256k1 instructions. A list of sanitized transactions are returned
    // with their packet indexes.
    #[allow(clippy::needless_collect)]
    fn transactions_from_packets(
        packet_batch: &PacketBatch,
        transaction_indexes: &[usize],
        feature_set: &Arc<feature_set::FeatureSet>,
        votes_only: bool,
        address_loader: impl Fn(&[MessageAddressTableLookup]) -> transaction::Result<LoadedAddresses>,
    ) -> (Vec<SanitizedTransaction>, Vec<usize>) {
        transaction_indexes
            .iter()
            .filter_map(|tx_index| {
                let p = &packet_batch.packets[*tx_index];
                if votes_only && !p.meta.is_simple_vote_tx() {
                    return None;
                }

                let tx: VersionedTransaction = limited_deserialize(&p.data[0..p.meta.size]).ok()?;
                let message_bytes = Self::packet_message(p)?;
                let message_hash = Message::hash_raw_message(message_bytes);
                let tx = SanitizedTransaction::try_create(
                    tx,
                    message_hash,
                    Some(p.meta.is_simple_vote_tx()),
                    &address_loader,
                )
                .ok()?;
                tx.verify_precompiles(feature_set).ok()?;
                Some((tx, *tx_index))
            })
            .unzip()
    }

    /// This function filters pending packets that are still valid
    /// # Arguments
    /// * `transactions` - a batch of transactions deserialized from packets
    /// * `transaction_to_packet_indexes` - maps each transaction to a packet index
    /// * `pending_indexes` - identifies which indexes in the `transactions` list are still pending
    fn filter_pending_packets_from_pending_txs(
        bank: &Arc<Bank>,
        transactions: &[SanitizedTransaction],
        transaction_to_packet_indexes: &[usize],
        pending_indexes: &[usize],
    ) -> Vec<usize> {
        let filter =
            Self::prepare_filter_for_pending_transactions(transactions.len(), pending_indexes);

        let mut error_counters = ErrorCounters::default();
        // The following code also checks if the blockhash for a transaction is too old
        // The check accounts for
        //  1. Transaction forwarding delay
        //  2. The slot at which the next leader will actually process the transaction
        // Drop the transaction if it will expire by the time the next node receives and processes it
        let api = perf_libs::api();
        let max_tx_fwd_delay = if api.is_none() {
            MAX_TRANSACTION_FORWARDING_DELAY
        } else {
            MAX_TRANSACTION_FORWARDING_DELAY_GPU
        };

        let results = bank.check_transactions(
            transactions,
            &filter,
            (MAX_PROCESSING_AGE)
                .saturating_sub(max_tx_fwd_delay)
                .saturating_sub(FORWARD_TRANSACTIONS_TO_LEADER_AT_SLOT_OFFSET as usize),
            &mut error_counters,
        );

        Self::filter_valid_transaction_indexes(&results, transaction_to_packet_indexes)
    }

    #[allow(clippy::too_many_arguments)]
    fn process_packets_transactions(
        bank: &Arc<Bank>,
        bank_creation_time: &Instant,
        poh: &TransactionRecorder,
        packet_batch: &PacketBatch,
        packet_indexes: Vec<usize>,
        transaction_status_sender: Option<TransactionStatusSender>,
        gossip_vote_sender: &ReplayVoteSender,
        banking_stage_stats: &BankingStageStats,
        qos_service: &Arc<QosService>,
        slot_metrics_tracker: &mut LeaderSlotMetricsTracker,
    ) -> ProcessTransactionsSummary {
        // Convert packets to transactions
        let ((transactions, transaction_to_packet_indexes), packet_conversion_time) = Measure::this(
            |_| {
                Self::transactions_from_packets(
                    packet_batch,
                    &packet_indexes,
                    &bank.feature_set,
                    bank.vote_only_bank(),
                    |lookup| bank.load_lookup_table_addresses(lookup),
                )
            },
            (),
            "packet_conversion",
        );
        let packet_conversion_us = packet_conversion_time.as_us();
        slot_metrics_tracker.increment_transactions_from_packets_us(packet_conversion_us);
        banking_stage_stats
            .packet_conversion_elapsed
            .fetch_add(packet_conversion_us, Ordering::Relaxed);
        inc_new_counter_info!("banking_stage-packet_conversion", 1);

        // Process transactions
        let (mut process_transactions_summary, process_transactions_time) = Measure::this(
            |_| {
                Self::process_transactions(
                    bank,
                    bank_creation_time,
                    &transactions,
                    poh,
                    transaction_status_sender,
                    gossip_vote_sender,
                    qos_service,
                )
            },
            (),
            "process_transaction_time",
        );
        let process_transactions_us = process_transactions_time.as_us();
        slot_metrics_tracker.increment_process_transactions_us(process_transactions_us);
        banking_stage_stats
            .transaction_processing_elapsed
            .fetch_add(process_transactions_us, Ordering::Relaxed);

        let ProcessTransactionsSummary {
            ref retryable_transaction_indexes,
            ..
        } = process_transactions_summary;

        slot_metrics_tracker.accumulate_process_transactions_summary(&process_transactions_summary);

        let retryable_tx_count = retryable_transaction_indexes.len();
        inc_new_counter_info!("banking_stage-unprocessed_transactions", retryable_tx_count);

        // Filter out transactions that can't be retried
        let (filtered_retryable_transaction_indexes, filter_retryable_packets_time) = Measure::this(
            |_| {
                Self::filter_pending_packets_from_pending_txs(
                    bank,
                    &transactions,
                    &transaction_to_packet_indexes,
                    retryable_transaction_indexes,
                )
            },
            (),
            "filter_pending_packets_time",
        );
        let filter_retryable_packets_us = filter_retryable_packets_time.as_us();
        slot_metrics_tracker
            .increment_filter_retryable_packets_us(filter_retryable_packets_us as u64);
        banking_stage_stats
            .filter_pending_packets_elapsed
            .fetch_add(filter_retryable_packets_us, Ordering::Relaxed);

        let retryable_packets_filtered_count = retryable_transaction_indexes
            .len()
            .saturating_sub(filtered_retryable_transaction_indexes.len());
        slot_metrics_tracker
            .increment_retryable_packets_filtered_count(retryable_packets_filtered_count as u64);

        inc_new_counter_info!(
            "banking_stage-dropped_tx_before_forwarding",
            retryable_transaction_indexes
                .len()
                .saturating_sub(filtered_retryable_transaction_indexes.len())
        );

        process_transactions_summary.retryable_transaction_indexes =
            filtered_retryable_transaction_indexes;
        process_transactions_summary
    }

    fn filter_unprocessed_packets_at_end_of_slot(
        bank: &Arc<Bank>,
        packet_batch: &PacketBatch,
        transaction_indexes: &[usize],
        my_pubkey: &Pubkey,
        next_leader: Option<Pubkey>,
        banking_stage_stats: &BankingStageStats,
    ) -> Vec<usize> {
        // Check if we are the next leader. If so, let's not filter the packets
        // as we'll filter it again while processing the packets.
        // Filtering helps if we were going to forward the packets to some other node
        if let Some(leader) = next_leader {
            if leader == *my_pubkey {
                return transaction_indexes.to_vec();
            }
        }

        let mut unprocessed_packet_conversion_time =
            Measure::start("unprocessed_packet_conversion");
        let (transactions, transaction_to_packet_indexes) = Self::transactions_from_packets(
            packet_batch,
            transaction_indexes,
            &bank.feature_set,
            bank.vote_only_bank(),
            |lookup| bank.load_lookup_table_addresses(lookup),
        );
        unprocessed_packet_conversion_time.stop();

        let unprocessed_tx_indexes = (0..transactions.len()).collect_vec();
        let filtered_unprocessed_packet_indexes = Self::filter_pending_packets_from_pending_txs(
            bank,
            &transactions,
            &transaction_to_packet_indexes,
            &unprocessed_tx_indexes,
        );

        inc_new_counter_info!(
            "banking_stage-dropped_tx_before_forwarding",
            unprocessed_tx_indexes
                .len()
                .saturating_sub(filtered_unprocessed_packet_indexes.len())
        );
        banking_stage_stats
            .unprocessed_packet_conversion_elapsed
            .fetch_add(
                unprocessed_packet_conversion_time.as_us(),
                Ordering::Relaxed,
            );

        filtered_unprocessed_packet_indexes
    }

    fn generate_packet_indexes(vers: &PinnedVec<Packet>) -> Vec<usize> {
        vers.iter()
            .enumerate()
            .filter(|(_, pkt)| !pkt.meta.discard())
            .map(|(index, _)| index)
            .collect()
    }

    #[allow(clippy::too_many_arguments)]
    /// Receive incoming packets, push into unprocessed buffer with packet indexes
    fn receive_and_buffer_packets(
        verified_receiver: &CrossbeamReceiver<Vec<PacketBatch>>,
        recv_start: &mut Instant,
        recv_timeout: Duration,
        id: u32,
        batch_limit: usize,
        buffered_packet_batches: &mut UnprocessedPacketBatches,
        banking_stage_stats: &mut BankingStageStats,
        slot_metrics_tracker: &mut LeaderSlotMetricsTracker,
    ) -> Result<(), RecvTimeoutError> {
        let mut recv_time = Measure::start("receive_and_buffer_packets_recv");
        let packet_batches = verified_receiver.recv_timeout(recv_timeout)?;
        recv_time.stop();

        let packet_batches_len = packet_batches.len();
        let packet_count: usize = packet_batches.iter().map(|x| x.packets.len()).sum();
        debug!(
            "@{:?} process start stalled for: {:?}ms txs: {} id: {}",
            timestamp(),
            duration_as_ms(&recv_start.elapsed()),
            packet_count,
            id,
        );
        inc_new_counter_debug!("banking_stage-transactions_received", packet_count);
        let mut proc_start = Measure::start("receive_and_buffer_packets_transactions_process");

        let packet_batch_iter = packet_batches.into_iter();
        let mut dropped_packets_count = 0;
        let mut dropped_packet_batches_count = 0;
        let mut newly_buffered_packets_count = 0;
        for packet_batch in packet_batch_iter {
            let packet_indexes = Self::generate_packet_indexes(&packet_batch.packets);
            // Track all the packets incoming from sigverify, both valid and invalid
            slot_metrics_tracker.increment_total_new_valid_packets(packet_indexes.len() as u64);
            slot_metrics_tracker.increment_newly_failed_sigverify_count(
                packet_batch
                    .packets
                    .len()
                    .saturating_sub(packet_indexes.len()) as u64,
            );

            Self::push_unprocessed(
                buffered_packet_batches,
                packet_batch,
                packet_indexes,
                &mut dropped_packet_batches_count,
                &mut dropped_packets_count,
                &mut newly_buffered_packets_count,
                batch_limit,
                banking_stage_stats,
                slot_metrics_tracker,
            );
        }
        proc_start.stop();

        debug!(
            "@{:?} done processing transaction batches: {} time: {:?}ms total count: {} id: {}",
            timestamp(),
            packet_batches_len,
            proc_start.as_ms(),
            packet_count,
            id,
        );
        banking_stage_stats
            .receive_and_buffer_packets_elapsed
            .fetch_add(proc_start.as_us(), Ordering::Relaxed);
        banking_stage_stats
            .receive_and_buffer_packets_count
            .fetch_add(packet_count, Ordering::Relaxed);
        banking_stage_stats
            .dropped_packet_batches_count
            .fetch_add(dropped_packet_batches_count, Ordering::Relaxed);
        banking_stage_stats
            .dropped_packets_count
            .fetch_add(dropped_packets_count, Ordering::Relaxed);
        banking_stage_stats
            .newly_buffered_packets_count
            .fetch_add(newly_buffered_packets_count, Ordering::Relaxed);
        banking_stage_stats
            .current_buffered_packet_batches_count
            .swap(buffered_packet_batches.len(), Ordering::Relaxed);
        banking_stage_stats.current_buffered_packets_count.swap(
            buffered_packet_batches
                .iter()
                .map(|packets| packets.1.len())
                .sum(),
            Ordering::Relaxed,
        );
        *recv_start = Instant::now();
        Ok(())
    }

    fn push_unprocessed(
        unprocessed_packet_batches: &mut UnprocessedPacketBatches,
        packet_batch: PacketBatch,
        packet_indexes: Vec<usize>,
        dropped_packet_batches_count: &mut usize,
        dropped_packets_count: &mut usize,
        newly_buffered_packets_count: &mut usize,
        batch_limit: usize,
        banking_stage_stats: &mut BankingStageStats,
        slot_metrics_tracker: &mut LeaderSlotMetricsTracker,
    ) {
        if Self::packet_has_more_unprocessed_transactions(&packet_indexes) {
            if unprocessed_packet_batches.len() >= batch_limit {
                *dropped_packet_batches_count += 1;
                if let Some(dropped_batch) = unprocessed_packet_batches.pop_front() {
                    *dropped_packets_count += dropped_batch.1.len();
                    slot_metrics_tracker.increment_exceeded_buffer_limit_dropped_packets_count(
                        dropped_batch.1.len() as u64,
                    );
                }
            }
            let _ = banking_stage_stats
                .batch_packet_indexes_len
                .increment(packet_indexes.len() as u64);

            *newly_buffered_packets_count += packet_indexes.len();
            slot_metrics_tracker
                .increment_newly_buffered_packets_count(packet_indexes.len() as u64);
            unprocessed_packet_batches.push_back((packet_batch, packet_indexes, false));
        }
    }

    fn packet_has_more_unprocessed_transactions(packet_indexes: &[usize]) -> bool {
        !packet_indexes.is_empty()
    }

    pub fn join(self) -> thread::Result<()> {
        for bank_thread_hdl in self.bank_thread_hdls {
            bank_thread_hdl.join()?;
        }
        Ok(())
    }
}

pub(crate) fn next_leader_tpu(
    cluster_info: &ClusterInfo,
    poh_recorder: &Mutex<PohRecorder>,
) -> Option<std::net::SocketAddr> {
    next_leader_x(cluster_info, poh_recorder, |leader| leader.tpu)
}

fn next_leader_tpu_forwards(
    cluster_info: &ClusterInfo,
    poh_recorder: &Mutex<PohRecorder>,
) -> Option<std::net::SocketAddr> {
    next_leader_x(cluster_info, poh_recorder, |leader| leader.tpu_forwards)
}

pub(crate) fn next_leader_tpu_vote(
    cluster_info: &ClusterInfo,
    poh_recorder: &Mutex<PohRecorder>,
) -> Option<std::net::SocketAddr> {
    next_leader_x(cluster_info, poh_recorder, |leader| leader.tpu_vote)
}

fn next_leader_x<F>(
    cluster_info: &ClusterInfo,
    poh_recorder: &Mutex<PohRecorder>,
    port_selector: F,
) -> Option<std::net::SocketAddr>
where
    F: FnOnce(&ContactInfo) -> SocketAddr,
{
    let leader_pubkey = poh_recorder
        .lock()
        .unwrap()
        .leader_after_n_slots(FORWARD_TRANSACTIONS_TO_LEADER_AT_SLOT_OFFSET);
    if let Some(leader_pubkey) = leader_pubkey {
        cluster_info.lookup_contact_info(&leader_pubkey, port_selector)
    } else {
        None
    }
}

#[cfg(test)]
mod tests {
    use {
        super::*,
        crossbeam_channel::unbounded,
        itertools::Itertools,
        solana_entry::entry::{next_entry, Entry, EntrySlice},
        solana_gossip::{cluster_info::Node, contact_info::ContactInfo},
        solana_ledger::{
            blockstore::{entries_to_test_shreds, Blockstore},
            genesis_utils::{create_genesis_config, GenesisConfigInfo},
            get_tmp_ledger_path_auto_delete,
            leader_schedule_cache::LeaderScheduleCache,
        },
        solana_perf::packet::{to_packet_batches, PacketFlags},
        solana_poh::{
            poh_recorder::{create_test_recorder, Record, WorkingBankEntry},
            poh_service::PohService,
        },
        solana_program_runtime::{invoke_context::Executors, timings::ProgramTiming},
        solana_rpc::transaction_status_service::TransactionStatusService,
        solana_runtime::bank::TransactionExecutionDetails,
        solana_sdk::{
            hash::Hash,
            instruction::InstructionError,
            poh_config::PohConfig,
            signature::{Keypair, Signer},
            system_instruction::SystemError,
            system_transaction,
            transaction::{Transaction, TransactionError},
        },
        solana_streamer::{recvmmsg::recv_mmsg, socket::SocketAddrSpace},
        solana_transaction_status::TransactionWithMetadata,
        solana_vote_program::vote_transaction,
        std::{
            cell::RefCell,
            net::SocketAddr,
            path::Path,
            rc::Rc,
            sync::{
                atomic::{AtomicBool, Ordering},
                mpsc::Receiver,
            },
            thread::sleep,
        },
    };

    fn new_test_cluster_info(contact_info: ContactInfo) -> ClusterInfo {
        ClusterInfo::new(
            contact_info,
            Arc::new(Keypair::new()),
            SocketAddrSpace::Unspecified,
        )
    }

    fn new_execution_result(status: Result<(), TransactionError>) -> TransactionExecutionResult {
        TransactionExecutionResult::Executed {
            details: TransactionExecutionDetails {
                status,
                log_messages: None,
                inner_instructions: None,
                durable_nonce_fee: None,
                executed_units: 0u64,
            },
            executors: Rc::new(RefCell::new(Executors::default())),
        }
    }

    #[test]
    fn test_banking_stage_shutdown1() {
        let genesis_config = create_genesis_config(2).genesis_config;
        let bank = Arc::new(Bank::new_no_wallclock_throttle_for_tests(&genesis_config));
        let (verified_sender, verified_receiver) = unbounded();
        let (gossip_verified_vote_sender, gossip_verified_vote_receiver) = unbounded();
        let (tpu_vote_sender, tpu_vote_receiver) = unbounded();
        let ledger_path = get_tmp_ledger_path_auto_delete!();
        {
            let blockstore = Arc::new(
                Blockstore::open(ledger_path.path())
                    .expect("Expected to be able to open database ledger"),
            );
            let (exit, poh_recorder, poh_service, _entry_receiever) =
                create_test_recorder(&bank, &blockstore, None, None);
            let cluster_info = new_test_cluster_info(Node::new_localhost().info);
            let cluster_info = Arc::new(cluster_info);
            let (gossip_vote_sender, _gossip_vote_receiver) = unbounded();

            let banking_stage = BankingStage::new(
                &cluster_info,
                &poh_recorder,
                verified_receiver,
                tpu_vote_receiver,
                gossip_verified_vote_receiver,
                None,
                gossip_vote_sender,
                Arc::new(RwLock::new(CostModel::default())),
            );
            drop(verified_sender);
            drop(gossip_verified_vote_sender);
            drop(tpu_vote_sender);
            exit.store(true, Ordering::Relaxed);
            banking_stage.join().unwrap();
            poh_service.join().unwrap();
        }
        Blockstore::destroy(ledger_path.path()).unwrap();
    }

    #[test]
    fn test_banking_stage_tick() {
        solana_logger::setup();
        let GenesisConfigInfo {
            mut genesis_config, ..
        } = create_genesis_config(2);
        genesis_config.ticks_per_slot = 4;
        let num_extra_ticks = 2;
        let bank = Arc::new(Bank::new_no_wallclock_throttle_for_tests(&genesis_config));
        let start_hash = bank.last_blockhash();
        let (verified_sender, verified_receiver) = unbounded();
        let (tpu_vote_sender, tpu_vote_receiver) = unbounded();
        let ledger_path = get_tmp_ledger_path_auto_delete!();
        {
            let blockstore = Arc::new(
                Blockstore::open(ledger_path.path())
                    .expect("Expected to be able to open database ledger"),
            );
            let poh_config = PohConfig {
                target_tick_count: Some(bank.max_tick_height() + num_extra_ticks),
                ..PohConfig::default()
            };
            let (exit, poh_recorder, poh_service, entry_receiver) =
                create_test_recorder(&bank, &blockstore, Some(poh_config), None);
            let cluster_info = new_test_cluster_info(Node::new_localhost().info);
            let cluster_info = Arc::new(cluster_info);
            let (verified_gossip_vote_sender, verified_gossip_vote_receiver) = unbounded();
            let (gossip_vote_sender, _gossip_vote_receiver) = unbounded();

            let banking_stage = BankingStage::new(
                &cluster_info,
                &poh_recorder,
                verified_receiver,
                tpu_vote_receiver,
                verified_gossip_vote_receiver,
                None,
                gossip_vote_sender,
                Arc::new(RwLock::new(CostModel::default())),
            );
            trace!("sending bank");
            drop(verified_sender);
            drop(verified_gossip_vote_sender);
            drop(tpu_vote_sender);
            exit.store(true, Ordering::Relaxed);
            poh_service.join().unwrap();
            drop(poh_recorder);

            trace!("getting entries");
            let entries: Vec<_> = entry_receiver
                .iter()
                .map(|(_bank, (entry, _tick_height))| entry)
                .collect();
            trace!("done");
            assert_eq!(entries.len(), genesis_config.ticks_per_slot as usize);
            assert!(entries.verify(&start_hash));
            assert_eq!(entries[entries.len() - 1].hash, bank.last_blockhash());
            banking_stage.join().unwrap();
        }
        Blockstore::destroy(ledger_path.path()).unwrap();
    }

    pub fn convert_from_old_verified(
        mut with_vers: Vec<(PacketBatch, Vec<u8>)>,
    ) -> Vec<PacketBatch> {
        with_vers.iter_mut().for_each(|(b, v)| {
            b.packets
                .iter_mut()
                .zip(v)
                .for_each(|(p, f)| p.meta.set_discard(*f == 0))
        });
        with_vers.into_iter().map(|(b, _)| b).collect()
    }

    #[test]
    fn test_banking_stage_entries_only() {
        solana_logger::setup();
        let GenesisConfigInfo {
            genesis_config,
            mint_keypair,
            ..
        } = create_slow_genesis_config(10);
        let bank = Arc::new(Bank::new_no_wallclock_throttle_for_tests(&genesis_config));
        let start_hash = bank.last_blockhash();
        let (verified_sender, verified_receiver) = unbounded();
        let (tpu_vote_sender, tpu_vote_receiver) = unbounded();
        let (gossip_verified_vote_sender, gossip_verified_vote_receiver) = unbounded();
        let ledger_path = get_tmp_ledger_path_auto_delete!();
        {
            let blockstore = Arc::new(
                Blockstore::open(ledger_path.path())
                    .expect("Expected to be able to open database ledger"),
            );
            let poh_config = PohConfig {
                // limit tick count to avoid clearing working_bank at PohRecord then
                // PohRecorderError(MaxHeightReached) at BankingStage
                target_tick_count: Some(bank.max_tick_height() - 1),
                ..PohConfig::default()
            };
            let (exit, poh_recorder, poh_service, entry_receiver) =
                create_test_recorder(&bank, &blockstore, Some(poh_config), None);
            let cluster_info = new_test_cluster_info(Node::new_localhost().info);
            let cluster_info = Arc::new(cluster_info);
            let (gossip_vote_sender, _gossip_vote_receiver) = unbounded();

            let banking_stage = BankingStage::new(
                &cluster_info,
                &poh_recorder,
                verified_receiver,
                tpu_vote_receiver,
                gossip_verified_vote_receiver,
                None,
                gossip_vote_sender,
                Arc::new(RwLock::new(CostModel::default())),
            );

            // fund another account so we can send 2 good transactions in a single batch.
            let keypair = Keypair::new();
            let fund_tx =
                system_transaction::transfer(&mint_keypair, &keypair.pubkey(), 2, start_hash);
            bank.process_transaction(&fund_tx).unwrap();

            // good tx
            let to = solana_sdk::pubkey::new_rand();
            let tx = system_transaction::transfer(&mint_keypair, &to, 1, start_hash);

            // good tx, but no verify
            let to2 = solana_sdk::pubkey::new_rand();
            let tx_no_ver = system_transaction::transfer(&keypair, &to2, 2, start_hash);

            // bad tx, AccountNotFound
            let keypair = Keypair::new();
            let to3 = solana_sdk::pubkey::new_rand();
            let tx_anf = system_transaction::transfer(&keypair, &to3, 1, start_hash);

            // send 'em over
            let packet_batches = to_packet_batches(&[tx_no_ver, tx_anf, tx], 3);

            // glad they all fit
            assert_eq!(packet_batches.len(), 1);

            let packet_batches = packet_batches
                .into_iter()
                .map(|batch| (batch, vec![0u8, 1u8, 1u8]))
                .collect();
            let packet_batches = convert_from_old_verified(packet_batches);
            verified_sender // no_ver, anf, tx
                .send(packet_batches)
                .unwrap();

            drop(verified_sender);
            drop(tpu_vote_sender);
            drop(gossip_verified_vote_sender);
            // wait until banking_stage to finish up all packets
            banking_stage.join().unwrap();

            exit.store(true, Ordering::Relaxed);
            poh_service.join().unwrap();
            drop(poh_recorder);

            let mut blockhash = start_hash;
            let bank = Arc::new(Bank::new_no_wallclock_throttle_for_tests(&genesis_config));
            bank.process_transaction(&fund_tx).unwrap();
            //receive entries + ticks
            loop {
                let entries: Vec<Entry> = entry_receiver
                    .iter()
                    .map(|(_bank, (entry, _tick_height))| entry)
                    .collect();

                assert!(entries.verify(&blockhash));
                if !entries.is_empty() {
                    blockhash = entries.last().unwrap().hash;
                    for entry in entries {
                        bank.process_entry_transactions(entry.transactions)
                            .iter()
                            .for_each(|x| assert_eq!(*x, Ok(())));
                    }
                }

                if bank.get_balance(&to) == 1 {
                    break;
                }

                sleep(Duration::from_millis(200));
            }

            assert_eq!(bank.get_balance(&to), 1);
            assert_eq!(bank.get_balance(&to2), 0);

            drop(entry_receiver);
        }
        Blockstore::destroy(ledger_path.path()).unwrap();
    }

    #[test]
    fn test_banking_stage_entryfication() {
        solana_logger::setup();
        // In this attack we'll demonstrate that a verifier can interpret the ledger
        // differently if either the server doesn't signal the ledger to add an
        // Entry OR if the verifier tries to parallelize across multiple Entries.
        let GenesisConfigInfo {
            genesis_config,
            mint_keypair,
            ..
        } = create_slow_genesis_config(2);
        let (verified_sender, verified_receiver) = unbounded();

        // Process a batch that includes a transaction that receives two lamports.
        let alice = Keypair::new();
        let tx =
            system_transaction::transfer(&mint_keypair, &alice.pubkey(), 2, genesis_config.hash());

        let packet_batches = to_packet_batches(&[tx], 1);
        let packet_batches = packet_batches
            .into_iter()
            .map(|batch| (batch, vec![1u8]))
            .collect();
        let packet_batches = convert_from_old_verified(packet_batches);
        verified_sender.send(packet_batches).unwrap();

        // Process a second batch that uses the same from account, so conflicts with above TX
        let tx =
            system_transaction::transfer(&mint_keypair, &alice.pubkey(), 1, genesis_config.hash());
        let packet_batches = to_packet_batches(&[tx], 1);
        let packet_batches = packet_batches
            .into_iter()
            .map(|batch| (batch, vec![1u8]))
            .collect();
        let packet_batches = convert_from_old_verified(packet_batches);
        verified_sender.send(packet_batches).unwrap();

        let (vote_sender, vote_receiver) = unbounded();
        let (tpu_vote_sender, tpu_vote_receiver) = unbounded();
        let ledger_path = get_tmp_ledger_path_auto_delete!();
        {
            let (gossip_vote_sender, _gossip_vote_receiver) = unbounded();

            let entry_receiver = {
                // start a banking_stage to eat verified receiver
                let bank = Arc::new(Bank::new_no_wallclock_throttle_for_tests(&genesis_config));
                let blockstore = Arc::new(
                    Blockstore::open(ledger_path.path())
                        .expect("Expected to be able to open database ledger"),
                );
                let poh_config = PohConfig {
                    // limit tick count to avoid clearing working_bank at
                    // PohRecord then PohRecorderError(MaxHeightReached) at BankingStage
                    target_tick_count: Some(bank.max_tick_height() - 1),
                    ..PohConfig::default()
                };
                let (exit, poh_recorder, poh_service, entry_receiver) =
                    create_test_recorder(&bank, &blockstore, Some(poh_config), None);
                let cluster_info = new_test_cluster_info(Node::new_localhost().info);
                let cluster_info = Arc::new(cluster_info);
                let _banking_stage = BankingStage::new_num_threads(
                    &cluster_info,
                    &poh_recorder,
                    verified_receiver,
                    tpu_vote_receiver,
                    vote_receiver,
                    3,
                    None,
                    gossip_vote_sender,
                    Arc::new(RwLock::new(CostModel::default())),
                );

                // wait for banking_stage to eat the packets
                while bank.get_balance(&alice.pubkey()) < 2 {
                    sleep(Duration::from_millis(100));
                }
                exit.store(true, Ordering::Relaxed);
                poh_service.join().unwrap();
                entry_receiver
            };
            drop(verified_sender);
            drop(vote_sender);
            drop(tpu_vote_sender);

            // consume the entire entry_receiver, feed it into a new bank
            // check that the balance is what we expect.
            let entries: Vec<_> = entry_receiver
                .iter()
                .map(|(_bank, (entry, _tick_height))| entry)
                .collect();

            let bank = Bank::new_no_wallclock_throttle_for_tests(&genesis_config);
            for entry in entries {
                bank.process_entry_transactions(entry.transactions)
                    .iter()
                    .for_each(|x| assert_eq!(*x, Ok(())));
            }

            // Assert the user holds two lamports, not three. If the stage only outputs one
            // entry, then the second transaction will be rejected, because it drives
            // the account balance below zero before the credit is added.
            assert_eq!(bank.get_balance(&alice.pubkey()), 2);
        }
        Blockstore::destroy(ledger_path.path()).unwrap();
    }

    fn sanitize_transactions(txs: Vec<Transaction>) -> Vec<SanitizedTransaction> {
        txs.into_iter()
            .map(SanitizedTransaction::from_transaction_for_tests)
            .collect()
    }

    #[test]
    fn test_bank_record_transactions() {
        solana_logger::setup();

        let GenesisConfigInfo {
            genesis_config,
            mint_keypair,
            ..
        } = create_genesis_config(10_000);
        let bank = Arc::new(Bank::new_no_wallclock_throttle_for_tests(&genesis_config));
        let ledger_path = get_tmp_ledger_path_auto_delete!();
        {
            let blockstore = Blockstore::open(ledger_path.path())
                .expect("Expected to be able to open database ledger");
            let (poh_recorder, entry_receiver, record_receiver) = PohRecorder::new(
                // TODO use record_receiver
                bank.tick_height(),
                bank.last_blockhash(),
                bank.clone(),
                None,
                bank.ticks_per_slot(),
                &Pubkey::default(),
                &Arc::new(blockstore),
                &Arc::new(LeaderScheduleCache::new_from_bank(&bank)),
                &Arc::new(PohConfig::default()),
                Arc::new(AtomicBool::default()),
            );
            let recorder = poh_recorder.recorder();
            let poh_recorder = Arc::new(Mutex::new(poh_recorder));

            let poh_simulator = simulate_poh(record_receiver, &poh_recorder);

            poh_recorder.lock().unwrap().set_bank(&bank);
            let pubkey = solana_sdk::pubkey::new_rand();
            let keypair2 = Keypair::new();
            let pubkey2 = solana_sdk::pubkey::new_rand();

            let txs = sanitize_transactions(vec![
                system_transaction::transfer(&mint_keypair, &pubkey, 1, genesis_config.hash()),
                system_transaction::transfer(&keypair2, &pubkey2, 1, genesis_config.hash()),
            ]);

            let mut results = vec![new_execution_result(Ok(())); 2];
            let _ = BankingStage::record_transactions(bank.slot(), &txs, &results, &recorder);
            let (_bank, (entry, _tick_height)) = entry_receiver.recv().unwrap();
            assert_eq!(entry.transactions.len(), txs.len());

            // InstructionErrors should still be recorded
            results[0] = new_execution_result(Err(TransactionError::InstructionError(
                1,
                SystemError::ResultWithNegativeLamports.into(),
            )));
            let RecordTransactionsSummary {
                result,
                retryable_indexes,
                ..
            } = BankingStage::record_transactions(bank.slot(), &txs, &results, &recorder);
            result.unwrap();
            assert!(retryable_indexes.is_empty());
            let (_bank, (entry, _tick_height)) = entry_receiver.recv().unwrap();
            assert_eq!(entry.transactions.len(), txs.len());

            // Other TransactionErrors should not be recorded
            results[0] = TransactionExecutionResult::NotExecuted(TransactionError::AccountNotFound);
            let RecordTransactionsSummary {
                result,
                retryable_indexes,
                ..
            } = BankingStage::record_transactions(bank.slot(), &txs, &results, &recorder);
            result.unwrap();
            assert!(retryable_indexes.is_empty());
            let (_bank, (entry, _tick_height)) = entry_receiver.recv().unwrap();
            assert_eq!(entry.transactions.len(), txs.len() - 1);

            // Once bank is set to a new bank (setting bank.slot() + 1 in record_transactions),
            // record_transactions should throw MaxHeightReached and return the set of retryable
            // txs
            let next_slot = bank.slot() + 1;
            let RecordTransactionsSummary {
                result,
                retryable_indexes,
                ..
            } = BankingStage::record_transactions(next_slot, &txs, &results, &recorder);
            assert_matches!(result, Err(PohRecorderError::MaxHeightReached));
            // The first result was an error so it's filtered out. The second result was Ok(),
            // so it should be marked as retryable
            assert_eq!(retryable_indexes, vec![1]);
            // Should receive nothing from PohRecorder b/c record failed
            assert!(entry_receiver.try_recv().is_err());

            poh_recorder
                .lock()
                .unwrap()
                .is_exited
                .store(true, Ordering::Relaxed);
            let _ = poh_simulator.join();
        }
        Blockstore::destroy(ledger_path.path()).unwrap();
    }

    #[test]
    fn test_bank_prepare_filter_for_pending_transaction() {
        assert_eq!(
            BankingStage::prepare_filter_for_pending_transactions(6, &[2, 4, 5]),
            vec![
                Err(TransactionError::BlockhashNotFound),
                Err(TransactionError::BlockhashNotFound),
                Ok(()),
                Err(TransactionError::BlockhashNotFound),
                Ok(()),
                Ok(())
            ]
        );

        assert_eq!(
            BankingStage::prepare_filter_for_pending_transactions(6, &[0, 2, 3]),
            vec![
                Ok(()),
                Err(TransactionError::BlockhashNotFound),
                Ok(()),
                Ok(()),
                Err(TransactionError::BlockhashNotFound),
                Err(TransactionError::BlockhashNotFound),
            ]
        );
    }

    #[test]
    fn test_bank_filter_valid_transaction_indexes() {
        assert_eq!(
            BankingStage::filter_valid_transaction_indexes(
                &[
                    (Err(TransactionError::BlockhashNotFound), None),
                    (Err(TransactionError::BlockhashNotFound), None),
                    (Ok(()), None),
                    (Err(TransactionError::BlockhashNotFound), None),
                    (Ok(()), None),
                    (Ok(()), None),
                ],
                &[2, 4, 5, 9, 11, 13]
            ),
            [5, 11, 13]
        );

        assert_eq!(
            BankingStage::filter_valid_transaction_indexes(
                &[
                    (Ok(()), None),
                    (Err(TransactionError::BlockhashNotFound), None),
                    (Err(TransactionError::BlockhashNotFound), None),
                    (Ok(()), None),
                    (Ok(()), None),
                    (Ok(()), None),
                ],
                &[1, 6, 7, 9, 31, 43]
            ),
            [1, 9, 31, 43]
        );
    }

    #[test]
    fn test_should_process_or_forward_packets() {
        let my_pubkey = solana_sdk::pubkey::new_rand();
        let my_pubkey1 = solana_sdk::pubkey::new_rand();
        let bank = Arc::new(Bank::default_for_tests());
        // having active bank allows to consume immediately
        assert_matches!(
            BankingStage::consume_or_forward_packets(&my_pubkey, None, Some(&bank), false, false),
            BufferedPacketsDecision::Consume(_)
        );
        assert_matches!(
            BankingStage::consume_or_forward_packets(&my_pubkey, None, None, false, false),
            BufferedPacketsDecision::Hold
        );
        assert_matches!(
            BankingStage::consume_or_forward_packets(&my_pubkey1, None, None, false, false),
            BufferedPacketsDecision::Hold
        );

        assert_matches!(
            BankingStage::consume_or_forward_packets(
                &my_pubkey,
                Some(my_pubkey1),
                None,
                false,
                false
            ),
            BufferedPacketsDecision::Forward
        );

        assert_matches!(
            BankingStage::consume_or_forward_packets(
                &my_pubkey,
                Some(my_pubkey1),
                None,
                true,
                true
            ),
            BufferedPacketsDecision::Hold
        );
        assert_matches!(
            BankingStage::consume_or_forward_packets(
                &my_pubkey,
                Some(my_pubkey1),
                None,
                true,
                false
            ),
            BufferedPacketsDecision::ForwardAndHold
        );
        assert_matches!(
            BankingStage::consume_or_forward_packets(
                &my_pubkey,
                Some(my_pubkey1),
                Some(&bank),
                false,
                false
            ),
            BufferedPacketsDecision::Consume(_)
        );
        assert_matches!(
            BankingStage::consume_or_forward_packets(
                &my_pubkey1,
                Some(my_pubkey1),
                None,
                false,
                false
            ),
            BufferedPacketsDecision::Hold
        );
        assert_matches!(
            BankingStage::consume_or_forward_packets(
                &my_pubkey1,
                Some(my_pubkey1),
                Some(&bank),
                false,
                false
            ),
            BufferedPacketsDecision::Consume(_)
        );
    }

    fn create_slow_genesis_config(lamports: u64) -> GenesisConfigInfo {
        let mut config_info = create_genesis_config(lamports);
        // For these tests there's only 1 slot, don't want to run out of ticks
        config_info.genesis_config.ticks_per_slot *= 8;
        config_info
    }

    #[test]
    fn test_bank_process_and_record_transactions() {
        solana_logger::setup();
        let GenesisConfigInfo {
            genesis_config,
            mint_keypair,
            ..
        } = create_slow_genesis_config(10_000);
        let bank = Arc::new(Bank::new_no_wallclock_throttle_for_tests(&genesis_config));
        let pubkey = solana_sdk::pubkey::new_rand();

        let transactions = sanitize_transactions(vec![system_transaction::transfer(
            &mint_keypair,
            &pubkey,
            1,
            genesis_config.hash(),
        )]);

        let ledger_path = get_tmp_ledger_path_auto_delete!();
        {
            let blockstore = Blockstore::open(ledger_path.path())
                .expect("Expected to be able to open database ledger");
            let (poh_recorder, entry_receiver, record_receiver) = PohRecorder::new(
                bank.tick_height(),
                bank.last_blockhash(),
                bank.clone(),
                Some((4, 4)),
                bank.ticks_per_slot(),
                &pubkey,
                &Arc::new(blockstore),
                &Arc::new(LeaderScheduleCache::new_from_bank(&bank)),
                &Arc::new(PohConfig::default()),
                Arc::new(AtomicBool::default()),
            );
            let recorder = poh_recorder.recorder();
            let poh_recorder = Arc::new(Mutex::new(poh_recorder));

            let poh_simulator = simulate_poh(record_receiver, &poh_recorder);

            poh_recorder.lock().unwrap().set_bank(&bank);
            let (gossip_vote_sender, _gossip_vote_receiver) = unbounded();

            let process_transactions_batch_output = BankingStage::process_and_record_transactions(
                &bank,
                &transactions,
                &recorder,
                0,
                None,
                &gossip_vote_sender,
                &Arc::new(QosService::new(Arc::new(RwLock::new(CostModel::default())))),
            );

            let ExecuteAndCommitTransactionsOutput {
                transactions_attempted_execution_count,
                executed_transactions_count,
                executed_with_successful_result_count,
                commit_transactions_result,
                ..
            } = process_transactions_batch_output.execute_and_commit_transactions_output;

            assert_eq!(transactions_attempted_execution_count, 1);
            assert_eq!(executed_transactions_count, 1);
            assert_eq!(executed_with_successful_result_count, 1);
            assert!(commit_transactions_result.is_ok());

            // Tick up to max tick height
            while poh_recorder.lock().unwrap().tick_height() != bank.max_tick_height() {
                poh_recorder.lock().unwrap().tick();
            }

            let mut done = false;
            // read entries until I find mine, might be ticks...
            while let Ok((_bank, (entry, _tick_height))) = entry_receiver.recv() {
                if !entry.is_tick() {
                    trace!("got entry");
                    assert_eq!(entry.transactions.len(), transactions.len());
                    assert_eq!(bank.get_balance(&pubkey), 1);
                    done = true;
                }
                if done {
                    break;
                }
            }
            trace!("done ticking");

            assert!(done);

            let transactions = sanitize_transactions(vec![system_transaction::transfer(
                &mint_keypair,
                &pubkey,
                2,
                genesis_config.hash(),
            )]);

            let process_transactions_batch_output = BankingStage::process_and_record_transactions(
                &bank,
                &transactions,
                &recorder,
                0,
                None,
                &gossip_vote_sender,
                &Arc::new(QosService::new(Arc::new(RwLock::new(CostModel::default())))),
            );

            let ExecuteAndCommitTransactionsOutput {
                transactions_attempted_execution_count,
                executed_transactions_count,
                executed_with_successful_result_count,
                retryable_transaction_indexes,
                commit_transactions_result,
                ..
            } = process_transactions_batch_output.execute_and_commit_transactions_output;
            assert_eq!(transactions_attempted_execution_count, 1);
            // Transactions was still executed, just wasn't committed, so should be counted here.
            assert_eq!(executed_transactions_count, 1);
            assert_eq!(executed_with_successful_result_count, 1);
            assert_eq!(retryable_transaction_indexes, vec![0]);
            assert_matches!(
                commit_transactions_result,
                Err(PohRecorderError::MaxHeightReached)
            );

            poh_recorder
                .lock()
                .unwrap()
                .is_exited
                .store(true, Ordering::Relaxed);
            let _ = poh_simulator.join();

            assert_eq!(bank.get_balance(&pubkey), 1);
        }
        Blockstore::destroy(ledger_path.path()).unwrap();
    }

    #[test]
    fn test_bank_process_and_record_transactions_cost_tracker() {
        solana_logger::setup();
        let GenesisConfigInfo {
            genesis_config,
            mint_keypair,
            ..
        } = create_slow_genesis_config(10_000);
        let bank = Arc::new(Bank::new_no_wallclock_throttle_for_tests(&genesis_config));
        let pubkey = solana_sdk::pubkey::new_rand();

        let ledger_path = get_tmp_ledger_path_auto_delete!();
        {
            let blockstore = Blockstore::open(ledger_path.path())
                .expect("Expected to be able to open database ledger");
            let (poh_recorder, _entry_receiver, record_receiver) = PohRecorder::new(
                bank.tick_height(),
                bank.last_blockhash(),
                bank.clone(),
                Some((4, 4)),
                bank.ticks_per_slot(),
                &pubkey,
                &Arc::new(blockstore),
                &Arc::new(LeaderScheduleCache::new_from_bank(&bank)),
                &Arc::new(PohConfig::default()),
                Arc::new(AtomicBool::default()),
            );
            let recorder = poh_recorder.recorder();
            let poh_recorder = Arc::new(Mutex::new(poh_recorder));

            let poh_simulator = simulate_poh(record_receiver, &poh_recorder);

            poh_recorder.lock().unwrap().set_bank(&bank);
            let (gossip_vote_sender, _gossip_vote_receiver) = unbounded();

            let qos_service =
                Arc::new(QosService::new(Arc::new(RwLock::new(CostModel::default()))));

            let get_block_cost = || bank.read_cost_tracker().unwrap().block_cost();
            let get_tx_count = || bank.read_cost_tracker().unwrap().transaction_count();
            assert_eq!(get_block_cost(), 0);
            assert_eq!(get_tx_count(), 0);

            //
            // TEST: cost tracker's block cost increases when successfully processing a tx
            //

            let transactions = sanitize_transactions(vec![system_transaction::transfer(
                &mint_keypair,
                &pubkey,
                1,
                genesis_config.hash(),
            )]);

            let process_transactions_batch_output = BankingStage::process_and_record_transactions(
                &bank,
                &transactions,
                &recorder,
                0,
                None,
                &gossip_vote_sender,
                &qos_service,
            );

            let ExecuteAndCommitTransactionsOutput {
                executed_with_successful_result_count,
                commit_transactions_result,
                ..
            } = process_transactions_batch_output.execute_and_commit_transactions_output;
            assert_eq!(executed_with_successful_result_count, 1);
            assert!(commit_transactions_result.is_ok());

            let single_transfer_cost = get_block_cost();
            assert_ne!(single_transfer_cost, 0);
            assert_eq!(get_tx_count(), 1);

            //
            // TEST: When a tx in a batch can't be executed (here because of account
            // locks), then its cost does not affect the cost tracker.
            //

            let allocate_keypair = Keypair::new();
            let transactions = sanitize_transactions(vec![
                system_transaction::transfer(&mint_keypair, &pubkey, 2, genesis_config.hash()),
                // intentionally use a tx that has a different cost
                system_transaction::allocate(
                    &mint_keypair,
                    &allocate_keypair,
                    genesis_config.hash(),
                    1,
                ),
            ]);

            let process_transactions_batch_output = BankingStage::process_and_record_transactions(
                &bank,
                &transactions,
                &recorder,
                0,
                None,
                &gossip_vote_sender,
                &qos_service,
            );

            let ExecuteAndCommitTransactionsOutput {
                executed_with_successful_result_count,
                commit_transactions_result,
                retryable_transaction_indexes,
                ..
            } = process_transactions_batch_output.execute_and_commit_transactions_output;
            assert_eq!(executed_with_successful_result_count, 1);
            assert!(commit_transactions_result.is_ok());
            assert_eq!(retryable_transaction_indexes, vec![1]);

            assert_eq!(get_block_cost(), 2 * single_transfer_cost);
            assert_eq!(get_tx_count(), 2);

            poh_recorder
                .lock()
                .unwrap()
                .is_exited
                .store(true, Ordering::Relaxed);
            let _ = poh_simulator.join();
        }
        Blockstore::destroy(ledger_path.path()).unwrap();
    }

    fn simulate_poh(
        record_receiver: CrossbeamReceiver<Record>,
        poh_recorder: &Arc<Mutex<PohRecorder>>,
    ) -> JoinHandle<()> {
        let poh_recorder = poh_recorder.clone();
        let is_exited = poh_recorder.lock().unwrap().is_exited.clone();
        let tick_producer = Builder::new()
            .name("solana-simulate_poh".to_string())
            .spawn(move || loop {
                PohService::read_record_receiver_and_process(
                    &poh_recorder,
                    &record_receiver,
                    Duration::from_millis(10),
                );
                if is_exited.load(Ordering::Relaxed) {
                    break;
                }
            });
        tick_producer.unwrap()
    }

    #[test]
    fn test_bank_process_and_record_transactions_account_in_use() {
        solana_logger::setup();
        let GenesisConfigInfo {
            genesis_config,
            mint_keypair,
            ..
        } = create_slow_genesis_config(10_000);
        let bank = Arc::new(Bank::new_no_wallclock_throttle_for_tests(&genesis_config));
        let pubkey = solana_sdk::pubkey::new_rand();
        let pubkey1 = solana_sdk::pubkey::new_rand();

        let transactions = sanitize_transactions(vec![
            system_transaction::transfer(&mint_keypair, &pubkey, 1, genesis_config.hash()),
            system_transaction::transfer(&mint_keypair, &pubkey1, 1, genesis_config.hash()),
        ]);

        let ledger_path = get_tmp_ledger_path_auto_delete!();
        {
            let blockstore = Blockstore::open(ledger_path.path())
                .expect("Expected to be able to open database ledger");
            let (poh_recorder, _entry_receiver, record_receiver) = PohRecorder::new(
                bank.tick_height(),
                bank.last_blockhash(),
                bank.clone(),
                Some((4, 4)),
                bank.ticks_per_slot(),
                &pubkey,
                &Arc::new(blockstore),
                &Arc::new(LeaderScheduleCache::new_from_bank(&bank)),
                &Arc::new(PohConfig::default()),
                Arc::new(AtomicBool::default()),
            );
            let recorder = poh_recorder.recorder();
            let poh_recorder = Arc::new(Mutex::new(poh_recorder));

            poh_recorder.lock().unwrap().set_bank(&bank);

            let poh_simulator = simulate_poh(record_receiver, &poh_recorder);

            let (gossip_vote_sender, _gossip_vote_receiver) = unbounded();

            let process_transactions_batch_output = BankingStage::process_and_record_transactions(
                &bank,
                &transactions,
                &recorder,
                0,
                None,
                &gossip_vote_sender,
                &Arc::new(QosService::new(Arc::new(RwLock::new(CostModel::default())))),
            );

            poh_recorder
                .lock()
                .unwrap()
                .is_exited
                .store(true, Ordering::Relaxed);
            let _ = poh_simulator.join();

            let ExecuteAndCommitTransactionsOutput {
                transactions_attempted_execution_count,
                executed_transactions_count,
                retryable_transaction_indexes,
                commit_transactions_result,
                ..
            } = process_transactions_batch_output.execute_and_commit_transactions_output;

            assert_eq!(transactions_attempted_execution_count, 2);
            assert_eq!(executed_transactions_count, 1);
            assert_eq!(retryable_transaction_indexes, vec![1],);
            assert!(commit_transactions_result.is_ok());
        }
        Blockstore::destroy(ledger_path.path()).unwrap();
    }

    #[test]
    fn test_filter_valid_packets() {
        solana_logger::setup();

        let mut packet_batches = (0..16)
            .map(|packets_id| {
                let packet_batch = PacketBatch::new(
                    (0..32)
                        .map(|packet_id| {
                            let mut p = Packet::default();
                            p.meta.port = packets_id << 8 | packet_id;
                            p
                        })
                        .collect_vec(),
                );
                let valid_indexes = (0..32)
                    .filter_map(|x| if x % 2 != 0 { Some(x as usize) } else { None })
                    .collect_vec();
                (packet_batch, valid_indexes, false)
            })
            .collect_vec();

        let result = BankingStage::filter_valid_packets_for_forwarding(packet_batches.iter());

        assert_eq!(result.len(), 256);

        let _ = result
            .into_iter()
            .enumerate()
            .map(|(index, p)| {
                let packets_id = index / 16;
                let packet_id = (index % 16) * 2 + 1;
                assert_eq!(p.meta.port, (packets_id << 8 | packet_id) as u16);
            })
            .collect_vec();

        packet_batches[0].2 = true;
        let result = BankingStage::filter_valid_packets_for_forwarding(packet_batches.iter());
        assert_eq!(result.len(), 240);
    }

    #[test]
    fn test_process_transactions_returns_unprocessed_txs() {
        solana_logger::setup();
        let GenesisConfigInfo {
            genesis_config,
            mint_keypair,
            ..
        } = create_slow_genesis_config(10_000);
        let bank = Arc::new(Bank::new_no_wallclock_throttle_for_tests(&genesis_config));

        let pubkey = solana_sdk::pubkey::new_rand();

        let transactions = sanitize_transactions(vec![system_transaction::transfer(
            &mint_keypair,
            &pubkey,
            1,
            genesis_config.hash(),
        )]);

        let ledger_path = get_tmp_ledger_path_auto_delete!();
        {
            let blockstore = Blockstore::open(ledger_path.path())
                .expect("Expected to be able to open database ledger");
            let (poh_recorder, _entry_receiver, record_receiver) = PohRecorder::new(
                bank.tick_height(),
                bank.last_blockhash(),
                bank.clone(),
                Some((4, 4)),
                bank.ticks_per_slot(),
                &solana_sdk::pubkey::new_rand(),
                &Arc::new(blockstore),
                &Arc::new(LeaderScheduleCache::new_from_bank(&bank)),
                &Arc::new(PohConfig::default()),
                Arc::new(AtomicBool::default()),
            );

            // Poh Recorder has no working bank, so should throw MaxHeightReached error on
            // record
            let recorder = poh_recorder.recorder();

            let poh_simulator = simulate_poh(record_receiver, &Arc::new(Mutex::new(poh_recorder)));

            let (gossip_vote_sender, _gossip_vote_receiver) = unbounded();

            let process_transactions_summary = BankingStage::process_transactions(
                &bank,
                &Instant::now(),
                &transactions,
                &recorder,
                None,
                &gossip_vote_sender,
                &Arc::new(QosService::new(Arc::new(RwLock::new(CostModel::default())))),
            );

            let ProcessTransactionsSummary {
                reached_max_poh_height,
                transactions_attempted_execution_count,
                committed_transactions_count,
                committed_transactions_with_successful_result_count,
                failed_commit_count,
                mut retryable_transaction_indexes,
                ..
            } = process_transactions_summary;
            assert!(reached_max_poh_height);
            assert_eq!(transactions_attempted_execution_count, 1);
            assert_eq!(failed_commit_count, 1);
            // MaxHeightReached error does not commit, should be zero here
            assert_eq!(committed_transactions_count, 0);
            assert_eq!(committed_transactions_with_successful_result_count, 0);

            retryable_transaction_indexes.sort_unstable();
            let expected: Vec<usize> = (0..transactions.len()).collect();
            assert_eq!(retryable_transaction_indexes, expected);

            recorder.is_exited.store(true, Ordering::Relaxed);
            let _ = poh_simulator.join();
        }

        Blockstore::destroy(ledger_path.path()).unwrap();
    }

    fn execute_transactions_with_dummy_poh_service(
        bank: Arc<Bank>,
        transactions: Vec<Transaction>,
    ) -> ProcessTransactionsSummary {
        let transactions = sanitize_transactions(transactions);
        let ledger_path = get_tmp_ledger_path_auto_delete!();
        let blockstore = Blockstore::open(ledger_path.path())
            .expect("Expected to be able to open database ledger");
        let (poh_recorder, _entry_receiver, record_receiver) = PohRecorder::new(
            bank.tick_height(),
            bank.last_blockhash(),
            bank.clone(),
            Some((4, 4)),
            bank.ticks_per_slot(),
            &Pubkey::new_unique(),
            &Arc::new(blockstore),
            &Arc::new(LeaderScheduleCache::new_from_bank(&bank)),
            &Arc::new(PohConfig::default()),
            Arc::new(AtomicBool::default()),
        );
        let recorder = poh_recorder.recorder();
        let poh_recorder = Arc::new(Mutex::new(poh_recorder));

        poh_recorder.lock().unwrap().set_bank(&bank);

        let poh_simulator = simulate_poh(record_receiver, &poh_recorder);

        let (gossip_vote_sender, _gossip_vote_receiver) = unbounded();

        let process_transactions_summary = BankingStage::process_transactions(
            &bank,
            &Instant::now(),
            &transactions,
            &recorder,
            None,
            &gossip_vote_sender,
            &Arc::new(QosService::new(Arc::new(RwLock::new(CostModel::default())))),
        );

        poh_recorder
            .lock()
            .unwrap()
            .is_exited
            .store(true, Ordering::Relaxed);
        let _ = poh_simulator.join();

        process_transactions_summary
    }

    #[test]
    fn test_process_transactions_instruction_error() {
        solana_logger::setup();
        let lamports = 10_000;
        let GenesisConfigInfo {
            genesis_config,
            mint_keypair,
            ..
        } = create_slow_genesis_config(lamports);
        let bank = Arc::new(Bank::new_no_wallclock_throttle_for_tests(&genesis_config));

        // Transfer more than the balance of the mint keypair, should cause a
        // InstructionError::InsufficientFunds that is then committed. Needs to be
        // MAX_NUM_TRANSACTIONS_PER_BATCH at least so it doesn't conflict on account locks
        // with the below transaction
        let mut transactions = vec![
            system_transaction::transfer(
                &mint_keypair,
                &Pubkey::new_unique(),
                lamports + 1,
                genesis_config.hash(),
            );
            MAX_NUM_TRANSACTIONS_PER_BATCH
        ];

        // Make one transaction that will succeed.
        transactions.push(system_transaction::transfer(
            &mint_keypair,
            &Pubkey::new_unique(),
            1,
            genesis_config.hash(),
        ));

        let transactions_count = transactions.len();
        let ProcessTransactionsSummary {
            reached_max_poh_height,
            transactions_attempted_execution_count,
            committed_transactions_count,
            committed_transactions_with_successful_result_count,
            failed_commit_count,
            retryable_transaction_indexes,
            ..
        } = execute_transactions_with_dummy_poh_service(bank, transactions);

        // All the transactions should have been replayed, but only 1 committed
        assert!(!reached_max_poh_height);
        assert_eq!(transactions_attempted_execution_count, transactions_count);
        // Both transactions should have been committed, even though one was an error,
        // because InstructionErrors are committed
        assert_eq!(committed_transactions_count, 2);
        assert_eq!(committed_transactions_with_successful_result_count, 1);
        assert_eq!(failed_commit_count, 0);
        assert_eq!(
            retryable_transaction_indexes,
            (1..transactions_count - 1).collect::<Vec<usize>>()
        );
    }
    #[test]
    fn test_process_transactions_account_in_use() {
        solana_logger::setup();
        let GenesisConfigInfo {
            genesis_config,
            mint_keypair,
            ..
        } = create_slow_genesis_config(10_000);
        let bank = Arc::new(Bank::new_no_wallclock_throttle_for_tests(&genesis_config));

        // Make all repetitive transactions that conflict on the `mint_keypair`, so only 1 should be executed
        let mut transactions = vec![
            system_transaction::transfer(
                &mint_keypair,
                &Pubkey::new_unique(),
                1,
                genesis_config.hash()
            );
            MAX_NUM_TRANSACTIONS_PER_BATCH
        ];

        // Make one more in separate batch that also conflicts, but because it's in a separate batch, it
        // should be executed
        transactions.push(system_transaction::transfer(
            &mint_keypair,
            &Pubkey::new_unique(),
            1,
            genesis_config.hash(),
        ));

        let transactions_count = transactions.len();
        let ProcessTransactionsSummary {
            reached_max_poh_height,
            transactions_attempted_execution_count,
            committed_transactions_count,
            committed_transactions_with_successful_result_count,
            failed_commit_count,
            retryable_transaction_indexes,
            ..
        } = execute_transactions_with_dummy_poh_service(bank, transactions);

        // All the transactions should have been replayed, but only 2 committed (first and last)
        assert!(!reached_max_poh_height);
        assert_eq!(transactions_attempted_execution_count, transactions_count);
        assert_eq!(committed_transactions_count, 2);
        assert_eq!(committed_transactions_with_successful_result_count, 2);
        assert_eq!(failed_commit_count, 0,);

        // Everything except first and last index of the transactions failed and are last retryable
        assert_eq!(
            retryable_transaction_indexes,
            (1..transactions_count - 1).collect::<Vec<usize>>()
        );
    }

    #[test]
    fn test_write_persist_transaction_status() {
        solana_logger::setup();
        let GenesisConfigInfo {
            mut genesis_config,
            mint_keypair,
            ..
        } = create_slow_genesis_config(solana_sdk::native_token::sol_to_lamports(1000.0));
        genesis_config.rent.lamports_per_byte_year = 50;
        genesis_config.rent.exemption_threshold = 2.0;
        let bank = Arc::new(Bank::new_no_wallclock_throttle_for_tests(&genesis_config));
        let rent_exempt_minimum = bank.get_minimum_balance_for_rent_exemption(0);
        let pubkey = solana_sdk::pubkey::new_rand();
        let pubkey1 = solana_sdk::pubkey::new_rand();
        let keypair1 = Keypair::new();

        let success_tx =
            system_transaction::transfer(&mint_keypair, &pubkey, 0, genesis_config.hash());
        let success_signature = success_tx.signatures[0];
        let entry_1 = next_entry(&genesis_config.hash(), 1, vec![success_tx.clone()]);
        let ix_error_tx =
            system_transaction::transfer(&keypair1, &pubkey1, std::u64::MAX, genesis_config.hash());
        let ix_error_signature = ix_error_tx.signatures[0];
        let entry_2 = next_entry(&entry_1.hash, 1, vec![ix_error_tx.clone()]);
        let entries = vec![entry_1, entry_2];

        let transactions = sanitize_transactions(vec![success_tx, ix_error_tx]);
        bank.transfer(rent_exempt_minimum, &mint_keypair, &keypair1.pubkey())
            .unwrap();

        let ledger_path = get_tmp_ledger_path_auto_delete!();
        {
            let blockstore = Blockstore::open(ledger_path.path())
                .expect("Expected to be able to open database ledger");
            let blockstore = Arc::new(blockstore);
            let (poh_recorder, _entry_receiver, record_receiver) = PohRecorder::new(
                bank.tick_height(),
                bank.last_blockhash(),
                bank.clone(),
                Some((4, 4)),
                bank.ticks_per_slot(),
                &pubkey,
                &blockstore,
                &Arc::new(LeaderScheduleCache::new_from_bank(&bank)),
                &Arc::new(PohConfig::default()),
                Arc::new(AtomicBool::default()),
            );
            let recorder = poh_recorder.recorder();
            let poh_recorder = Arc::new(Mutex::new(poh_recorder));

            let poh_simulator = simulate_poh(record_receiver, &poh_recorder);

            poh_recorder.lock().unwrap().set_bank(&bank);

            let shreds = entries_to_test_shreds(entries, bank.slot(), 0, true, 0);
            blockstore.insert_shreds(shreds, None, false).unwrap();
            blockstore.set_roots(std::iter::once(&bank.slot())).unwrap();

            let (transaction_status_sender, transaction_status_receiver) = unbounded();
            let transaction_status_service = TransactionStatusService::new(
                transaction_status_receiver,
                Arc::new(AtomicU64::default()),
                true,
                None,
                blockstore.clone(),
                &Arc::new(AtomicBool::new(false)),
            );

            let (gossip_vote_sender, _gossip_vote_receiver) = unbounded();

            let _ = BankingStage::process_and_record_transactions(
                &bank,
                &transactions,
                &recorder,
                0,
                Some(TransactionStatusSender {
                    sender: transaction_status_sender,
                    enable_cpi_and_log_storage: false,
                }),
                &gossip_vote_sender,
                &Arc::new(QosService::new(Arc::new(RwLock::new(CostModel::default())))),
            );

            transaction_status_service.join().unwrap();

            let confirmed_block = blockstore.get_rooted_block(bank.slot(), false).unwrap();
            let actual_tx_results: Vec<_> = confirmed_block
                .transactions
                .into_iter()
                .map(|TransactionWithMetadata { transaction, meta }| {
                    (transaction.signatures[0], meta.status)
                })
                .collect();
            let expected_tx_results = vec![
                (success_signature, Ok(())),
                (
                    ix_error_signature,
                    Err(TransactionError::InstructionError(
                        0,
                        InstructionError::Custom(1),
                    )),
                ),
            ];
            assert_eq!(actual_tx_results, expected_tx_results);

            poh_recorder
                .lock()
                .unwrap()
                .is_exited
                .store(true, Ordering::Relaxed);
            let _ = poh_simulator.join();
        }
        Blockstore::destroy(ledger_path.path()).unwrap();
    }

    #[allow(clippy::type_complexity)]
    fn setup_conflicting_transactions(
        ledger_path: &Path,
    ) -> (
        Vec<Transaction>,
        Arc<Bank>,
        Arc<Mutex<PohRecorder>>,
        Receiver<WorkingBankEntry>,
        JoinHandle<()>,
    ) {
        Blockstore::destroy(ledger_path).unwrap();
        let genesis_config_info = create_slow_genesis_config(10_000);
        let GenesisConfigInfo {
            genesis_config,
            mint_keypair,
            ..
        } = &genesis_config_info;
        let blockstore =
            Blockstore::open(ledger_path).expect("Expected to be able to open database ledger");
        let bank = Arc::new(Bank::new_no_wallclock_throttle_for_tests(genesis_config));
        let exit = Arc::new(AtomicBool::default());
        let (poh_recorder, entry_receiver, record_receiver) = PohRecorder::new(
            bank.tick_height(),
            bank.last_blockhash(),
            bank.clone(),
            Some((4, 4)),
            bank.ticks_per_slot(),
            &solana_sdk::pubkey::new_rand(),
            &Arc::new(blockstore),
            &Arc::new(LeaderScheduleCache::new_from_bank(&bank)),
            &Arc::new(PohConfig::default()),
            exit,
        );
        let poh_recorder = Arc::new(Mutex::new(poh_recorder));

        // Set up unparallelizable conflicting transactions
        let pubkey0 = solana_sdk::pubkey::new_rand();
        let pubkey1 = solana_sdk::pubkey::new_rand();
        let pubkey2 = solana_sdk::pubkey::new_rand();
        let transactions = vec![
            system_transaction::transfer(mint_keypair, &pubkey0, 1, genesis_config.hash()),
            system_transaction::transfer(mint_keypair, &pubkey1, 1, genesis_config.hash()),
            system_transaction::transfer(mint_keypair, &pubkey2, 1, genesis_config.hash()),
        ];
        let poh_simulator = simulate_poh(record_receiver, &poh_recorder);

        (
            transactions,
            bank,
            poh_recorder,
            entry_receiver,
            poh_simulator,
        )
    }

    #[test]
    fn test_consume_buffered_packets() {
        let ledger_path = get_tmp_ledger_path_auto_delete!();
        {
            let (transactions, bank, poh_recorder, _entry_receiver, poh_simulator) =
                setup_conflicting_transactions(ledger_path.path());
            let recorder = poh_recorder.lock().unwrap().recorder();
            let num_conflicting_transactions = transactions.len();
            let mut packet_batches = to_packet_batches(&transactions, num_conflicting_transactions);
            assert_eq!(packet_batches.len(), 1);
            assert_eq!(
                packet_batches[0].packets.len(),
                num_conflicting_transactions
            );
            let packet_batch = packet_batches.pop().unwrap();
            let mut buffered_packet_batches: UnprocessedPacketBatches = vec![(
                packet_batch,
                (0..num_conflicting_transactions).into_iter().collect(),
                false,
            )]
            .into_iter()
            .collect();

            let (gossip_vote_sender, _gossip_vote_receiver) = unbounded();

            // When the working bank in poh_recorder is None, no packets should be processed
            assert!(!poh_recorder.lock().unwrap().has_bank());
            let max_tx_processing_ns = std::u128::MAX;
            BankingStage::consume_buffered_packets(
                &Pubkey::default(),
                max_tx_processing_ns,
                &poh_recorder,
                &mut buffered_packet_batches,
                None,
                &gossip_vote_sender,
                None::<Box<dyn Fn()>>,
                &BankingStageStats::default(),
                &recorder,
                &Arc::new(QosService::new(Arc::new(RwLock::new(CostModel::default())))),
                &mut LeaderSlotMetricsTracker::new(0),
            );
            assert_eq!(
                buffered_packet_batches[0].1.len(),
                num_conflicting_transactions
            );
            // When the poh recorder has a bank, should process all non conflicting buffered packets.
            // Processes one packet per iteration of the loop
            for num_expected_unprocessed in (0..num_conflicting_transactions).rev() {
                poh_recorder.lock().unwrap().set_bank(&bank);
                BankingStage::consume_buffered_packets(
                    &Pubkey::default(),
                    max_tx_processing_ns,
                    &poh_recorder,
                    &mut buffered_packet_batches,
                    None,
                    &gossip_vote_sender,
                    None::<Box<dyn Fn()>>,
                    &BankingStageStats::default(),
                    &recorder,
                    &Arc::new(QosService::new(Arc::new(RwLock::new(CostModel::default())))),
                    &mut LeaderSlotMetricsTracker::new(0),
                );
                if num_expected_unprocessed == 0 {
                    assert!(buffered_packet_batches.is_empty())
                } else {
                    assert_eq!(buffered_packet_batches[0].1.len(), num_expected_unprocessed);
                }
            }
            poh_recorder
                .lock()
                .unwrap()
                .is_exited
                .store(true, Ordering::Relaxed);
            let _ = poh_simulator.join();
        }
        Blockstore::destroy(ledger_path.path()).unwrap();
    }

    #[test]
    fn test_consume_buffered_packets_interrupted() {
        let ledger_path = get_tmp_ledger_path_auto_delete!();
        {
            let (transactions, bank, poh_recorder, _entry_receiver, poh_simulator) =
                setup_conflicting_transactions(ledger_path.path());
            let num_conflicting_transactions = transactions.len();
            let packet_batches = to_packet_batches(&transactions, 1);
            assert_eq!(packet_batches.len(), num_conflicting_transactions);
            for single_packet_batch in &packet_batches {
                assert_eq!(single_packet_batch.packets.len(), 1);
            }
            let mut buffered_packet_batches: UnprocessedPacketBatches = packet_batches
                .clone()
                .into_iter()
                .map(|single_packets| (single_packets, vec![0], false))
                .collect();

            let (continue_sender, continue_receiver) = unbounded();
            let (finished_packet_sender, finished_packet_receiver) = unbounded();

            let test_fn = Some(move || {
                finished_packet_sender.send(()).unwrap();
                continue_receiver.recv().unwrap();
            });
            // When the poh recorder has a bank, it should process all non conflicting buffered packets.
            // Because each conflicting transaction is in it's own `Packet` within a `PacketBatch`, then
            // each iteration of this loop will process one element of the batch per iteration of the
            // loop.
            let interrupted_iteration = 1;
            poh_recorder.lock().unwrap().set_bank(&bank);
            let poh_recorder_ = poh_recorder.clone();
            let recorder = poh_recorder_.lock().unwrap().recorder();
            let (gossip_vote_sender, _gossip_vote_receiver) = unbounded();
            // Start up thread to process the banks
            let t_consume = Builder::new()
                .name("consume-buffered-packets".to_string())
                .spawn(move || {
                    BankingStage::consume_buffered_packets(
                        &Pubkey::default(),
                        std::u128::MAX,
                        &poh_recorder_,
                        &mut buffered_packet_batches,
                        None,
                        &gossip_vote_sender,
                        test_fn,
                        &BankingStageStats::default(),
                        &recorder,
                        &Arc::new(QosService::new(Arc::new(RwLock::new(CostModel::default())))),
                        &mut LeaderSlotMetricsTracker::new(0),
                    );

                    // Check everything is correct. All indexes after `interrupted_iteration`
                    // should still be unprocessed
                    assert_eq!(
                        buffered_packet_batches.len(),
                        packet_batches[interrupted_iteration + 1..].len()
                    );
                    for ((remaining_unprocessed_packet, _, _forwarded), original_packet) in
                        buffered_packet_batches
                            .iter()
                            .zip(&packet_batches[interrupted_iteration + 1..])
                    {
                        assert_eq!(
                            remaining_unprocessed_packet.packets[0],
                            original_packet.packets[0]
                        );
                    }
                })
                .unwrap();

            for i in 0..=interrupted_iteration {
                finished_packet_receiver.recv().unwrap();
                if i == interrupted_iteration {
                    poh_recorder
                        .lock()
                        .unwrap()
                        .schedule_dummy_max_height_reached_failure();
                }
                continue_sender.send(()).unwrap();
            }

            t_consume.join().unwrap();
            poh_recorder
                .lock()
                .unwrap()
                .is_exited
                .store(true, Ordering::Relaxed);
            let _ = poh_simulator.join();
        }
        Blockstore::destroy(ledger_path.path()).unwrap();
    }

    #[test]
    fn test_forwarder_budget() {
        solana_logger::setup();
        // Create `PacketBatch` with 1 unprocessed packet
        let packet = Packet::from_data(None, &[0]).unwrap();
        let single_packet_batch = PacketBatch::new(vec![packet]);

        let genesis_config_info = create_slow_genesis_config(10_000);
        let GenesisConfigInfo {
            genesis_config,
            validator_pubkey,
            ..
        } = &genesis_config_info;

        let bank = Arc::new(Bank::new_no_wallclock_throttle_for_tests(genesis_config));
        let ledger_path = get_tmp_ledger_path_auto_delete!();
        {
            let blockstore = Arc::new(
                Blockstore::open(ledger_path.path())
                    .expect("Expected to be able to open database ledger"),
            );
            let poh_config = PohConfig {
                // limit tick count to avoid clearing working_bank at
                // PohRecord then PohRecorderError(MaxHeightReached) at BankingStage
                target_tick_count: Some(bank.max_tick_height() - 1),
                ..PohConfig::default()
            };

            let (exit, poh_recorder, poh_service, _entry_receiver) =
                create_test_recorder(&bank, &blockstore, Some(poh_config), None);

            let local_node = Node::new_localhost_with_pubkey(validator_pubkey);
            let cluster_info = new_test_cluster_info(local_node.info);
            let send_socket = UdpSocket::bind("0.0.0.0:0").unwrap();
            let recv_socket = &local_node.sockets.tpu_forwards[0];

            let test_cases = vec![
                ("budget-restricted", DataBudget::restricted(), 0),
                ("budget-available", DataBudget::default(), 1),
            ];

            for (name, data_budget, expected_num_forwarded) in test_cases {
                let mut unprocessed_packet_batches: UnprocessedPacketBatches =
                    vec![(single_packet_batch.clone(), vec![0], false)]
                        .into_iter()
                        .collect();
                BankingStage::handle_forwarding(
                    &ForwardOption::ForwardTransaction,
                    &cluster_info,
                    &mut unprocessed_packet_batches,
                    &poh_recorder,
                    &send_socket,
                    true,
                    &data_budget,
                    &mut LeaderSlotMetricsTracker::new(0),
                );

                recv_socket
                    .set_nonblocking(expected_num_forwarded == 0)
                    .unwrap();

                let mut packets = vec![Packet::default(); 2];
                let num_received = recv_mmsg(recv_socket, &mut packets[..]).unwrap_or_default();
                assert_eq!(num_received, expected_num_forwarded, "{}", name);
            }

            exit.store(true, Ordering::Relaxed);
            poh_service.join().unwrap();
        }
        Blockstore::destroy(ledger_path.path()).unwrap();
    }

    #[test]
    fn test_handle_forwarding() {
        solana_logger::setup();

        const FWD_PACKET: u8 = 1;
        let forwarded_packet = {
            let mut packet = Packet::from_data(None, &[FWD_PACKET]).unwrap();
            packet.meta.flags |= PacketFlags::FORWARDED;
            packet
        };

        const NORMAL_PACKET: u8 = 2;
        let normal_packet = Packet::from_data(None, &[NORMAL_PACKET]).unwrap();

        let packet_batch = PacketBatch::new(vec![forwarded_packet, normal_packet]);
        let mut unprocessed_packet_batches: UnprocessedPacketBatches =
            vec![(packet_batch, vec![0, 1], false)]
                .into_iter()
                .collect();

        let genesis_config_info = create_slow_genesis_config(10_000);
        let GenesisConfigInfo {
            genesis_config,
            validator_pubkey,
            ..
        } = &genesis_config_info;
        let bank = Arc::new(Bank::new_no_wallclock_throttle_for_tests(genesis_config));
        let ledger_path = get_tmp_ledger_path_auto_delete!();
        {
            let blockstore = Arc::new(
                Blockstore::open(ledger_path.path())
                    .expect("Expected to be able to open database ledger"),
            );
            let poh_config = PohConfig {
                // limit tick count to avoid clearing working_bank at
                // PohRecord then PohRecorderError(MaxHeightReached) at BankingStage
                target_tick_count: Some(bank.max_tick_height() - 1),
                ..PohConfig::default()
            };

            let (exit, poh_recorder, poh_service, _entry_receiver) =
                create_test_recorder(&bank, &blockstore, Some(poh_config), None);

            let local_node = Node::new_localhost_with_pubkey(validator_pubkey);
            let cluster_info = new_test_cluster_info(local_node.info);
            let send_socket = UdpSocket::bind("0.0.0.0:0").unwrap();
            let recv_socket = &local_node.sockets.tpu_forwards[0];

            let test_cases = vec![
                ("not-forward", ForwardOption::NotForward, true, vec![], 2),
                (
                    "fwd-normal",
                    ForwardOption::ForwardTransaction,
                    true,
                    vec![NORMAL_PACKET],
                    2,
                ),
                (
                    "fwd-no-op",
                    ForwardOption::ForwardTransaction,
                    true,
                    vec![],
                    2,
                ),
                (
                    "fwd-no-hold",
                    ForwardOption::ForwardTransaction,
                    false,
                    vec![],
                    0,
                ),
            ];

            for (name, forward_option, hold, expected_ids, expected_num_unprocessed) in test_cases {
                BankingStage::handle_forwarding(
                    &forward_option,
                    &cluster_info,
                    &mut unprocessed_packet_batches,
                    &poh_recorder,
                    &send_socket,
                    hold,
                    &DataBudget::default(),
                    &mut LeaderSlotMetricsTracker::new(0),
                );

                recv_socket
                    .set_nonblocking(expected_ids.is_empty())
                    .unwrap();

                let mut packets = vec![Packet::default(); 2];
                let num_received = recv_mmsg(recv_socket, &mut packets[..]).unwrap_or_default();
                assert_eq!(num_received, expected_ids.len(), "{}", name);
                for (i, expected_id) in expected_ids.iter().enumerate() {
                    assert_eq!(packets[i].meta.size, 1);
                    assert_eq!(packets[i].data[0], *expected_id, "{}", name);
                }

                let num_unprocessed_packets: usize = unprocessed_packet_batches
                    .iter()
                    .map(|(b, ..)| b.packets.len())
                    .sum();
                assert_eq!(
                    num_unprocessed_packets, expected_num_unprocessed,
                    "{}",
                    name
                );
            }

            exit.store(true, Ordering::Relaxed);
            poh_service.join().unwrap();
        }
        Blockstore::destroy(ledger_path.path()).unwrap();
    }

    #[test]
    fn test_push_unprocessed_batch_limit() {
        solana_logger::setup();
        // Create `PacketBatch` with 2 unprocessed packets
        let new_packet_batch = PacketBatch::new(vec![Packet::default(); 2]);
        let mut unprocessed_packets: UnprocessedPacketBatches =
            vec![(new_packet_batch, vec![0, 1], false)]
                .into_iter()
                .collect();
        // Set the limit to 2
        let batch_limit = 2;
        // Create new unprocessed packets and add to a batch
        let new_packet_batch = PacketBatch::new(vec![Packet::default()]);
        let packet_indexes = vec![];

        let mut dropped_packet_batches_count = 0;
        let mut dropped_packets_count = 0;
        let mut newly_buffered_packets_count = 0;
        let mut banking_stage_stats = BankingStageStats::default();
        // Because the set of unprocessed `packet_indexes` is empty, the
        // packets are not added to the unprocessed queue
        BankingStage::push_unprocessed(
            &mut unprocessed_packets,
            new_packet_batch.clone(),
            packet_indexes,
            &mut dropped_packet_batches_count,
            &mut dropped_packets_count,
            &mut newly_buffered_packets_count,
            batch_limit,
            &mut banking_stage_stats,
            &mut LeaderSlotMetricsTracker::new(0),
        );
        assert_eq!(unprocessed_packets.len(), 1);
        assert_eq!(dropped_packet_batches_count, 0);
        assert_eq!(dropped_packets_count, 0);
        assert_eq!(newly_buffered_packets_count, 0);

        // Because the set of unprocessed `packet_indexes` is non-empty, the
        // packets are added to the unprocessed queue
        let packet_indexes = vec![0];
        BankingStage::push_unprocessed(
            &mut unprocessed_packets,
            new_packet_batch,
            packet_indexes.clone(),
            &mut dropped_packet_batches_count,
            &mut dropped_packets_count,
            &mut newly_buffered_packets_count,
            batch_limit,
            &mut banking_stage_stats,
            &mut LeaderSlotMetricsTracker::new(0),
        );
        assert_eq!(unprocessed_packets.len(), 2);
        assert_eq!(dropped_packet_batches_count, 0);
        assert_eq!(dropped_packets_count, 0);
        assert_eq!(newly_buffered_packets_count, 1);

        // Because we've reached the batch limit, old unprocessed packets are
        // dropped and the new one is appended to the end
        let new_packet_batch = PacketBatch::new(vec![Packet::from_data(
            Some(&SocketAddr::from(([127, 0, 0, 1], 8001))),
            42,
        )
        .unwrap()]);
        assert_eq!(unprocessed_packets.len(), batch_limit);
        BankingStage::push_unprocessed(
            &mut unprocessed_packets,
            new_packet_batch.clone(),
            packet_indexes,
            &mut dropped_packet_batches_count,
            &mut dropped_packets_count,
            &mut newly_buffered_packets_count,
            batch_limit,
            &mut banking_stage_stats,
            &mut LeaderSlotMetricsTracker::new(0),
        );
        assert_eq!(unprocessed_packets.len(), 2);
        assert_eq!(
            unprocessed_packets[1].0.packets[0],
            new_packet_batch.packets[0]
        );
        assert_eq!(dropped_packet_batches_count, 1);
        assert_eq!(dropped_packets_count, 2);
        assert_eq!(newly_buffered_packets_count, 2);
    }

    #[test]
    fn test_packet_message() {
        let keypair = Keypair::new();
        let pubkey = solana_sdk::pubkey::new_rand();
        let blockhash = Hash::new_unique();
        let transaction = system_transaction::transfer(&keypair, &pubkey, 1, blockhash);
        let packet = Packet::from_data(None, &transaction).unwrap();
        assert_eq!(
            BankingStage::packet_message(&packet).unwrap().to_vec(),
            transaction.message_data()
        );
    }

    #[cfg(test)]
    fn make_test_packets(
        transactions: Vec<Transaction>,
        vote_indexes: Vec<usize>,
    ) -> (PacketBatch, Vec<usize>) {
        let capacity = transactions.len();
        let mut packet_batch = PacketBatch::with_capacity(capacity);
        let mut packet_indexes = Vec::with_capacity(capacity);
        packet_batch.packets.resize(capacity, Packet::default());
        for (index, tx) in transactions.iter().enumerate() {
            Packet::populate_packet(&mut packet_batch.packets[index], None, tx).ok();
            packet_indexes.push(index);
        }
        for index in vote_indexes.iter() {
            packet_batch.packets[*index].meta.flags |= PacketFlags::SIMPLE_VOTE_TX;
        }
        (packet_batch, packet_indexes)
    }

    #[test]
    fn test_transactions_from_packets() {
        use solana_sdk::feature_set::FeatureSet;
        let keypair = Keypair::new();
        let transfer_tx =
            system_transaction::transfer(&keypair, &keypair.pubkey(), 1, Hash::default());
        let vote_tx = vote_transaction::new_vote_transaction(
            vec![42],
            Hash::default(),
            Hash::default(),
            &keypair,
            &keypair,
            &keypair,
            None,
        );

        // packets with no votes
        {
            let vote_indexes = vec![];
            let (packet_batch, packet_indexes) =
                make_test_packets(vec![transfer_tx.clone(), transfer_tx.clone()], vote_indexes);

            let mut votes_only = false;
            let (txs, tx_packet_index) = BankingStage::transactions_from_packets(
                &packet_batch,
                &packet_indexes,
                &Arc::new(FeatureSet::default()),
                votes_only,
                |_| Err(TransactionError::UnsupportedVersion),
            );
            assert_eq!(2, txs.len());
            assert_eq!(vec![0, 1], tx_packet_index);

            votes_only = true;
            let (txs, tx_packet_index) = BankingStage::transactions_from_packets(
                &packet_batch,
                &packet_indexes,
                &Arc::new(FeatureSet::default()),
                votes_only,
                |_| Err(TransactionError::UnsupportedVersion),
            );
            assert_eq!(0, txs.len());
            assert_eq!(0, tx_packet_index.len());
        }

        // packets with some votes
        {
            let vote_indexes = vec![0, 2];
            let (packet_batch, packet_indexes) = make_test_packets(
                vec![vote_tx.clone(), transfer_tx, vote_tx.clone()],
                vote_indexes,
            );

            let mut votes_only = false;
            let (txs, tx_packet_index) = BankingStage::transactions_from_packets(
                &packet_batch,
                &packet_indexes,
                &Arc::new(FeatureSet::default()),
                votes_only,
                |_| Err(TransactionError::UnsupportedVersion),
            );
            assert_eq!(3, txs.len());
            assert_eq!(vec![0, 1, 2], tx_packet_index);

            votes_only = true;
            let (txs, tx_packet_index) = BankingStage::transactions_from_packets(
                &packet_batch,
                &packet_indexes,
                &Arc::new(FeatureSet::default()),
                votes_only,
                |_| Err(TransactionError::UnsupportedVersion),
            );
            assert_eq!(2, txs.len());
            assert_eq!(vec![0, 2], tx_packet_index);
        }

        // packets with all votes
        {
            let vote_indexes = vec![0, 1, 2];
            let (packet_batch, packet_indexes) = make_test_packets(
                vec![vote_tx.clone(), vote_tx.clone(), vote_tx],
                vote_indexes,
            );

            let mut votes_only = false;
            let (txs, tx_packet_index) = BankingStage::transactions_from_packets(
                &packet_batch,
                &packet_indexes,
                &Arc::new(FeatureSet::default()),
                votes_only,
                |_| Err(TransactionError::UnsupportedVersion),
            );
            assert_eq!(3, txs.len());
            assert_eq!(vec![0, 1, 2], tx_packet_index);

            votes_only = true;
            let (txs, tx_packet_index) = BankingStage::transactions_from_packets(
                &packet_batch,
                &packet_indexes,
                &Arc::new(FeatureSet::default()),
                votes_only,
                |_| Err(TransactionError::UnsupportedVersion),
            );
            assert_eq!(3, txs.len());
            assert_eq!(vec![0, 1, 2], tx_packet_index);
        }
    }

    #[test]
    fn test_accumulate_batched_transaction_costs() {
        let signature_cost = 1;
        let write_lock_cost = 2;
        let data_bytes_cost = 3;
        let builtins_execution_cost = 4;
        let bpf_execution_cost = 10;
        let num_txs = 4;

        let tx_costs: Vec<_> = (0..num_txs)
            .map(|_| TransactionCost {
                signature_cost,
                write_lock_cost,
                data_bytes_cost,
                builtins_execution_cost,
                bpf_execution_cost,
                ..TransactionCost::default()
            })
            .collect();
        let tx_results: Vec<_> = (0..num_txs)
            .map(|n| {
                if n % 2 == 0 {
                    Ok(())
                } else {
                    Err(TransactionError::WouldExceedMaxBlockCostLimit)
                }
            })
            .collect();
        // should only accumulate half of the costs that are OK
        let expected_signatures = signature_cost * (num_txs / 2);
        let expected_write_locks = write_lock_cost * (num_txs / 2);
        let expected_data_bytes = data_bytes_cost * (num_txs / 2);
        let expected_builtins_execution_costs = builtins_execution_cost * (num_txs / 2);
        let expected_bpf_execution_costs = bpf_execution_cost * (num_txs / 2);
        let batched_transaction_details =
            BankingStage::accumulate_batched_transaction_costs(tx_costs.iter(), tx_results.iter());
        assert_eq!(
            expected_signatures,
            batched_transaction_details.batched_signature_cost
        );
        assert_eq!(
            expected_write_locks,
            batched_transaction_details.batched_write_lock_cost
        );
        assert_eq!(
            expected_data_bytes,
            batched_transaction_details.batched_data_bytes_cost
        );
        assert_eq!(
            expected_builtins_execution_costs,
            batched_transaction_details.batched_builtins_execute_cost
        );
        assert_eq!(
            expected_bpf_execution_costs,
            batched_transaction_details.batched_bpf_execute_cost
        );
    }

    #[test]
    fn test_accumulate_execute_units_and_time() {
        let mut execute_timings = ExecuteTimings::default();
        let mut expected_units = 0;
        let mut expected_us = 0;

        for n in 0..10 {
            execute_timings.details.per_program_timings.insert(
                Pubkey::new_unique(),
                ProgramTiming {
                    accumulated_us: n * 100,
                    accumulated_units: n * 1000,
                    count: n as u32,
                    errored_txs_compute_consumed: vec![],
                    total_errored_units: 0,
                },
            );
            expected_us += n * 100;
            expected_units += n * 1000;
        }

        let (units, us) = BankingStage::accumulate_execute_units_and_time(&execute_timings);

        assert_eq!(expected_units, units);
        assert_eq!(expected_us, us);
    }
}<|MERGE_RESOLUTION|>--- conflicted
+++ resolved
@@ -1183,11 +1183,8 @@
                     transaction_status_sender.is_some(),
                     transaction_status_sender.is_some(),
                     &mut execute_and_commit_timings.execute_timings,
-<<<<<<< HEAD
                     None, // account_overrides
-=======
                     &None,
->>>>>>> cc3429f7
                 )
             },
             (),
