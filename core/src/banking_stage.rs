//! The `banking_stage` processes Transaction messages. It is intended to be used
//! to contruct a software pipeline. The stage uses all available CPU cores and
//! can do its processing in parallel with signature verification on the GPU.
use solana_sdk::deepmind::deepmind_enabled;
use {
    crate::{packet_hasher::PacketHasher, qos_service::QosService},
    crossbeam_channel::{Receiver as CrossbeamReceiver, RecvTimeoutError},
    itertools::Itertools,
    lru::LruCache,
    retain_mut::RetainMut,
    solana_entry::entry::hash_transactions,
    solana_gossip::{cluster_info::ClusterInfo, contact_info::ContactInfo},
    solana_ledger::blockstore_processor::TransactionStatusSender,
    solana_measure::measure::Measure,
    solana_metrics::{inc_new_counter_debug, inc_new_counter_info},
    solana_perf::{
        cuda_runtime::PinnedVec,
        data_budget::DataBudget,
        packet::{limited_deserialize, Packet, PacketBatch, PACKETS_PER_BATCH},
        perf_libs,
    },
    solana_poh::poh_recorder::{BankStart, PohRecorder, PohRecorderError, TransactionRecorder},
    solana_runtime::{
        accounts_db::ErrorCounters,
        bank::{
            Bank, ExecuteTimings, TransactionBalancesSet, TransactionCheckResult,
            TransactionExecutionResult,
        },
        bank_utils,
        cost_model::CostModel,
        transaction_batch::TransactionBatch,
        vote_sender_types::ReplayVoteSender,
    },
    solana_sdk::{
        clock::{
            Slot, DEFAULT_TICKS_PER_SLOT, MAX_PROCESSING_AGE, MAX_TRANSACTION_FORWARDING_DELAY,
            MAX_TRANSACTION_FORWARDING_DELAY_GPU,
        },
        feature_set,
        message::Message,
        pubkey::Pubkey,
        short_vec::decode_shortu16_len,
        signature::Signature,
        timing::{duration_as_ms, timestamp, AtomicInterval},
        transaction::{self, SanitizedTransaction, TransactionError, VersionedTransaction},
    },
    solana_streamer::sendmmsg::{batch_send, SendPktsError},
    solana_transaction_status::token_balances::{
        collect_token_balances, TransactionTokenBalancesSet,
    },
    std::{
        cmp,
        collections::{HashMap, VecDeque},
        env,
        mem::size_of,
        net::{SocketAddr, UdpSocket},
        ops::DerefMut,
        sync::{
            atomic::{AtomicU64, AtomicUsize, Ordering},
            Arc, Mutex, RwLock,
        },
        thread::{self, Builder, JoinHandle},
        time::{Duration, Instant},
    },
};

/// (packets, valid_indexes, forwarded)
/// Batch of packets with a list of which are valid and if this batch has been forwarded.
type PacketBatchAndOffsets = (PacketBatch, Vec<usize>, bool);

pub type UnprocessedPacketBatches = VecDeque<PacketBatchAndOffsets>;

/// Transaction forwarding
pub const FORWARD_TRANSACTIONS_TO_LEADER_AT_SLOT_OFFSET: u64 = 2;
pub const HOLD_TRANSACTIONS_SLOT_OFFSET: u64 = 20;

// Fixed thread size seems to be fastest on GCP setup
pub const NUM_THREADS: u32 = 4;

const TOTAL_BUFFERED_PACKETS: usize = 500_000;

const MAX_NUM_TRANSACTIONS_PER_BATCH: usize = 128;

const DEFAULT_LRU_SIZE: usize = 200_000;

const NUM_VOTE_PROCESSING_THREADS: u32 = 2;
const MIN_THREADS_BANKING: u32 = 1;

#[derive(Debug, Default)]
pub struct BankingStageStats {
    last_report: AtomicInterval,
    id: u32,
    process_packets_count: AtomicUsize,
    new_tx_count: AtomicUsize,
    dropped_packet_batches_count: AtomicUsize,
    dropped_packets_count: AtomicUsize,
    dropped_duplicated_packets_count: AtomicUsize,
    newly_buffered_packets_count: AtomicUsize,
    current_buffered_packets_count: AtomicUsize,
    current_buffered_packet_batches_count: AtomicUsize,
    rebuffered_packets_count: AtomicUsize,
    consumed_buffered_packets_count: AtomicUsize,

    // Timing
    consume_buffered_packets_elapsed: AtomicU64,
    process_packets_elapsed: AtomicU64,
    handle_retryable_packets_elapsed: AtomicU64,
    filter_pending_packets_elapsed: AtomicU64,
    packet_duplicate_check_elapsed: AtomicU64,
    packet_conversion_elapsed: AtomicU64,
    unprocessed_packet_conversion_elapsed: AtomicU64,
    transaction_processing_elapsed: AtomicU64,
}

impl BankingStageStats {
    pub fn new(id: u32) -> Self {
        BankingStageStats {
            id,
            ..BankingStageStats::default()
        }
    }

    fn is_empty(&self) -> bool {
        0 == self.process_packets_count.load(Ordering::Relaxed) as u64
            + self.new_tx_count.load(Ordering::Relaxed) as u64
            + self.dropped_packet_batches_count.load(Ordering::Relaxed) as u64
            + self.dropped_packets_count.load(Ordering::Relaxed) as u64
            + self
                .dropped_duplicated_packets_count
                .load(Ordering::Relaxed) as u64
            + self.newly_buffered_packets_count.load(Ordering::Relaxed) as u64
            + self.current_buffered_packets_count.load(Ordering::Relaxed) as u64
            + self
                .current_buffered_packet_batches_count
                .load(Ordering::Relaxed) as u64
            + self.rebuffered_packets_count.load(Ordering::Relaxed) as u64
            + self.consumed_buffered_packets_count.load(Ordering::Relaxed) as u64
            + self
                .consume_buffered_packets_elapsed
                .load(Ordering::Relaxed)
            + self.process_packets_elapsed.load(Ordering::Relaxed)
            + self
                .handle_retryable_packets_elapsed
                .load(Ordering::Relaxed)
            + self.filter_pending_packets_elapsed.load(Ordering::Relaxed)
            + self.packet_duplicate_check_elapsed.load(Ordering::Relaxed)
            + self.packet_conversion_elapsed.load(Ordering::Relaxed)
            + self
                .unprocessed_packet_conversion_elapsed
                .load(Ordering::Relaxed)
            + self.transaction_processing_elapsed.load(Ordering::Relaxed)
    }

    fn report(&self, report_interval_ms: u64) {
        // skip repoting metrics if stats is empty
        if self.is_empty() {
            return;
        }
        if self.last_report.should_update(report_interval_ms) {
            datapoint_info!(
                "banking_stage-loop-stats",
                ("id", self.id as i64, i64),
                (
                    "process_packets_count",
                    self.process_packets_count.swap(0, Ordering::Relaxed) as i64,
                    i64
                ),
                (
                    "new_tx_count",
                    self.new_tx_count.swap(0, Ordering::Relaxed) as i64,
                    i64
                ),
                (
                    "dropped_packet_batches_count",
                    self.dropped_packet_batches_count.swap(0, Ordering::Relaxed) as i64,
                    i64
                ),
                (
                    "dropped_packets_count",
                    self.dropped_packets_count.swap(0, Ordering::Relaxed) as i64,
                    i64
                ),
                (
                    "dropped_duplicated_packets_count",
                    self.dropped_duplicated_packets_count
                        .swap(0, Ordering::Relaxed) as i64,
                    i64
                ),
                (
                    "newly_buffered_packets_count",
                    self.newly_buffered_packets_count.swap(0, Ordering::Relaxed) as i64,
                    i64
                ),
                (
                    "current_buffered_packet_batches_count",
                    self.current_buffered_packet_batches_count
                        .swap(0, Ordering::Relaxed) as i64,
                    i64
                ),
                (
                    "current_buffered_packets_count",
                    self.current_buffered_packets_count
                        .swap(0, Ordering::Relaxed) as i64,
                    i64
                ),
                (
                    "rebuffered_packets_count",
                    self.rebuffered_packets_count.swap(0, Ordering::Relaxed) as i64,
                    i64
                ),
                (
                    "consumed_buffered_packets_count",
                    self.consumed_buffered_packets_count
                        .swap(0, Ordering::Relaxed) as i64,
                    i64
                ),
                (
                    "consume_buffered_packets_elapsed",
                    self.consume_buffered_packets_elapsed
                        .swap(0, Ordering::Relaxed) as i64,
                    i64
                ),
                (
                    "process_packets_elapsed",
                    self.process_packets_elapsed.swap(0, Ordering::Relaxed) as i64,
                    i64
                ),
                (
                    "handle_retryable_packets_elapsed",
                    self.handle_retryable_packets_elapsed
                        .swap(0, Ordering::Relaxed) as i64,
                    i64
                ),
                (
                    "filter_pending_packets_elapsed",
                    self.filter_pending_packets_elapsed
                        .swap(0, Ordering::Relaxed) as i64,
                    i64
                ),
                (
                    "packet_duplicate_check_elapsed",
                    self.packet_duplicate_check_elapsed
                        .swap(0, Ordering::Relaxed) as i64,
                    i64
                ),
                (
                    "packet_conversion_elapsed",
                    self.packet_conversion_elapsed.swap(0, Ordering::Relaxed) as i64,
                    i64
                ),
                (
                    "unprocessed_packet_conversion_elapsed",
                    self.unprocessed_packet_conversion_elapsed
                        .swap(0, Ordering::Relaxed) as i64,
                    i64
                ),
                (
                    "transaction_processing_elapsed",
                    self.transaction_processing_elapsed
                        .swap(0, Ordering::Relaxed) as i64,
                    i64
                ),
            );
        }
    }
}

/// Stores the stage's thread handle and output receiver.
pub struct BankingStage {
    bank_thread_hdls: Vec<JoinHandle<()>>,
}

#[derive(Debug, Clone)]
pub enum BufferedPacketsDecision {
    Consume(u128),
    Forward,
    ForwardAndHold,
    Hold,
}

#[derive(Debug, Clone)]
pub enum ForwardOption {
    NotForward,
    ForwardTpuVote,
    ForwardTransaction,
}

impl BankingStage {
    /// Create the stage using `bank`. Exit when `verified_receiver` is dropped.
    #[allow(clippy::new_ret_no_self)]
    pub fn new(
        cluster_info: &Arc<ClusterInfo>,
        poh_recorder: &Arc<Mutex<PohRecorder>>,
        verified_receiver: CrossbeamReceiver<Vec<PacketBatch>>,
        tpu_verified_vote_receiver: CrossbeamReceiver<Vec<PacketBatch>>,
        verified_vote_receiver: CrossbeamReceiver<Vec<PacketBatch>>,
        transaction_status_sender: Option<TransactionStatusSender>,
        gossip_vote_sender: ReplayVoteSender,
        cost_model: Arc<RwLock<CostModel>>,
    ) -> Self {
        Self::new_num_threads(
            cluster_info,
            poh_recorder,
            verified_receiver,
            tpu_verified_vote_receiver,
            verified_vote_receiver,
            Self::num_threads(),
            transaction_status_sender,
            gossip_vote_sender,
            cost_model,
        )
    }

    fn new_num_threads(
        cluster_info: &Arc<ClusterInfo>,
        poh_recorder: &Arc<Mutex<PohRecorder>>,
        verified_receiver: CrossbeamReceiver<Vec<PacketBatch>>,
        tpu_verified_vote_receiver: CrossbeamReceiver<Vec<PacketBatch>>,
        verified_vote_receiver: CrossbeamReceiver<Vec<PacketBatch>>,
        num_threads: u32,
        transaction_status_sender: Option<TransactionStatusSender>,
        gossip_vote_sender: ReplayVoteSender,
        cost_model: Arc<RwLock<CostModel>>,
    ) -> Self {
        let batch_limit = TOTAL_BUFFERED_PACKETS / ((num_threads - 1) as usize * PACKETS_PER_BATCH);
        // Single thread to generate entries from many banks.
        // This thread talks to poh_service and broadcasts the entries once they have been recorded.
        // Once an entry has been recorded, its blockhash is registered with the bank.
        let duplicates = Arc::new(Mutex::new((
            LruCache::new(DEFAULT_LRU_SIZE),
            PacketHasher::default(),
        )));
        let data_budget = Arc::new(DataBudget::default());
        let qos_service = Arc::new(QosService::new(cost_model));
        // Many banks that process transactions in parallel.
        assert!(num_threads >= NUM_VOTE_PROCESSING_THREADS + MIN_THREADS_BANKING);
        let bank_thread_hdls: Vec<JoinHandle<()>> = (0..num_threads)
            .map(|i| {
                let (verified_receiver, forward_option) = match i {
                    0 => {
                        // Disable forwarding of vote transactions
                        // from gossip. Note - votes can also arrive from tpu
                        (verified_vote_receiver.clone(), ForwardOption::NotForward)
                    }
                    1 => (
                        tpu_verified_vote_receiver.clone(),
                        ForwardOption::ForwardTpuVote,
                    ),
                    _ => (verified_receiver.clone(), ForwardOption::ForwardTransaction),
                };

                let poh_recorder = poh_recorder.clone();
                let cluster_info = cluster_info.clone();
                let mut recv_start = Instant::now();
                let transaction_status_sender = transaction_status_sender.clone();
                let gossip_vote_sender = gossip_vote_sender.clone();
                let duplicates = duplicates.clone();
                let data_budget = data_budget.clone();
                let qos_service = qos_service.clone();
                Builder::new()
                    .name("solana-banking-stage-tx".to_string())
                    .spawn(move || {
                        Self::process_loop(
                            &verified_receiver,
                            &poh_recorder,
                            &cluster_info,
                            &mut recv_start,
                            forward_option,
                            i,
                            batch_limit,
                            transaction_status_sender,
                            gossip_vote_sender,
                            &duplicates,
                            &data_budget,
                            qos_service,
                        );
                    })
                    .unwrap()
            })
            .collect();
        Self { bank_thread_hdls }
    }

    fn filter_valid_packets_for_forwarding<'a>(
        packet_batches: impl Iterator<Item = &'a PacketBatchAndOffsets>,
    ) -> Vec<&'a Packet> {
        packet_batches
            .filter(|(_batch, _indexes, forwarded)| !forwarded)
            .flat_map(|(batch, valid_indexes, _forwarded)| {
                valid_indexes.iter().map(move |x| &batch.packets[*x])
            })
            .collect()
    }

    fn forward_buffered_packets(
        socket: &std::net::UdpSocket,
        tpu_forwards: &std::net::SocketAddr,
        buffered_packet_batches: &UnprocessedPacketBatches,
        data_budget: &DataBudget,
    ) -> std::io::Result<()> {
        let packets = Self::filter_valid_packets_for_forwarding(buffered_packet_batches.iter());
        const INTERVAL_MS: u64 = 100;
        const MAX_BYTES_PER_SECOND: usize = 10_000 * 1200;
        const MAX_BYTES_PER_INTERVAL: usize = MAX_BYTES_PER_SECOND * INTERVAL_MS as usize / 1000;
        const MAX_BYTES_BUDGET: usize = MAX_BYTES_PER_INTERVAL * 5;
        data_budget.update(INTERVAL_MS, |bytes| {
            std::cmp::min(
                bytes.saturating_add(MAX_BYTES_PER_INTERVAL),
                MAX_BYTES_BUDGET,
            )
        });

        let packet_vec: Vec<_> = packets
            .iter()
            .filter_map(|p| {
                if !p.meta.forwarded() && data_budget.take(p.meta.size) {
                    Some((&p.data[..p.meta.size], tpu_forwards))
                } else {
                    None
                }
            })
            .collect();

        if !packet_vec.is_empty() {
            inc_new_counter_info!("banking_stage-forwarded_packets", packet_vec.len());
            if let Err(SendPktsError::IoError(ioerr, _num_failed)) = batch_send(socket, &packet_vec)
            {
                return Err(ioerr);
            }
        }

        Ok(())
    }

    // Returns whether the given `PacketBatch` has any more remaining unprocessed
    // transactions
    fn update_buffered_packets_with_new_unprocessed(
        original_unprocessed_indexes: &mut Vec<usize>,
        new_unprocessed_indexes: Vec<usize>,
    ) -> bool {
        let has_more_unprocessed_transactions =
            Self::packet_has_more_unprocessed_transactions(&new_unprocessed_indexes);
        if has_more_unprocessed_transactions {
            *original_unprocessed_indexes = new_unprocessed_indexes
        };
        has_more_unprocessed_transactions
    }

    #[allow(clippy::too_many_arguments)]
    pub fn consume_buffered_packets(
        my_pubkey: &Pubkey,
        max_tx_ingestion_ns: u128,
        poh_recorder: &Arc<Mutex<PohRecorder>>,
        buffered_packet_batches: &mut UnprocessedPacketBatches,
        transaction_status_sender: Option<TransactionStatusSender>,
        gossip_vote_sender: &ReplayVoteSender,
        test_fn: Option<impl Fn()>,
        banking_stage_stats: &BankingStageStats,
        recorder: &TransactionRecorder,
        qos_service: &Arc<QosService>,
    ) {
        let mut rebuffered_packet_count = 0;
        let mut new_tx_count = 0;
        let buffered_packet_batches_len = buffered_packet_batches.len();
        let mut proc_start = Measure::start("consume_buffered_process");
        let mut reached_end_of_slot = None;

        buffered_packet_batches.retain_mut(|buffered_packet_batch_and_offsets| {
            let (packet_batch, ref mut original_unprocessed_indexes, _forwarded) =
                buffered_packet_batch_and_offsets;
            if let Some((next_leader, bank)) = &reached_end_of_slot {
                // We've hit the end of this slot, no need to perform more processing,
                // just filter the remaining packets for the invalid (e.g. too old) ones
                let new_unprocessed_indexes = Self::filter_unprocessed_packets(
                    bank,
                    packet_batch,
                    original_unprocessed_indexes,
                    my_pubkey,
                    *next_leader,
                    banking_stage_stats,
                );
                Self::update_buffered_packets_with_new_unprocessed(
                    original_unprocessed_indexes,
                    new_unprocessed_indexes,
                )
            } else {
                let bank_start = poh_recorder.lock().unwrap().bank_start();
                if let Some(BankStart {
                    working_bank,
                    bank_creation_time,
                }) = bank_start
                {
                    let (processed, verified_txs_len, new_unprocessed_indexes) =
                        Self::process_packets_transactions(
                            &working_bank,
                            &bank_creation_time,
                            recorder,
                            packet_batch,
                            original_unprocessed_indexes.to_owned(),
                            transaction_status_sender.clone(),
                            gossip_vote_sender,
                            banking_stage_stats,
                            qos_service,
                        );
                    if processed < verified_txs_len
                        || !Bank::should_bank_still_be_processing_txs(
                            &bank_creation_time,
                            max_tx_ingestion_ns,
                        )
                    {
                        reached_end_of_slot = Some((
                            poh_recorder.lock().unwrap().next_slot_leader(),
                            working_bank,
                        ));
                    }
                    new_tx_count += processed;
                    // Out of the buffered packets just retried, collect any still unprocessed
                    // transactions in this batch for forwarding
                    rebuffered_packet_count += new_unprocessed_indexes.len();
                    let has_more_unprocessed_transactions =
                        Self::update_buffered_packets_with_new_unprocessed(
                            original_unprocessed_indexes,
                            new_unprocessed_indexes,
                        );
                    if let Some(test_fn) = &test_fn {
                        test_fn();
                    }
                    has_more_unprocessed_transactions
                } else {
                    rebuffered_packet_count += original_unprocessed_indexes.len();
                    // `original_unprocessed_indexes` must have remaining packets to process
                    // if not yet processed.
                    assert!(Self::packet_has_more_unprocessed_transactions(
                        original_unprocessed_indexes
                    ));
                    true
                }
            }
        });

        proc_start.stop();

        debug!(
            "@{:?} done processing buffered batches: {} time: {:?}ms tx count: {} tx/s: {}",
            timestamp(),
            buffered_packet_batches_len,
            proc_start.as_ms(),
            new_tx_count,
            (new_tx_count as f32) / (proc_start.as_s())
        );

        banking_stage_stats
            .consume_buffered_packets_elapsed
            .fetch_add(proc_start.as_us(), Ordering::Relaxed);
        banking_stage_stats
            .rebuffered_packets_count
            .fetch_add(rebuffered_packet_count, Ordering::Relaxed);
        banking_stage_stats
            .consumed_buffered_packets_count
            .fetch_add(new_tx_count, Ordering::Relaxed);
    }

    fn consume_or_forward_packets(
        my_pubkey: &Pubkey,
        leader_pubkey: Option<Pubkey>,
        bank_still_processing_txs: Option<&Arc<Bank>>,
        would_be_leader: bool,
        would_be_leader_shortly: bool,
    ) -> BufferedPacketsDecision {
        leader_pubkey.map_or(
            // If leader is not known, return the buffered packets as is
            BufferedPacketsDecision::Hold,
            // else process the packets
            |x| {
                if let Some(bank) = bank_still_processing_txs {
                    // If the bank is available, this node is the leader
                    BufferedPacketsDecision::Consume(bank.ns_per_slot)
                } else if would_be_leader_shortly {
                    // If the node will be the leader soon, hold the packets for now
                    BufferedPacketsDecision::Hold
                } else if would_be_leader {
                    // Node will be leader within ~20 slots, hold the transactions in
                    // case it is the only node which produces an accepted slot.
                    BufferedPacketsDecision::ForwardAndHold
                } else if x != *my_pubkey {
                    // If the current node is not the leader, forward the buffered packets
                    BufferedPacketsDecision::Forward
                } else {
                    // We don't know the leader. Hold the packets for now
                    BufferedPacketsDecision::Hold
                }
            },
        )
    }

    #[allow(clippy::too_many_arguments)]
    fn process_buffered_packets(
        my_pubkey: &Pubkey,
        socket: &std::net::UdpSocket,
        poh_recorder: &Arc<Mutex<PohRecorder>>,
        cluster_info: &ClusterInfo,
        buffered_packet_batches: &mut UnprocessedPacketBatches,
        forward_option: &ForwardOption,
        transaction_status_sender: Option<TransactionStatusSender>,
        gossip_vote_sender: &ReplayVoteSender,
        banking_stage_stats: &BankingStageStats,
        recorder: &TransactionRecorder,
        data_budget: &DataBudget,
        qos_service: &Arc<QosService>,
    ) -> BufferedPacketsDecision {
        let bank_start;
        let (
            leader_at_slot_offset,
            bank_still_processing_txs,
            would_be_leader,
            would_be_leader_shortly,
        ) = {
            let poh = poh_recorder.lock().unwrap();
            bank_start = poh.bank_start();
            (
                poh.leader_after_n_slots(FORWARD_TRANSACTIONS_TO_LEADER_AT_SLOT_OFFSET),
                PohRecorder::get_working_bank_if_not_expired(&bank_start.as_ref()),
                poh.would_be_leader(HOLD_TRANSACTIONS_SLOT_OFFSET * DEFAULT_TICKS_PER_SLOT),
                poh.would_be_leader(
                    (FORWARD_TRANSACTIONS_TO_LEADER_AT_SLOT_OFFSET - 1) * DEFAULT_TICKS_PER_SLOT,
                ),
            )
        };

        let decision = Self::consume_or_forward_packets(
            my_pubkey,
            leader_at_slot_offset,
            bank_still_processing_txs,
            would_be_leader,
            would_be_leader_shortly,
        );

        match decision {
            BufferedPacketsDecision::Consume(max_tx_ingestion_ns) => {
                Self::consume_buffered_packets(
                    my_pubkey,
                    max_tx_ingestion_ns,
                    poh_recorder,
                    buffered_packet_batches,
                    transaction_status_sender,
                    gossip_vote_sender,
                    None::<Box<dyn Fn()>>,
                    banking_stage_stats,
                    recorder,
                    qos_service,
                );
            }
            BufferedPacketsDecision::Forward => {
                Self::handle_forwarding(
                    forward_option,
                    cluster_info,
                    buffered_packet_batches,
                    poh_recorder,
                    socket,
                    false,
                    data_budget,
                );
            }
            BufferedPacketsDecision::ForwardAndHold => {
                Self::handle_forwarding(
                    forward_option,
                    cluster_info,
                    buffered_packet_batches,
                    poh_recorder,
                    socket,
                    true,
                    data_budget,
                );
            }
            _ => (),
        }
        decision
    }

    fn handle_forwarding(
        forward_option: &ForwardOption,
        cluster_info: &ClusterInfo,
        buffered_packet_batches: &mut UnprocessedPacketBatches,
        poh_recorder: &Arc<Mutex<PohRecorder>>,
        socket: &UdpSocket,
        hold: bool,
        data_budget: &DataBudget,
    ) {
        let addr = match forward_option {
            ForwardOption::NotForward => {
                if !hold {
                    buffered_packet_batches.clear();
                }
                return;
            }
            ForwardOption::ForwardTransaction => {
                next_leader_tpu_forwards(cluster_info, poh_recorder)
            }
            ForwardOption::ForwardTpuVote => next_leader_tpu_vote(cluster_info, poh_recorder),
        };
        let addr = match addr {
            Some(addr) => addr,
            None => return,
        };
        let _ = Self::forward_buffered_packets(socket, &addr, buffered_packet_batches, data_budget);
        if hold {
            buffered_packet_batches.retain(|(_, index, _)| !index.is_empty());
            for (_, _, forwarded) in buffered_packet_batches.iter_mut() {
                *forwarded = true;
            }
        } else {
            buffered_packet_batches.clear();
        }
    }

    #[allow(clippy::too_many_arguments)]
    fn process_loop(
        verified_receiver: &CrossbeamReceiver<Vec<PacketBatch>>,
        poh_recorder: &Arc<Mutex<PohRecorder>>,
        cluster_info: &ClusterInfo,
        recv_start: &mut Instant,
        forward_option: ForwardOption,
        id: u32,
        batch_limit: usize,
        transaction_status_sender: Option<TransactionStatusSender>,
        gossip_vote_sender: ReplayVoteSender,
        duplicates: &Arc<Mutex<(LruCache<u64, ()>, PacketHasher)>>,
        data_budget: &DataBudget,
        qos_service: Arc<QosService>,
    ) {
        let recorder = poh_recorder.lock().unwrap().recorder();
        let socket = UdpSocket::bind("0.0.0.0:0").unwrap();
        let mut buffered_packet_batches = VecDeque::with_capacity(batch_limit);
        let banking_stage_stats = BankingStageStats::new(id);
        loop {
            let my_pubkey = cluster_info.id();
            while !buffered_packet_batches.is_empty() {
                let decision = Self::process_buffered_packets(
                    &my_pubkey,
                    &socket,
                    poh_recorder,
                    cluster_info,
                    &mut buffered_packet_batches,
                    &forward_option,
                    transaction_status_sender.clone(),
                    &gossip_vote_sender,
                    &banking_stage_stats,
                    &recorder,
                    data_budget,
                    &qos_service,
                );
                if matches!(decision, BufferedPacketsDecision::Hold)
                    || matches!(decision, BufferedPacketsDecision::ForwardAndHold)
                {
                    // If we are waiting on a new bank,
                    // check the receiver for more transactions/for exiting
                    break;
                }
            }

            let recv_timeout = if !buffered_packet_batches.is_empty() {
                // If packets are buffered, let's wait for less time on recv from the channel.
                // This helps detect the next leader faster, and processing the buffered
                // packets quickly
                Duration::from_millis(10)
            } else {
                // Default wait time
                Duration::from_millis(100)
            };

            match Self::process_packets(
                &my_pubkey,
                verified_receiver,
                poh_recorder,
                recv_start,
                recv_timeout,
                id,
                batch_limit,
                transaction_status_sender.clone(),
                &gossip_vote_sender,
                &mut buffered_packet_batches,
                &banking_stage_stats,
                duplicates,
                &recorder,
                &qos_service,
            ) {
                Ok(()) | Err(RecvTimeoutError::Timeout) => (),
                Err(RecvTimeoutError::Disconnected) => break,
            }

            banking_stage_stats.report(1000);
        }
    }

    pub fn num_threads() -> u32 {
        cmp::max(
            env::var("SOLANA_BANKING_THREADS")
                .map(|x| x.parse().unwrap_or(NUM_THREADS))
                .unwrap_or(NUM_THREADS),
            NUM_VOTE_PROCESSING_THREADS + MIN_THREADS_BANKING,
        )
    }

    #[allow(clippy::match_wild_err_arm)]
    fn record_transactions(
        bank_slot: Slot,
        txs: &[SanitizedTransaction],
        execution_results: &[TransactionExecutionResult],
        recorder: &TransactionRecorder,
    ) -> (Result<usize, PohRecorderError>, Vec<usize>) {
        let mut processed_generation = Measure::start("record::process_generation");
        let (processed_transactions, processed_transactions_indexes): (Vec<_>, Vec<_>) =
            execution_results
                .iter()
                .zip(txs)
                .enumerate()
                .filter_map(|(i, (execution_result, tx))| {
                    if execution_result.was_executed() {
                        Some((tx.to_versioned_transaction(), i))
                    } else {
                        None
                    }
                })
                .unzip();

        processed_generation.stop();
        let num_to_commit = processed_transactions.len();
        debug!("num_to_commit: {} ", num_to_commit);
        // unlock all the accounts with errors which are filtered by the above `filter_map`
        if !processed_transactions.is_empty() {
            inc_new_counter_info!("banking_stage-record_count", 1);
            inc_new_counter_info!("banking_stage-record_transactions", num_to_commit);

            let mut hash_time = Measure::start("record::hash");
            let hash = hash_transactions(&processed_transactions[..]);
            hash_time.stop();

            let mut poh_record = Measure::start("record::poh_record");
            // record and unlock will unlock all the successful transactions
            let res = recorder.record(bank_slot, hash, processed_transactions);
            match res {
                Ok(()) => (),
                Err(PohRecorderError::MaxHeightReached) => {
                    inc_new_counter_info!("banking_stage-max_height_reached", 1);
                    inc_new_counter_info!(
                        "banking_stage-max_height_reached_num_to_commit",
                        num_to_commit
                    );
                    // If record errors, add all the committable transactions (the ones
                    // we just attempted to record) as retryable
                    return (
                        Err(PohRecorderError::MaxHeightReached),
                        processed_transactions_indexes,
                    );
                }
                Err(e) => panic!("Poh recorder returned unexpected error: {:?}", e),
            }
            poh_record.stop();
        }
        (Ok(num_to_commit), vec![])
    }

    fn process_and_record_transactions_locked(
        bank: &Arc<Bank>,
        poh: &TransactionRecorder,
        batch: &TransactionBatch,
        transaction_status_sender: Option<TransactionStatusSender>,
        gossip_vote_sender: &ReplayVoteSender,
    ) -> (Result<usize, PohRecorderError>, Vec<usize>) {
        let mut load_execute_time = Measure::start("load_execute_time");
        // Use a shorter maximum age when adding transactions into the pipeline.  This will reduce
        // the likelihood of any single thread getting starved and processing old ids.
        // TODO: Banking stage threads should be prioritized to complete faster then this queue
        // expires.
        let pre_balances = if transaction_status_sender.is_some() {
            bank.collect_balances(batch)
        } else {
            vec![]
        };

        let mut mint_decimals: HashMap<Pubkey, u8> = HashMap::new();

        let pre_token_balances = if transaction_status_sender.is_some() {
            collect_token_balances(bank, batch, &mut mint_decimals)
        } else {
            vec![]
        };

        let mut execute_timings = ExecuteTimings::default();
<<<<<<< HEAD
        let (mut loaded_accounts, execution_results, mut retryable_txs, tx_count, signature_count) =
            bank.load_and_execute_transactions(
                batch,
                MAX_PROCESSING_AGE,
                transaction_status_sender.is_some(),
                transaction_status_sender.is_some(),
                &mut execute_timings,
            );
=======
        if deepmind_enabled() {
            println!("DMLOG HALT tpu code path. only consider tvu codepath");
        }
        let (
            mut loaded_accounts,
            results,
            inner_instructions,
            transaction_logs,
            mut retryable_txs,
            tx_count,
            signature_count,
        ) = bank.load_and_execute_transactions(
            batch,
            MAX_PROCESSING_AGE,
            transaction_status_sender.is_some(),
            transaction_status_sender.is_some(),
            &mut execute_timings,
            &None,
        );
>>>>>>> 2a1d1c07
        load_execute_time.stop();

        let freeze_lock = bank.freeze_lock();

        let mut record_time = Measure::start("record_time");
        let (num_to_commit, retryable_record_txs) = Self::record_transactions(
            bank.slot(),
            batch.sanitized_transactions(),
            &execution_results,
            poh,
        );
        inc_new_counter_info!(
            "banking_stage-record_transactions_num_to_commit",
            *num_to_commit.as_ref().unwrap_or(&0)
        );
        inc_new_counter_info!(
            "banking_stage-record_transactions_retryable_record_txs",
            retryable_record_txs.len()
        );
        retryable_txs.extend(retryable_record_txs);
        if num_to_commit.is_err() {
            return (num_to_commit, retryable_txs);
        }
        record_time.stop();

        let mut commit_time = Measure::start("commit_time");
        let sanitized_txs = batch.sanitized_transactions();
        let num_to_commit = num_to_commit.unwrap();
        if num_to_commit != 0 {
            let tx_results = bank.commit_transactions(
                sanitized_txs,
                &mut loaded_accounts,
                execution_results,
                tx_count,
                signature_count,
                &mut execute_timings,
            );

            bank_utils::find_and_send_votes(sanitized_txs, &tx_results, Some(gossip_vote_sender));
            if let Some(transaction_status_sender) = transaction_status_sender {
                let txs = batch.sanitized_transactions().to_vec();
                let post_balances = bank.collect_balances(batch);
                let post_token_balances = collect_token_balances(bank, batch, &mut mint_decimals);
                transaction_status_sender.send_transaction_status_batch(
                    bank.clone(),
                    txs,
                    tx_results.execution_results,
                    TransactionBalancesSet::new(pre_balances, post_balances),
                    TransactionTokenBalancesSet::new(pre_token_balances, post_token_balances),
                    tx_results.rent_debits,
                );
            }
        }
        commit_time.stop();

        drop(freeze_lock);

        debug!(
            "bank: {} process_and_record_locked: {}us record: {}us commit: {}us txs_len: {}",
            bank.slot(),
            load_execute_time.as_us(),
            record_time.as_us(),
            commit_time.as_us(),
            sanitized_txs.len(),
        );

        debug!(
            "process_and_record_transactions_locked: {:?}",
            execute_timings
        );

        (Ok(num_to_commit), retryable_txs)
    }

    pub fn process_and_record_transactions(
        bank: &Arc<Bank>,
        txs: &[SanitizedTransaction],
        poh: &TransactionRecorder,
        chunk_offset: usize,
        transaction_status_sender: Option<TransactionStatusSender>,
        gossip_vote_sender: &ReplayVoteSender,
        qos_service: &Arc<QosService>,
    ) -> (Result<usize, PohRecorderError>, Vec<usize>) {
        let tx_costs = qos_service.compute_transaction_costs(txs.iter());

        let transactions_qos_results =
            qos_service.select_transactions_per_cost(txs.iter(), tx_costs.iter(), bank);

        // Only lock accounts for those transactions are selected for the block;
        // Once accounts are locked, other threads cannot encode transactions that will modify the
        // same account state
        let mut lock_time = Measure::start("lock_time");
        let batch =
            bank.prepare_sanitized_batch_with_results(txs, transactions_qos_results.into_iter());
        lock_time.stop();

        // retryable_txs includes AccountInUse, WouldExceedMaxBlockCostLimit and
        // WouldExceedMaxAccountCostLimit
        let (result, mut retryable_txs) = Self::process_and_record_transactions_locked(
            bank,
            poh,
            &batch,
            transaction_status_sender,
            gossip_vote_sender,
        );
        retryable_txs.iter_mut().for_each(|x| *x += chunk_offset);

        let mut unlock_time = Measure::start("unlock_time");
        // Once the accounts are new transactions can enter the pipeline to process them
        drop(batch);
        unlock_time.stop();

        debug!(
            "bank: {} lock: {}us unlock: {}us txs_len: {}",
            bank.slot(),
            lock_time.as_us(),
            unlock_time.as_us(),
            txs.len(),
        );

        (result, retryable_txs)
    }

    /// Sends transactions to the bank.
    ///
    /// Returns the number of transactions successfully processed by the bank, which may be less
    /// than the total number if max PoH height was reached and the bank halted
    fn process_transactions(
        bank: &Arc<Bank>,
        bank_creation_time: &Instant,
        transactions: &[SanitizedTransaction],
        poh: &TransactionRecorder,
        transaction_status_sender: Option<TransactionStatusSender>,
        gossip_vote_sender: &ReplayVoteSender,
        qos_service: &Arc<QosService>,
    ) -> (usize, Vec<usize>) {
        let mut chunk_start = 0;
        let mut unprocessed_txs = vec![];

        while chunk_start != transactions.len() {
            let chunk_end = std::cmp::min(
                transactions.len(),
                chunk_start + MAX_NUM_TRANSACTIONS_PER_BATCH,
            );
            let (result, retryable_txs_in_chunk) = Self::process_and_record_transactions(
                bank,
                &transactions[chunk_start..chunk_end],
                poh,
                chunk_start,
                transaction_status_sender.clone(),
                gossip_vote_sender,
                qos_service,
            );
            trace!("process_transactions result: {:?}", result);

            // Add the retryable txs (transactions that errored in a way that warrants a retry)
            // to the list of unprocessed txs.
            unprocessed_txs.extend_from_slice(&retryable_txs_in_chunk);

            // If `bank_creation_time` is None, it's a test so ignore the option so
            // allow processing
            let should_bank_still_be_processing_txs =
                Bank::should_bank_still_be_processing_txs(bank_creation_time, bank.ns_per_slot);
            match (result, should_bank_still_be_processing_txs) {
                (Err(PohRecorderError::MaxHeightReached), _) | (_, false) => {
                    info!(
                        "process transactions: max height reached slot: {} height: {}",
                        bank.slot(),
                        bank.tick_height()
                    );
                    // process_and_record_transactions has returned all retryable errors in
                    // transactions[chunk_start..chunk_end], so we just need to push the remaining
                    // transactions into the unprocessed queue.
                    unprocessed_txs.extend(chunk_end..transactions.len());
                    break;
                }
                _ => (),
            }
            // Don't exit early on any other type of error, continue processing...
            chunk_start = chunk_end;
        }

        (chunk_start, unprocessed_txs)
    }

    // This function creates a filter of transaction results with Ok() for every pending
    // transaction. The non-pending transactions are marked with TransactionError
    fn prepare_filter_for_pending_transactions(
        transactions_len: usize,
        pending_tx_indexes: &[usize],
    ) -> Vec<transaction::Result<()>> {
        let mut mask = vec![Err(TransactionError::BlockhashNotFound); transactions_len];
        pending_tx_indexes.iter().for_each(|x| mask[*x] = Ok(()));
        mask
    }

    // This function returns a vector containing index of all valid transactions. A valid
    // transaction has result Ok() as the value
    fn filter_valid_transaction_indexes(
        valid_txs: &[TransactionCheckResult],
        transaction_indexes: &[usize],
    ) -> Vec<usize> {
        valid_txs
            .iter()
            .enumerate()
            .filter_map(|(index, (x, _h))| if x.is_ok() { Some(index) } else { None })
            .map(|x| transaction_indexes[x])
            .collect_vec()
    }

    /// Read the transaction message from packet data
    fn packet_message(packet: &Packet) -> Option<&[u8]> {
        let (sig_len, sig_size) = decode_shortu16_len(&packet.data).ok()?;
        let msg_start = sig_len
            .checked_mul(size_of::<Signature>())
            .and_then(|v| v.checked_add(sig_size))?;
        let msg_end = packet.meta.size;
        Some(&packet.data[msg_start..msg_end])
    }

    // This function deserializes packets into transactions, computes the blake3 hash of transaction
    // messages, and verifies secp256k1 instructions. A list of sanitized transactions are returned
    // with their packet indexes.
    #[allow(clippy::needless_collect)]
    fn transactions_from_packets(
        packet_batch: &PacketBatch,
        transaction_indexes: &[usize],
        feature_set: &Arc<feature_set::FeatureSet>,
        votes_only: bool,
    ) -> (Vec<SanitizedTransaction>, Vec<usize>) {
        transaction_indexes
            .iter()
            .filter_map(|tx_index| {
                let p = &packet_batch.packets[*tx_index];
                if votes_only && !p.meta.is_simple_vote_tx() {
                    return None;
                }

                let tx: VersionedTransaction = limited_deserialize(&p.data[0..p.meta.size]).ok()?;
                let message_bytes = Self::packet_message(p)?;
                let message_hash = Message::hash_raw_message(message_bytes);
                let tx = SanitizedTransaction::try_create(
                    tx,
                    message_hash,
                    Some(p.meta.is_simple_vote_tx()),
                    |_| Err(TransactionError::UnsupportedVersion),
                )
                .ok()?;
                tx.verify_precompiles(feature_set).ok()?;
                Some((tx, *tx_index))
            })
            .unzip()
    }

    /// This function filters pending packets that are still valid
    /// # Arguments
    /// * `transactions` - a batch of transactions deserialized from packets
    /// * `transaction_to_packet_indexes` - maps each transaction to a packet index
    /// * `pending_indexes` - identifies which indexes in the `transactions` list are still pending
    fn filter_pending_packets_from_pending_txs(
        bank: &Arc<Bank>,
        transactions: &[SanitizedTransaction],
        transaction_to_packet_indexes: &[usize],
        pending_indexes: &[usize],
    ) -> Vec<usize> {
        let filter =
            Self::prepare_filter_for_pending_transactions(transactions.len(), pending_indexes);

        let mut error_counters = ErrorCounters::default();
        // The following code also checks if the blockhash for a transaction is too old
        // The check accounts for
        //  1. Transaction forwarding delay
        //  2. The slot at which the next leader will actually process the transaction
        // Drop the transaction if it will expire by the time the next node receives and processes it
        let api = perf_libs::api();
        let max_tx_fwd_delay = if api.is_none() {
            MAX_TRANSACTION_FORWARDING_DELAY
        } else {
            MAX_TRANSACTION_FORWARDING_DELAY_GPU
        };

        let results = bank.check_transactions(
            transactions,
            &filter,
            (MAX_PROCESSING_AGE)
                .saturating_sub(max_tx_fwd_delay)
                .saturating_sub(FORWARD_TRANSACTIONS_TO_LEADER_AT_SLOT_OFFSET as usize),
            &mut error_counters,
        );

        Self::filter_valid_transaction_indexes(&results, transaction_to_packet_indexes)
    }

    #[allow(clippy::too_many_arguments)]
    fn process_packets_transactions(
        bank: &Arc<Bank>,
        bank_creation_time: &Instant,
        poh: &TransactionRecorder,
        packet_batch: &PacketBatch,
        packet_indexes: Vec<usize>,
        transaction_status_sender: Option<TransactionStatusSender>,
        gossip_vote_sender: &ReplayVoteSender,
        banking_stage_stats: &BankingStageStats,
        qos_service: &Arc<QosService>,
    ) -> (usize, usize, Vec<usize>) {
        let mut packet_conversion_time = Measure::start("packet_conversion");
        let (transactions, transaction_to_packet_indexes) = Self::transactions_from_packets(
            packet_batch,
            &packet_indexes,
            &bank.feature_set,
            bank.vote_only_bank(),
        );
        packet_conversion_time.stop();
        inc_new_counter_info!("banking_stage-packet_conversion", 1);

        let tx_len = transactions.len();

        let mut process_tx_time = Measure::start("process_tx_time");
        let (processed, unprocessed_tx_indexes) = Self::process_transactions(
            bank,
            bank_creation_time,
            &transactions,
            poh,
            transaction_status_sender,
            gossip_vote_sender,
            qos_service,
        );
        process_tx_time.stop();
        let unprocessed_tx_count = unprocessed_tx_indexes.len();
        inc_new_counter_info!(
            "banking_stage-unprocessed_transactions",
            unprocessed_tx_count
        );

        let mut filter_pending_packets_time = Measure::start("filter_pending_packets_time");
        let filtered_unprocessed_packet_indexes = Self::filter_pending_packets_from_pending_txs(
            bank,
            &transactions,
            &transaction_to_packet_indexes,
            &unprocessed_tx_indexes,
        );
        filter_pending_packets_time.stop();

        inc_new_counter_info!(
            "banking_stage-dropped_tx_before_forwarding",
            unprocessed_tx_count.saturating_sub(filtered_unprocessed_packet_indexes.len())
        );

        banking_stage_stats
            .packet_conversion_elapsed
            .fetch_add(packet_conversion_time.as_us(), Ordering::Relaxed);
        banking_stage_stats
            .transaction_processing_elapsed
            .fetch_add(process_tx_time.as_us(), Ordering::Relaxed);
        banking_stage_stats
            .filter_pending_packets_elapsed
            .fetch_add(filter_pending_packets_time.as_us(), Ordering::Relaxed);

        (processed, tx_len, filtered_unprocessed_packet_indexes)
    }

    fn filter_unprocessed_packets(
        bank: &Arc<Bank>,
        packet_batch: &PacketBatch,
        transaction_indexes: &[usize],
        my_pubkey: &Pubkey,
        next_leader: Option<Pubkey>,
        banking_stage_stats: &BankingStageStats,
    ) -> Vec<usize> {
        // Check if we are the next leader. If so, let's not filter the packets
        // as we'll filter it again while processing the packets.
        // Filtering helps if we were going to forward the packets to some other node
        if let Some(leader) = next_leader {
            if leader == *my_pubkey {
                return transaction_indexes.to_vec();
            }
        }

        let mut unprocessed_packet_conversion_time =
            Measure::start("unprocessed_packet_conversion");
        let (transactions, transaction_to_packet_indexes) = Self::transactions_from_packets(
            packet_batch,
            transaction_indexes,
            &bank.feature_set,
            bank.vote_only_bank(),
        );
        unprocessed_packet_conversion_time.stop();

        let tx_count = transaction_to_packet_indexes.len();

        let unprocessed_tx_indexes = (0..transactions.len()).collect_vec();
        let filtered_unprocessed_packet_indexes = Self::filter_pending_packets_from_pending_txs(
            bank,
            &transactions,
            &transaction_to_packet_indexes,
            &unprocessed_tx_indexes,
        );

        inc_new_counter_info!(
            "banking_stage-dropped_tx_before_forwarding",
            tx_count.saturating_sub(filtered_unprocessed_packet_indexes.len())
        );
        banking_stage_stats
            .unprocessed_packet_conversion_elapsed
            .fetch_add(
                unprocessed_packet_conversion_time.as_us(),
                Ordering::Relaxed,
            );

        filtered_unprocessed_packet_indexes
    }

    fn generate_packet_indexes(vers: &PinnedVec<Packet>) -> Vec<usize> {
        vers.iter()
            .enumerate()
            .filter(|(_, pkt)| !pkt.meta.discard())
            .map(|(index, _)| index)
            .collect()
    }

    #[allow(clippy::too_many_arguments)]
    /// Process the incoming packets
    fn process_packets(
        my_pubkey: &Pubkey,
        verified_receiver: &CrossbeamReceiver<Vec<PacketBatch>>,
        poh: &Arc<Mutex<PohRecorder>>,
        recv_start: &mut Instant,
        recv_timeout: Duration,
        id: u32,
        batch_limit: usize,
        transaction_status_sender: Option<TransactionStatusSender>,
        gossip_vote_sender: &ReplayVoteSender,
        buffered_packet_batches: &mut UnprocessedPacketBatches,
        banking_stage_stats: &BankingStageStats,
        duplicates: &Arc<Mutex<(LruCache<u64, ()>, PacketHasher)>>,
        recorder: &TransactionRecorder,
        qos_service: &Arc<QosService>,
    ) -> Result<(), RecvTimeoutError> {
        let mut recv_time = Measure::start("process_packets_recv");
        let packet_batches = verified_receiver.recv_timeout(recv_timeout)?;
        recv_time.stop();

        let packet_batches_len = packet_batches.len();
        let packet_count: usize = packet_batches.iter().map(|x| x.packets.len()).sum();
        debug!(
            "@{:?} process start stalled for: {:?}ms txs: {} id: {}",
            timestamp(),
            duration_as_ms(&recv_start.elapsed()),
            packet_count,
            id,
        );
        inc_new_counter_debug!("banking_stage-transactions_received", packet_count);
        let mut proc_start = Measure::start("process_packets_transactions_process");
        let mut new_tx_count = 0;

        let mut packet_batch_iter = packet_batches.into_iter();
        let mut dropped_packets_count = 0;
        let mut dropped_packet_batches_count = 0;
        let mut newly_buffered_packets_count = 0;
        while let Some(packet_batch) = packet_batch_iter.next() {
            let packet_indexes = Self::generate_packet_indexes(&packet_batch.packets);
            let poh_recorder_bank = poh.lock().unwrap().get_poh_recorder_bank();
            let working_bank_start = poh_recorder_bank.working_bank_start();
            if PohRecorder::get_working_bank_if_not_expired(&working_bank_start).is_none() {
                Self::push_unprocessed(
                    buffered_packet_batches,
                    packet_batch,
                    packet_indexes,
                    &mut dropped_packet_batches_count,
                    &mut dropped_packets_count,
                    &mut newly_buffered_packets_count,
                    batch_limit,
                    duplicates,
                    banking_stage_stats,
                );
                continue;
            }

            // Destructure the `BankStart` behind an Arc
            let BankStart {
                working_bank,
                bank_creation_time,
            } = &*working_bank_start.unwrap();

            let (processed, verified_txs_len, unprocessed_indexes) =
                Self::process_packets_transactions(
                    working_bank,
                    bank_creation_time,
                    recorder,
                    &packet_batch,
                    packet_indexes,
                    transaction_status_sender.clone(),
                    gossip_vote_sender,
                    banking_stage_stats,
                    qos_service,
                );

            new_tx_count += processed;

            // Collect any unprocessed transactions in this batch for forwarding
            Self::push_unprocessed(
                buffered_packet_batches,
                packet_batch,
                unprocessed_indexes,
                &mut dropped_packet_batches_count,
                &mut dropped_packets_count,
                &mut newly_buffered_packets_count,
                batch_limit,
                duplicates,
                banking_stage_stats,
            );

            // If there were retryable transactions, add the unexpired ones to the buffered queue
            if processed < verified_txs_len {
                let mut handle_retryable_packets_time = Measure::start("handle_retryable_packets");
                let next_leader = poh.lock().unwrap().next_slot_leader();
                // Walk thru rest of the transactions and filter out the invalid (e.g. too old) ones
                #[allow(clippy::while_let_on_iterator)]
                while let Some(packet_batch) = packet_batch_iter.next() {
                    let packet_indexes = Self::generate_packet_indexes(&packet_batch.packets);
                    let unprocessed_indexes = Self::filter_unprocessed_packets(
                        working_bank,
                        &packet_batch,
                        &packet_indexes,
                        my_pubkey,
                        next_leader,
                        banking_stage_stats,
                    );
                    Self::push_unprocessed(
                        buffered_packet_batches,
                        packet_batch,
                        unprocessed_indexes,
                        &mut dropped_packet_batches_count,
                        &mut dropped_packets_count,
                        &mut newly_buffered_packets_count,
                        batch_limit,
                        duplicates,
                        banking_stage_stats,
                    );
                }
                handle_retryable_packets_time.stop();
                banking_stage_stats
                    .handle_retryable_packets_elapsed
                    .fetch_add(handle_retryable_packets_time.as_us(), Ordering::Relaxed);
            }
        }
        proc_start.stop();

        debug!(
            "@{:?} done processing transaction batches: {} time: {:?}ms tx count: {} tx/s: {} total count: {} id: {}",
            timestamp(),
            packet_batches_len,
            proc_start.as_ms(),
            new_tx_count,
            (new_tx_count as f32) / (proc_start.as_s()),
            packet_count,
            id,
        );
        banking_stage_stats
            .process_packets_elapsed
            .fetch_add(proc_start.as_us(), Ordering::Relaxed);
        banking_stage_stats
            .process_packets_count
            .fetch_add(packet_count, Ordering::Relaxed);
        banking_stage_stats
            .new_tx_count
            .fetch_add(new_tx_count, Ordering::Relaxed);
        banking_stage_stats
            .dropped_packet_batches_count
            .fetch_add(dropped_packet_batches_count, Ordering::Relaxed);
        banking_stage_stats
            .dropped_packets_count
            .fetch_add(dropped_packets_count, Ordering::Relaxed);
        banking_stage_stats
            .newly_buffered_packets_count
            .fetch_add(newly_buffered_packets_count, Ordering::Relaxed);
        banking_stage_stats
            .current_buffered_packet_batches_count
            .swap(buffered_packet_batches.len(), Ordering::Relaxed);
        banking_stage_stats.current_buffered_packets_count.swap(
            buffered_packet_batches
                .iter()
                .map(|packets| packets.1.len())
                .sum(),
            Ordering::Relaxed,
        );
        *recv_start = Instant::now();
        Ok(())
    }

    fn push_unprocessed(
        unprocessed_packet_batches: &mut UnprocessedPacketBatches,
        packet_batch: PacketBatch,
        mut packet_indexes: Vec<usize>,
        dropped_packet_batches_count: &mut usize,
        dropped_packets_count: &mut usize,
        newly_buffered_packets_count: &mut usize,
        batch_limit: usize,
        duplicates: &Arc<Mutex<(LruCache<u64, ()>, PacketHasher)>>,
        banking_stage_stats: &BankingStageStats,
    ) {
        {
            let original_packets_count = packet_indexes.len();
            let mut packet_duplicate_check_time = Measure::start("packet_duplicate_check");
            let mut duplicates = duplicates.lock().unwrap();
            let (cache, hasher) = duplicates.deref_mut();
            packet_indexes.retain(|i| {
                let packet_hash = hasher.hash_packet(&packet_batch.packets[*i]);
                match cache.get_mut(&packet_hash) {
                    Some(_hash) => false,
                    None => {
                        cache.put(packet_hash, ());
                        true
                    }
                }
            });
            packet_duplicate_check_time.stop();
            banking_stage_stats
                .packet_duplicate_check_elapsed
                .fetch_add(packet_duplicate_check_time.as_us(), Ordering::Relaxed);
            banking_stage_stats
                .dropped_duplicated_packets_count
                .fetch_add(
                    original_packets_count.saturating_sub(packet_indexes.len()),
                    Ordering::Relaxed,
                );
        }
        if Self::packet_has_more_unprocessed_transactions(&packet_indexes) {
            if unprocessed_packet_batches.len() >= batch_limit {
                *dropped_packet_batches_count += 1;
                if let Some(dropped_batch) = unprocessed_packet_batches.pop_front() {
                    *dropped_packets_count += dropped_batch.1.len();
                }
            }
            *newly_buffered_packets_count += packet_indexes.len();
            unprocessed_packet_batches.push_back((packet_batch, packet_indexes, false));
        }
    }

    fn packet_has_more_unprocessed_transactions(packet_indexes: &[usize]) -> bool {
        !packet_indexes.is_empty()
    }

    pub fn join(self) -> thread::Result<()> {
        for bank_thread_hdl in self.bank_thread_hdls {
            bank_thread_hdl.join()?;
        }
        Ok(())
    }
}

pub(crate) fn next_leader_tpu(
    cluster_info: &ClusterInfo,
    poh_recorder: &Mutex<PohRecorder>,
) -> Option<std::net::SocketAddr> {
    next_leader_x(cluster_info, poh_recorder, |leader| leader.tpu)
}

fn next_leader_tpu_forwards(
    cluster_info: &ClusterInfo,
    poh_recorder: &Mutex<PohRecorder>,
) -> Option<std::net::SocketAddr> {
    next_leader_x(cluster_info, poh_recorder, |leader| leader.tpu_forwards)
}

pub(crate) fn next_leader_tpu_vote(
    cluster_info: &ClusterInfo,
    poh_recorder: &Mutex<PohRecorder>,
) -> Option<std::net::SocketAddr> {
    next_leader_x(cluster_info, poh_recorder, |leader| leader.tpu_vote)
}

fn next_leader_x<F>(
    cluster_info: &ClusterInfo,
    poh_recorder: &Mutex<PohRecorder>,
    port_selector: F,
) -> Option<std::net::SocketAddr>
where
    F: FnOnce(&ContactInfo) -> SocketAddr,
{
    if let Some(leader_pubkey) = poh_recorder
        .lock()
        .unwrap()
        .leader_after_n_slots(FORWARD_TRANSACTIONS_TO_LEADER_AT_SLOT_OFFSET)
    {
        cluster_info.lookup_contact_info(&leader_pubkey, port_selector)
    } else {
        None
    }
}

#[cfg(test)]
mod tests {
    use {
        super::*,
        crossbeam_channel::unbounded,
        itertools::Itertools,
        solana_entry::entry::{next_entry, Entry, EntrySlice},
        solana_gossip::{cluster_info::Node, contact_info::ContactInfo},
        solana_ledger::{
            blockstore::{entries_to_test_shreds, Blockstore},
            genesis_utils::{create_genesis_config, GenesisConfigInfo},
            get_tmp_ledger_path,
            leader_schedule_cache::LeaderScheduleCache,
        },
        solana_perf::packet::{to_packet_batches, PacketFlags},
        solana_poh::{
            poh_recorder::{create_test_recorder, Record, WorkingBankEntry},
            poh_service::PohService,
        },
        solana_rpc::transaction_status_service::TransactionStatusService,
        solana_runtime::bank::TransactionExecutionDetails,
        solana_sdk::{
            hash::Hash,
            instruction::InstructionError,
            poh_config::PohConfig,
            signature::{Keypair, Signer},
            system_instruction::SystemError,
            system_transaction,
            transaction::{Transaction, TransactionError},
        },
        solana_streamer::{recvmmsg::recv_mmsg, socket::SocketAddrSpace},
        solana_transaction_status::TransactionWithStatusMeta,
        solana_vote_program::vote_transaction,
        std::{
            net::SocketAddr,
            path::Path,
            sync::{
                atomic::{AtomicBool, Ordering},
                mpsc::Receiver,
            },
            thread::sleep,
        },
    };

    fn new_test_cluster_info(contact_info: ContactInfo) -> ClusterInfo {
        ClusterInfo::new(
            contact_info,
            Arc::new(Keypair::new()),
            SocketAddrSpace::Unspecified,
        )
    }

    fn new_execution_result(status: Result<(), TransactionError>) -> TransactionExecutionResult {
        TransactionExecutionResult::Executed(TransactionExecutionDetails {
            status,
            log_messages: None,
            inner_instructions: None,
            durable_nonce_fee: None,
        })
    }

    #[test]
    fn test_banking_stage_shutdown1() {
        let genesis_config = create_genesis_config(2).genesis_config;
        let bank = Arc::new(Bank::new_no_wallclock_throttle_for_tests(&genesis_config));
        let (verified_sender, verified_receiver) = unbounded();
        let (gossip_verified_vote_sender, gossip_verified_vote_receiver) = unbounded();
        let (tpu_vote_sender, tpu_vote_receiver) = unbounded();
        let ledger_path = get_tmp_ledger_path!();
        {
            let blockstore = Arc::new(
                Blockstore::open(&ledger_path)
                    .expect("Expected to be able to open database ledger"),
            );
            let (exit, poh_recorder, poh_service, _entry_receiever) =
                create_test_recorder(&bank, &blockstore, None);
            let cluster_info = new_test_cluster_info(Node::new_localhost().info);
            let cluster_info = Arc::new(cluster_info);
            let (gossip_vote_sender, _gossip_vote_receiver) = unbounded();

            let banking_stage = BankingStage::new(
                &cluster_info,
                &poh_recorder,
                verified_receiver,
                tpu_vote_receiver,
                gossip_verified_vote_receiver,
                None,
                gossip_vote_sender,
                Arc::new(RwLock::new(CostModel::default())),
            );
            drop(verified_sender);
            drop(gossip_verified_vote_sender);
            drop(tpu_vote_sender);
            exit.store(true, Ordering::Relaxed);
            banking_stage.join().unwrap();
            poh_service.join().unwrap();
        }
        Blockstore::destroy(&ledger_path).unwrap();
    }

    #[test]
    fn test_banking_stage_tick() {
        solana_logger::setup();
        let GenesisConfigInfo {
            mut genesis_config, ..
        } = create_genesis_config(2);
        genesis_config.ticks_per_slot = 4;
        let num_extra_ticks = 2;
        let bank = Arc::new(Bank::new_no_wallclock_throttle_for_tests(&genesis_config));
        let start_hash = bank.last_blockhash();
        let (verified_sender, verified_receiver) = unbounded();
        let (tpu_vote_sender, tpu_vote_receiver) = unbounded();
        let ledger_path = get_tmp_ledger_path!();
        {
            let blockstore = Arc::new(
                Blockstore::open(&ledger_path)
                    .expect("Expected to be able to open database ledger"),
            );
            let poh_config = PohConfig {
                target_tick_count: Some(bank.max_tick_height() + num_extra_ticks),
                ..PohConfig::default()
            };
            let (exit, poh_recorder, poh_service, entry_receiver) =
                create_test_recorder(&bank, &blockstore, Some(poh_config));
            let cluster_info = new_test_cluster_info(Node::new_localhost().info);
            let cluster_info = Arc::new(cluster_info);
            let (verified_gossip_vote_sender, verified_gossip_vote_receiver) = unbounded();
            let (gossip_vote_sender, _gossip_vote_receiver) = unbounded();

            let banking_stage = BankingStage::new(
                &cluster_info,
                &poh_recorder,
                verified_receiver,
                tpu_vote_receiver,
                verified_gossip_vote_receiver,
                None,
                gossip_vote_sender,
                Arc::new(RwLock::new(CostModel::default())),
            );
            trace!("sending bank");
            drop(verified_sender);
            drop(verified_gossip_vote_sender);
            drop(tpu_vote_sender);
            exit.store(true, Ordering::Relaxed);
            poh_service.join().unwrap();
            drop(poh_recorder);

            trace!("getting entries");
            let entries: Vec<_> = entry_receiver
                .iter()
                .map(|(_bank, (entry, _tick_height))| entry)
                .collect();
            trace!("done");
            assert_eq!(entries.len(), genesis_config.ticks_per_slot as usize);
            assert!(entries.verify(&start_hash));
            assert_eq!(entries[entries.len() - 1].hash, bank.last_blockhash());
            banking_stage.join().unwrap();
        }
        Blockstore::destroy(&ledger_path).unwrap();
    }

    pub fn convert_from_old_verified(
        mut with_vers: Vec<(PacketBatch, Vec<u8>)>,
    ) -> Vec<PacketBatch> {
        with_vers.iter_mut().for_each(|(b, v)| {
            b.packets
                .iter_mut()
                .zip(v)
                .for_each(|(p, f)| p.meta.set_discard(*f == 0))
        });
        with_vers.into_iter().map(|(b, _)| b).collect()
    }

    #[test]
    fn test_banking_stage_entries_only() {
        solana_logger::setup();
        let GenesisConfigInfo {
            genesis_config,
            mint_keypair,
            ..
        } = create_slow_genesis_config(10);
        let bank = Arc::new(Bank::new_no_wallclock_throttle_for_tests(&genesis_config));
        let start_hash = bank.last_blockhash();
        let (verified_sender, verified_receiver) = unbounded();
        let (tpu_vote_sender, tpu_vote_receiver) = unbounded();
        let (gossip_verified_vote_sender, gossip_verified_vote_receiver) = unbounded();
        let ledger_path = get_tmp_ledger_path!();
        {
            let blockstore = Arc::new(
                Blockstore::open(&ledger_path)
                    .expect("Expected to be able to open database ledger"),
            );
            let poh_config = PohConfig {
                // limit tick count to avoid clearing working_bank at PohRecord then
                // PohRecorderError(MaxHeightReached) at BankingStage
                target_tick_count: Some(bank.max_tick_height() - 1),
                ..PohConfig::default()
            };
            let (exit, poh_recorder, poh_service, entry_receiver) =
                create_test_recorder(&bank, &blockstore, Some(poh_config));
            let cluster_info = new_test_cluster_info(Node::new_localhost().info);
            let cluster_info = Arc::new(cluster_info);
            let (gossip_vote_sender, _gossip_vote_receiver) = unbounded();

            let banking_stage = BankingStage::new(
                &cluster_info,
                &poh_recorder,
                verified_receiver,
                tpu_vote_receiver,
                gossip_verified_vote_receiver,
                None,
                gossip_vote_sender,
                Arc::new(RwLock::new(CostModel::default())),
            );

            // fund another account so we can send 2 good transactions in a single batch.
            let keypair = Keypair::new();
            let fund_tx =
                system_transaction::transfer(&mint_keypair, &keypair.pubkey(), 2, start_hash);
            bank.process_transaction(&fund_tx).unwrap();

            // good tx
            let to = solana_sdk::pubkey::new_rand();
            let tx = system_transaction::transfer(&mint_keypair, &to, 1, start_hash);

            // good tx, but no verify
            let to2 = solana_sdk::pubkey::new_rand();
            let tx_no_ver = system_transaction::transfer(&keypair, &to2, 2, start_hash);

            // bad tx, AccountNotFound
            let keypair = Keypair::new();
            let to3 = solana_sdk::pubkey::new_rand();
            let tx_anf = system_transaction::transfer(&keypair, &to3, 1, start_hash);

            // send 'em over
            let packet_batches = to_packet_batches(&[tx_no_ver, tx_anf, tx], 3);

            // glad they all fit
            assert_eq!(packet_batches.len(), 1);

            let packet_batches = packet_batches
                .into_iter()
                .map(|batch| (batch, vec![0u8, 1u8, 1u8]))
                .collect();
            let packet_batches = convert_from_old_verified(packet_batches);
            verified_sender // no_ver, anf, tx
                .send(packet_batches)
                .unwrap();

            drop(verified_sender);
            drop(tpu_vote_sender);
            drop(gossip_verified_vote_sender);
            // wait until banking_stage to finish up all packets
            banking_stage.join().unwrap();

            exit.store(true, Ordering::Relaxed);
            poh_service.join().unwrap();
            drop(poh_recorder);

            let mut blockhash = start_hash;
            let bank = Arc::new(Bank::new_no_wallclock_throttle_for_tests(&genesis_config));
            bank.process_transaction(&fund_tx).unwrap();
            //receive entries + ticks
            loop {
                let entries: Vec<Entry> = entry_receiver
                    .iter()
                    .map(|(_bank, (entry, _tick_height))| entry)
                    .collect();

                assert!(entries.verify(&blockhash));
                if !entries.is_empty() {
                    blockhash = entries.last().unwrap().hash;
                    for entry in entries {
                        bank.process_entry_transactions(entry.transactions)
                            .iter()
                            .for_each(|x| assert_eq!(*x, Ok(())));
                    }
                }

                if bank.get_balance(&to) == 1 {
                    break;
                }

                sleep(Duration::from_millis(200));
            }

            assert_eq!(bank.get_balance(&to), 1);
            assert_eq!(bank.get_balance(&to2), 0);

            drop(entry_receiver);
        }
        Blockstore::destroy(&ledger_path).unwrap();
    }

    #[test]
    fn test_banking_stage_entryfication() {
        solana_logger::setup();
        // In this attack we'll demonstrate that a verifier can interpret the ledger
        // differently if either the server doesn't signal the ledger to add an
        // Entry OR if the verifier tries to parallelize across multiple Entries.
        let GenesisConfigInfo {
            genesis_config,
            mint_keypair,
            ..
        } = create_slow_genesis_config(2);
        let (verified_sender, verified_receiver) = unbounded();

        // Process a batch that includes a transaction that receives two lamports.
        let alice = Keypair::new();
        let tx =
            system_transaction::transfer(&mint_keypair, &alice.pubkey(), 2, genesis_config.hash());

        let packet_batches = to_packet_batches(&[tx], 1);
        let packet_batches = packet_batches
            .into_iter()
            .map(|batch| (batch, vec![1u8]))
            .collect();
        let packet_batches = convert_from_old_verified(packet_batches);
        verified_sender.send(packet_batches).unwrap();

        // Process a second batch that uses the same from account, so conflicts with above TX
        let tx =
            system_transaction::transfer(&mint_keypair, &alice.pubkey(), 1, genesis_config.hash());
        let packet_batches = to_packet_batches(&[tx], 1);
        let packet_batches = packet_batches
            .into_iter()
            .map(|batch| (batch, vec![1u8]))
            .collect();
        let packet_batches = convert_from_old_verified(packet_batches);
        verified_sender.send(packet_batches).unwrap();

        let (vote_sender, vote_receiver) = unbounded();
        let (tpu_vote_sender, tpu_vote_receiver) = unbounded();
        let ledger_path = get_tmp_ledger_path!();
        {
            let (gossip_vote_sender, _gossip_vote_receiver) = unbounded();

            let entry_receiver = {
                // start a banking_stage to eat verified receiver
                let bank = Arc::new(Bank::new_no_wallclock_throttle_for_tests(&genesis_config));
                let blockstore = Arc::new(
                    Blockstore::open(&ledger_path)
                        .expect("Expected to be able to open database ledger"),
                );
                let poh_config = PohConfig {
                    // limit tick count to avoid clearing working_bank at
                    // PohRecord then PohRecorderError(MaxHeightReached) at BankingStage
                    target_tick_count: Some(bank.max_tick_height() - 1),
                    ..PohConfig::default()
                };
                let (exit, poh_recorder, poh_service, entry_receiver) =
                    create_test_recorder(&bank, &blockstore, Some(poh_config));
                let cluster_info = new_test_cluster_info(Node::new_localhost().info);
                let cluster_info = Arc::new(cluster_info);
                let _banking_stage = BankingStage::new_num_threads(
                    &cluster_info,
                    &poh_recorder,
                    verified_receiver,
                    tpu_vote_receiver,
                    vote_receiver,
                    3,
                    None,
                    gossip_vote_sender,
                    Arc::new(RwLock::new(CostModel::default())),
                );

                // wait for banking_stage to eat the packets
                while bank.get_balance(&alice.pubkey()) < 2 {
                    sleep(Duration::from_millis(100));
                }
                exit.store(true, Ordering::Relaxed);
                poh_service.join().unwrap();
                entry_receiver
            };
            drop(verified_sender);
            drop(vote_sender);
            drop(tpu_vote_sender);

            // consume the entire entry_receiver, feed it into a new bank
            // check that the balance is what we expect.
            let entries: Vec<_> = entry_receiver
                .iter()
                .map(|(_bank, (entry, _tick_height))| entry)
                .collect();

            let bank = Bank::new_no_wallclock_throttle_for_tests(&genesis_config);
            for entry in entries {
                bank.process_entry_transactions(entry.transactions)
                    .iter()
                    .for_each(|x| assert_eq!(*x, Ok(())));
            }

            // Assert the user holds two lamports, not three. If the stage only outputs one
            // entry, then the second transaction will be rejected, because it drives
            // the account balance below zero before the credit is added.
            assert_eq!(bank.get_balance(&alice.pubkey()), 2);
        }
        Blockstore::destroy(&ledger_path).unwrap();
    }

    fn sanitize_transactions(txs: Vec<Transaction>) -> Vec<SanitizedTransaction> {
        txs.into_iter()
            .map(SanitizedTransaction::from_transaction_for_tests)
            .collect()
    }

    #[test]
    fn test_bank_record_transactions() {
        solana_logger::setup();

        let GenesisConfigInfo {
            genesis_config,
            mint_keypair,
            ..
        } = create_genesis_config(10_000);
        let bank = Arc::new(Bank::new_no_wallclock_throttle_for_tests(&genesis_config));
        let ledger_path = get_tmp_ledger_path!();
        {
            let blockstore = Blockstore::open(&ledger_path)
                .expect("Expected to be able to open database ledger");
            let (poh_recorder, entry_receiver, record_receiver) = PohRecorder::new(
                // TODO use record_receiver
                bank.tick_height(),
                bank.last_blockhash(),
                bank.clone(),
                None,
                bank.ticks_per_slot(),
                &Pubkey::default(),
                &Arc::new(blockstore),
                &Arc::new(LeaderScheduleCache::new_from_bank(&bank)),
                &Arc::new(PohConfig::default()),
                Arc::new(AtomicBool::default()),
            );
            let recorder = poh_recorder.recorder();
            let poh_recorder = Arc::new(Mutex::new(poh_recorder));

            let poh_simulator = simulate_poh(record_receiver, &poh_recorder);

            poh_recorder.lock().unwrap().set_bank(&bank);
            let pubkey = solana_sdk::pubkey::new_rand();
            let keypair2 = Keypair::new();
            let pubkey2 = solana_sdk::pubkey::new_rand();

            let txs = sanitize_transactions(vec![
                system_transaction::transfer(&mint_keypair, &pubkey, 1, genesis_config.hash()),
                system_transaction::transfer(&keypair2, &pubkey2, 1, genesis_config.hash()),
            ]);

            let mut results = vec![new_execution_result(Ok(())); 2];
            let _ = BankingStage::record_transactions(bank.slot(), &txs, &results, &recorder);
            let (_bank, (entry, _tick_height)) = entry_receiver.recv().unwrap();
            assert_eq!(entry.transactions.len(), txs.len());

            // InstructionErrors should still be recorded
            results[0] = new_execution_result(Err(TransactionError::InstructionError(
                1,
                SystemError::ResultWithNegativeLamports.into(),
            )));
            let (res, retryable) =
                BankingStage::record_transactions(bank.slot(), &txs, &results, &recorder);
            res.unwrap();
            assert!(retryable.is_empty());
            let (_bank, (entry, _tick_height)) = entry_receiver.recv().unwrap();
            assert_eq!(entry.transactions.len(), txs.len());

            // Other TransactionErrors should not be recorded
            results[0] = TransactionExecutionResult::NotExecuted(TransactionError::AccountNotFound);
            let (res, retryable) =
                BankingStage::record_transactions(bank.slot(), &txs, &results, &recorder);
            res.unwrap();
            assert!(retryable.is_empty());
            let (_bank, (entry, _tick_height)) = entry_receiver.recv().unwrap();
            assert_eq!(entry.transactions.len(), txs.len() - 1);

            // Once bank is set to a new bank (setting bank.slot() + 1 in record_transactions),
            // record_transactions should throw MaxHeightReached and return the set of retryable
            // txs
            let next_slot = bank.slot() + 1;
            let (res, retryable) =
                BankingStage::record_transactions(next_slot, &txs, &results, &recorder);
            assert_matches!(res, Err(PohRecorderError::MaxHeightReached));
            // The first result was an error so it's filtered out. The second result was Ok(),
            // so it should be marked as retryable
            assert_eq!(retryable, vec![1]);
            // Should receive nothing from PohRecorder b/c record failed
            assert!(entry_receiver.try_recv().is_err());

            poh_recorder
                .lock()
                .unwrap()
                .is_exited
                .store(true, Ordering::Relaxed);
            let _ = poh_simulator.join();
        }
        Blockstore::destroy(&ledger_path).unwrap();
    }

    #[test]
    fn test_bank_prepare_filter_for_pending_transaction() {
        assert_eq!(
            BankingStage::prepare_filter_for_pending_transactions(6, &[2, 4, 5]),
            vec![
                Err(TransactionError::BlockhashNotFound),
                Err(TransactionError::BlockhashNotFound),
                Ok(()),
                Err(TransactionError::BlockhashNotFound),
                Ok(()),
                Ok(())
            ]
        );

        assert_eq!(
            BankingStage::prepare_filter_for_pending_transactions(6, &[0, 2, 3]),
            vec![
                Ok(()),
                Err(TransactionError::BlockhashNotFound),
                Ok(()),
                Ok(()),
                Err(TransactionError::BlockhashNotFound),
                Err(TransactionError::BlockhashNotFound),
            ]
        );
    }

    #[test]
    fn test_bank_filter_valid_transaction_indexes() {
        assert_eq!(
            BankingStage::filter_valid_transaction_indexes(
                &[
                    (Err(TransactionError::BlockhashNotFound), None),
                    (Err(TransactionError::BlockhashNotFound), None),
                    (Ok(()), None),
                    (Err(TransactionError::BlockhashNotFound), None),
                    (Ok(()), None),
                    (Ok(()), None),
                ],
                &[2, 4, 5, 9, 11, 13]
            ),
            [5, 11, 13]
        );

        assert_eq!(
            BankingStage::filter_valid_transaction_indexes(
                &[
                    (Ok(()), None),
                    (Err(TransactionError::BlockhashNotFound), None),
                    (Err(TransactionError::BlockhashNotFound), None),
                    (Ok(()), None),
                    (Ok(()), None),
                    (Ok(()), None),
                ],
                &[1, 6, 7, 9, 31, 43]
            ),
            [1, 9, 31, 43]
        );
    }

    #[test]
    fn test_should_process_or_forward_packets() {
        let my_pubkey = solana_sdk::pubkey::new_rand();
        let my_pubkey1 = solana_sdk::pubkey::new_rand();
        let bank = Arc::new(Bank::default_for_tests());
        assert_matches!(
            BankingStage::consume_or_forward_packets(&my_pubkey, None, Some(&bank), false, false),
            BufferedPacketsDecision::Hold
        );
        assert_matches!(
            BankingStage::consume_or_forward_packets(&my_pubkey, None, None, false, false),
            BufferedPacketsDecision::Hold
        );
        assert_matches!(
            BankingStage::consume_or_forward_packets(&my_pubkey1, None, None, false, false),
            BufferedPacketsDecision::Hold
        );

        assert_matches!(
            BankingStage::consume_or_forward_packets(
                &my_pubkey,
                Some(my_pubkey1),
                None,
                false,
                false
            ),
            BufferedPacketsDecision::Forward
        );

        assert_matches!(
            BankingStage::consume_or_forward_packets(
                &my_pubkey,
                Some(my_pubkey1),
                None,
                true,
                true
            ),
            BufferedPacketsDecision::Hold
        );
        assert_matches!(
            BankingStage::consume_or_forward_packets(
                &my_pubkey,
                Some(my_pubkey1),
                None,
                true,
                false
            ),
            BufferedPacketsDecision::ForwardAndHold
        );
        assert_matches!(
            BankingStage::consume_or_forward_packets(
                &my_pubkey,
                Some(my_pubkey1),
                Some(&bank),
                false,
                false
            ),
            BufferedPacketsDecision::Consume(_)
        );
        assert_matches!(
            BankingStage::consume_or_forward_packets(
                &my_pubkey1,
                Some(my_pubkey1),
                None,
                false,
                false
            ),
            BufferedPacketsDecision::Hold
        );
        assert_matches!(
            BankingStage::consume_or_forward_packets(
                &my_pubkey1,
                Some(my_pubkey1),
                Some(&bank),
                false,
                false
            ),
            BufferedPacketsDecision::Consume(_)
        );
    }

    fn create_slow_genesis_config(lamports: u64) -> GenesisConfigInfo {
        let mut config_info = create_genesis_config(lamports);
        // For these tests there's only 1 slot, don't want to run out of ticks
        config_info.genesis_config.ticks_per_slot *= 8;
        config_info
    }

    #[test]
    fn test_bank_process_and_record_transactions() {
        solana_logger::setup();
        let GenesisConfigInfo {
            genesis_config,
            mint_keypair,
            ..
        } = create_slow_genesis_config(10_000);
        let bank = Arc::new(Bank::new_no_wallclock_throttle_for_tests(&genesis_config));
        let pubkey = solana_sdk::pubkey::new_rand();

        let transactions = sanitize_transactions(vec![system_transaction::transfer(
            &mint_keypair,
            &pubkey,
            1,
            genesis_config.hash(),
        )]);

        let ledger_path = get_tmp_ledger_path!();
        {
            let blockstore = Blockstore::open(&ledger_path)
                .expect("Expected to be able to open database ledger");
            let (poh_recorder, entry_receiver, record_receiver) = PohRecorder::new(
                bank.tick_height(),
                bank.last_blockhash(),
                bank.clone(),
                Some((4, 4)),
                bank.ticks_per_slot(),
                &pubkey,
                &Arc::new(blockstore),
                &Arc::new(LeaderScheduleCache::new_from_bank(&bank)),
                &Arc::new(PohConfig::default()),
                Arc::new(AtomicBool::default()),
            );
            let recorder = poh_recorder.recorder();
            let poh_recorder = Arc::new(Mutex::new(poh_recorder));

            let poh_simulator = simulate_poh(record_receiver, &poh_recorder);

            poh_recorder.lock().unwrap().set_bank(&bank);
            let (gossip_vote_sender, _gossip_vote_receiver) = unbounded();

            BankingStage::process_and_record_transactions(
                &bank,
                &transactions,
                &recorder,
                0,
                None,
                &gossip_vote_sender,
                &Arc::new(QosService::new(Arc::new(RwLock::new(CostModel::default())))),
            )
            .0
            .unwrap();

            // Tick up to max tick height
            while poh_recorder.lock().unwrap().tick_height() != bank.max_tick_height() {
                poh_recorder.lock().unwrap().tick();
            }

            let mut done = false;
            // read entries until I find mine, might be ticks...
            while let Ok((_bank, (entry, _tick_height))) = entry_receiver.recv() {
                if !entry.is_tick() {
                    trace!("got entry");
                    assert_eq!(entry.transactions.len(), transactions.len());
                    assert_eq!(bank.get_balance(&pubkey), 1);
                    done = true;
                }
                if done {
                    break;
                }
            }
            trace!("done ticking");

            assert!(done);

            let transactions = sanitize_transactions(vec![system_transaction::transfer(
                &mint_keypair,
                &pubkey,
                2,
                genesis_config.hash(),
            )]);

            assert_matches!(
                BankingStage::process_and_record_transactions(
                    &bank,
                    &transactions,
                    &recorder,
                    0,
                    None,
                    &gossip_vote_sender,
                    &Arc::new(QosService::new(Arc::new(RwLock::new(CostModel::default())))),
                )
                .0,
                Err(PohRecorderError::MaxHeightReached)
            );

            poh_recorder
                .lock()
                .unwrap()
                .is_exited
                .store(true, Ordering::Relaxed);
            let _ = poh_simulator.join();

            assert_eq!(bank.get_balance(&pubkey), 1);
        }
        Blockstore::destroy(&ledger_path).unwrap();
    }

    fn simulate_poh(
        record_receiver: CrossbeamReceiver<Record>,
        poh_recorder: &Arc<Mutex<PohRecorder>>,
    ) -> JoinHandle<()> {
        let poh_recorder = poh_recorder.clone();
        let is_exited = poh_recorder.lock().unwrap().is_exited.clone();
        let tick_producer = Builder::new()
            .name("solana-simulate_poh".to_string())
            .spawn(move || loop {
                PohService::read_record_receiver_and_process(
                    &poh_recorder,
                    &record_receiver,
                    Duration::from_millis(10),
                );
                if is_exited.load(Ordering::Relaxed) {
                    break;
                }
            });
        tick_producer.unwrap()
    }

    #[test]
    fn test_bank_process_and_record_transactions_account_in_use() {
        solana_logger::setup();
        let GenesisConfigInfo {
            genesis_config,
            mint_keypair,
            ..
        } = create_slow_genesis_config(10_000);
        let bank = Arc::new(Bank::new_no_wallclock_throttle_for_tests(&genesis_config));
        let pubkey = solana_sdk::pubkey::new_rand();
        let pubkey1 = solana_sdk::pubkey::new_rand();

        let transactions = sanitize_transactions(vec![
            system_transaction::transfer(&mint_keypair, &pubkey, 1, genesis_config.hash()),
            system_transaction::transfer(&mint_keypair, &pubkey1, 1, genesis_config.hash()),
        ]);

        let ledger_path = get_tmp_ledger_path!();
        {
            let blockstore = Blockstore::open(&ledger_path)
                .expect("Expected to be able to open database ledger");
            let (poh_recorder, _entry_receiver, record_receiver) = PohRecorder::new(
                bank.tick_height(),
                bank.last_blockhash(),
                bank.clone(),
                Some((4, 4)),
                bank.ticks_per_slot(),
                &pubkey,
                &Arc::new(blockstore),
                &Arc::new(LeaderScheduleCache::new_from_bank(&bank)),
                &Arc::new(PohConfig::default()),
                Arc::new(AtomicBool::default()),
            );
            let recorder = poh_recorder.recorder();
            let poh_recorder = Arc::new(Mutex::new(poh_recorder));

            poh_recorder.lock().unwrap().set_bank(&bank);

            let poh_simulator = simulate_poh(record_receiver, &poh_recorder);

            let (gossip_vote_sender, _gossip_vote_receiver) = unbounded();

            let (result, unprocessed) = BankingStage::process_and_record_transactions(
                &bank,
                &transactions,
                &recorder,
                0,
                None,
                &gossip_vote_sender,
                &Arc::new(QosService::new(Arc::new(RwLock::new(CostModel::default())))),
            );

            poh_recorder
                .lock()
                .unwrap()
                .is_exited
                .store(true, Ordering::Relaxed);
            let _ = poh_simulator.join();

            assert!(result.is_ok());
            assert_eq!(unprocessed.len(), 1);
        }
        Blockstore::destroy(&ledger_path).unwrap();
    }

    #[test]
    fn test_filter_valid_packets() {
        solana_logger::setup();

        let mut packet_batches = (0..16)
            .map(|packets_id| {
                let packet_batch = PacketBatch::new(
                    (0..32)
                        .map(|packet_id| {
                            let mut p = Packet::default();
                            p.meta.port = packets_id << 8 | packet_id;
                            p
                        })
                        .collect_vec(),
                );
                let valid_indexes = (0..32)
                    .filter_map(|x| if x % 2 != 0 { Some(x as usize) } else { None })
                    .collect_vec();
                (packet_batch, valid_indexes, false)
            })
            .collect_vec();

        let result = BankingStage::filter_valid_packets_for_forwarding(packet_batches.iter());

        assert_eq!(result.len(), 256);

        let _ = result
            .into_iter()
            .enumerate()
            .map(|(index, p)| {
                let packets_id = index / 16;
                let packet_id = (index % 16) * 2 + 1;
                assert_eq!(p.meta.port, (packets_id << 8 | packet_id) as u16);
            })
            .collect_vec();

        packet_batches[0].2 = true;
        let result = BankingStage::filter_valid_packets_for_forwarding(packet_batches.iter());
        assert_eq!(result.len(), 240);
    }

    #[test]
    fn test_process_transactions_returns_unprocessed_txs() {
        solana_logger::setup();
        let GenesisConfigInfo {
            genesis_config,
            mint_keypair,
            ..
        } = create_slow_genesis_config(10_000);
        let bank = Arc::new(Bank::new_no_wallclock_throttle_for_tests(&genesis_config));

        let pubkey = solana_sdk::pubkey::new_rand();

        let transactions = sanitize_transactions(vec![system_transaction::transfer(
            &mint_keypair,
            &pubkey,
            1,
            genesis_config.hash(),
        )]);

        let ledger_path = get_tmp_ledger_path!();
        {
            let blockstore = Blockstore::open(&ledger_path)
                .expect("Expected to be able to open database ledger");
            let (poh_recorder, _entry_receiver, record_receiver) = PohRecorder::new(
                bank.tick_height(),
                bank.last_blockhash(),
                bank.clone(),
                Some((4, 4)),
                bank.ticks_per_slot(),
                &solana_sdk::pubkey::new_rand(),
                &Arc::new(blockstore),
                &Arc::new(LeaderScheduleCache::new_from_bank(&bank)),
                &Arc::new(PohConfig::default()),
                Arc::new(AtomicBool::default()),
            );

            // Poh Recorder has no working bank, so should throw MaxHeightReached error on
            // record
            let recorder = poh_recorder.recorder();

            let poh_simulator = simulate_poh(record_receiver, &Arc::new(Mutex::new(poh_recorder)));

            let (gossip_vote_sender, _gossip_vote_receiver) = unbounded();

            let (processed_transactions_count, mut retryable_txs) =
                BankingStage::process_transactions(
                    &bank,
                    &Instant::now(),
                    &transactions,
                    &recorder,
                    None,
                    &gossip_vote_sender,
                    &Arc::new(QosService::new(Arc::new(RwLock::new(CostModel::default())))),
                );

            assert_eq!(processed_transactions_count, 0,);

            retryable_txs.sort_unstable();
            let expected: Vec<usize> = (0..transactions.len()).collect();
            assert_eq!(retryable_txs, expected);

            recorder.is_exited.store(true, Ordering::Relaxed);
            let _ = poh_simulator.join();
        }

        Blockstore::destroy(&ledger_path).unwrap();
    }

    #[test]
    fn test_write_persist_transaction_status() {
        solana_logger::setup();
        let GenesisConfigInfo {
            genesis_config,
            mint_keypair,
            ..
        } = create_slow_genesis_config(10_000);
        let bank = Arc::new(Bank::new_no_wallclock_throttle_for_tests(&genesis_config));
        let pubkey = solana_sdk::pubkey::new_rand();
        let pubkey1 = solana_sdk::pubkey::new_rand();
        let keypair1 = Keypair::new();

        let success_tx =
            system_transaction::transfer(&mint_keypair, &pubkey, 1, genesis_config.hash());
        let success_signature = success_tx.signatures[0];
        let entry_1 = next_entry(&genesis_config.hash(), 1, vec![success_tx.clone()]);
        let ix_error_tx =
            system_transaction::transfer(&keypair1, &pubkey1, 10, genesis_config.hash());
        let ix_error_signature = ix_error_tx.signatures[0];
        let entry_2 = next_entry(&entry_1.hash, 1, vec![ix_error_tx.clone()]);
        let fail_tx =
            system_transaction::transfer(&mint_keypair, &pubkey1, 1, genesis_config.hash());
        let entry_3 = next_entry(&entry_2.hash, 1, vec![fail_tx.clone()]);
        let entries = vec![entry_1, entry_2, entry_3];

        let transactions = sanitize_transactions(vec![success_tx, ix_error_tx, fail_tx]);
        bank.transfer(4, &mint_keypair, &keypair1.pubkey()).unwrap();

        let ledger_path = get_tmp_ledger_path!();
        {
            let blockstore = Blockstore::open(&ledger_path)
                .expect("Expected to be able to open database ledger");
            let blockstore = Arc::new(blockstore);
            let (poh_recorder, _entry_receiver, record_receiver) = PohRecorder::new(
                bank.tick_height(),
                bank.last_blockhash(),
                bank.clone(),
                Some((4, 4)),
                bank.ticks_per_slot(),
                &pubkey,
                &blockstore,
                &Arc::new(LeaderScheduleCache::new_from_bank(&bank)),
                &Arc::new(PohConfig::default()),
                Arc::new(AtomicBool::default()),
            );
            let recorder = poh_recorder.recorder();
            let poh_recorder = Arc::new(Mutex::new(poh_recorder));

            let poh_simulator = simulate_poh(record_receiver, &poh_recorder);

            poh_recorder.lock().unwrap().set_bank(&bank);

            let shreds = entries_to_test_shreds(entries, bank.slot(), 0, true, 0);
            blockstore.insert_shreds(shreds, None, false).unwrap();
            blockstore.set_roots(std::iter::once(&bank.slot())).unwrap();

            let (transaction_status_sender, transaction_status_receiver) = unbounded();
            let transaction_status_service = TransactionStatusService::new(
                transaction_status_receiver,
                Arc::new(AtomicU64::default()),
                true,
                None,
                blockstore.clone(),
                &Arc::new(AtomicBool::new(false)),
            );

            let (gossip_vote_sender, _gossip_vote_receiver) = unbounded();

            let _ = BankingStage::process_and_record_transactions(
                &bank,
                &transactions,
                &recorder,
                0,
                Some(TransactionStatusSender {
                    sender: transaction_status_sender,
                    enable_cpi_and_log_storage: false,
                }),
                &gossip_vote_sender,
                &Arc::new(QosService::new(Arc::new(RwLock::new(CostModel::default())))),
            );

            transaction_status_service.join().unwrap();

            let confirmed_block = blockstore.get_rooted_block(bank.slot(), false).unwrap();
            assert_eq!(confirmed_block.transactions.len(), 3);

            for TransactionWithStatusMeta { transaction, meta } in
                confirmed_block.transactions.into_iter()
            {
                if transaction.signatures[0] == success_signature {
                    let meta = meta.unwrap();
                    assert_eq!(meta.status, Ok(()));
                } else if transaction.signatures[0] == ix_error_signature {
                    let meta = meta.unwrap();
                    assert_eq!(
                        meta.status,
                        Err(TransactionError::InstructionError(
                            0,
                            InstructionError::Custom(1)
                        ))
                    );
                } else {
                    assert_eq!(meta, None);
                }
            }

            poh_recorder
                .lock()
                .unwrap()
                .is_exited
                .store(true, Ordering::Relaxed);
            let _ = poh_simulator.join();
        }
        Blockstore::destroy(&ledger_path).unwrap();
    }

    #[allow(clippy::type_complexity)]
    fn setup_conflicting_transactions(
        ledger_path: &Path,
    ) -> (
        Vec<Transaction>,
        Arc<Bank>,
        Arc<Mutex<PohRecorder>>,
        Receiver<WorkingBankEntry>,
        JoinHandle<()>,
    ) {
        Blockstore::destroy(ledger_path).unwrap();
        let genesis_config_info = create_slow_genesis_config(10_000);
        let GenesisConfigInfo {
            genesis_config,
            mint_keypair,
            ..
        } = &genesis_config_info;
        let blockstore =
            Blockstore::open(ledger_path).expect("Expected to be able to open database ledger");
        let bank = Arc::new(Bank::new_no_wallclock_throttle_for_tests(genesis_config));
        let exit = Arc::new(AtomicBool::default());
        let (poh_recorder, entry_receiver, record_receiver) = PohRecorder::new(
            bank.tick_height(),
            bank.last_blockhash(),
            bank.clone(),
            Some((4, 4)),
            bank.ticks_per_slot(),
            &solana_sdk::pubkey::new_rand(),
            &Arc::new(blockstore),
            &Arc::new(LeaderScheduleCache::new_from_bank(&bank)),
            &Arc::new(PohConfig::default()),
            exit,
        );
        let poh_recorder = Arc::new(Mutex::new(poh_recorder));

        // Set up unparallelizable conflicting transactions
        let pubkey0 = solana_sdk::pubkey::new_rand();
        let pubkey1 = solana_sdk::pubkey::new_rand();
        let pubkey2 = solana_sdk::pubkey::new_rand();
        let transactions = vec![
            system_transaction::transfer(mint_keypair, &pubkey0, 1, genesis_config.hash()),
            system_transaction::transfer(mint_keypair, &pubkey1, 1, genesis_config.hash()),
            system_transaction::transfer(mint_keypair, &pubkey2, 1, genesis_config.hash()),
        ];
        let poh_simulator = simulate_poh(record_receiver, &poh_recorder);

        (
            transactions,
            bank,
            poh_recorder,
            entry_receiver,
            poh_simulator,
        )
    }

    #[test]
    fn test_consume_buffered_packets() {
        let ledger_path = get_tmp_ledger_path!();
        {
            let (transactions, bank, poh_recorder, _entry_receiver, poh_simulator) =
                setup_conflicting_transactions(&ledger_path);
            let recorder = poh_recorder.lock().unwrap().recorder();
            let num_conflicting_transactions = transactions.len();
            let mut packet_batches = to_packet_batches(&transactions, num_conflicting_transactions);
            assert_eq!(packet_batches.len(), 1);
            assert_eq!(
                packet_batches[0].packets.len(),
                num_conflicting_transactions
            );
            let packet_batch = packet_batches.pop().unwrap();
            let mut buffered_packet_batches: UnprocessedPacketBatches = vec![(
                packet_batch,
                (0..num_conflicting_transactions).into_iter().collect(),
                false,
            )]
            .into_iter()
            .collect();

            let (gossip_vote_sender, _gossip_vote_receiver) = unbounded();

            // When the working bank in poh_recorder is None, no packets should be processed
            assert!(!poh_recorder.lock().unwrap().has_bank());
            let max_tx_processing_ns = std::u128::MAX;
            BankingStage::consume_buffered_packets(
                &Pubkey::default(),
                max_tx_processing_ns,
                &poh_recorder,
                &mut buffered_packet_batches,
                None,
                &gossip_vote_sender,
                None::<Box<dyn Fn()>>,
                &BankingStageStats::default(),
                &recorder,
                &Arc::new(QosService::new(Arc::new(RwLock::new(CostModel::default())))),
            );
            assert_eq!(
                buffered_packet_batches[0].1.len(),
                num_conflicting_transactions
            );
            // When the poh recorder has a bank, should process all non conflicting buffered packets.
            // Processes one packet per iteration of the loop
            for num_expected_unprocessed in (0..num_conflicting_transactions).rev() {
                poh_recorder.lock().unwrap().set_bank(&bank);
                BankingStage::consume_buffered_packets(
                    &Pubkey::default(),
                    max_tx_processing_ns,
                    &poh_recorder,
                    &mut buffered_packet_batches,
                    None,
                    &gossip_vote_sender,
                    None::<Box<dyn Fn()>>,
                    &BankingStageStats::default(),
                    &recorder,
                    &Arc::new(QosService::new(Arc::new(RwLock::new(CostModel::default())))),
                );
                if num_expected_unprocessed == 0 {
                    assert!(buffered_packet_batches.is_empty())
                } else {
                    assert_eq!(buffered_packet_batches[0].1.len(), num_expected_unprocessed);
                }
            }
            poh_recorder
                .lock()
                .unwrap()
                .is_exited
                .store(true, Ordering::Relaxed);
            let _ = poh_simulator.join();
        }
        Blockstore::destroy(&ledger_path).unwrap();
    }

    #[test]
    fn test_consume_buffered_packets_interrupted() {
        let ledger_path = get_tmp_ledger_path!();
        {
            let (transactions, bank, poh_recorder, _entry_receiver, poh_simulator) =
                setup_conflicting_transactions(&ledger_path);
            let num_conflicting_transactions = transactions.len();
            let packet_batches = to_packet_batches(&transactions, 1);
            assert_eq!(packet_batches.len(), num_conflicting_transactions);
            for single_packet_batch in &packet_batches {
                assert_eq!(single_packet_batch.packets.len(), 1);
            }
            let mut buffered_packet_batches: UnprocessedPacketBatches = packet_batches
                .clone()
                .into_iter()
                .map(|single_packets| (single_packets, vec![0], false))
                .collect();

            let (continue_sender, continue_receiver) = unbounded();
            let (finished_packet_sender, finished_packet_receiver) = unbounded();

            let test_fn = Some(move || {
                finished_packet_sender.send(()).unwrap();
                continue_receiver.recv().unwrap();
            });
            // When the poh recorder has a bank, it should process all non conflicting buffered packets.
            // Because each conflicting transaction is in it's own `Packet` within a `PacketBatch`, then
            // each iteration of this loop will process one element of the batch per iteration of the
            // loop.
            let interrupted_iteration = 1;
            poh_recorder.lock().unwrap().set_bank(&bank);
            let poh_recorder_ = poh_recorder.clone();
            let recorder = poh_recorder_.lock().unwrap().recorder();
            let (gossip_vote_sender, _gossip_vote_receiver) = unbounded();
            // Start up thread to process the banks
            let t_consume = Builder::new()
                .name("consume-buffered-packets".to_string())
                .spawn(move || {
                    BankingStage::consume_buffered_packets(
                        &Pubkey::default(),
                        std::u128::MAX,
                        &poh_recorder_,
                        &mut buffered_packet_batches,
                        None,
                        &gossip_vote_sender,
                        test_fn,
                        &BankingStageStats::default(),
                        &recorder,
                        &Arc::new(QosService::new(Arc::new(RwLock::new(CostModel::default())))),
                    );

                    // Check everything is correct. All indexes after `interrupted_iteration`
                    // should still be unprocessed
                    assert_eq!(
                        buffered_packet_batches.len(),
                        packet_batches[interrupted_iteration + 1..].len()
                    );
                    for ((remaining_unprocessed_packet, _, _forwarded), original_packet) in
                        buffered_packet_batches
                            .iter()
                            .zip(&packet_batches[interrupted_iteration + 1..])
                    {
                        assert_eq!(
                            remaining_unprocessed_packet.packets[0],
                            original_packet.packets[0]
                        );
                    }
                })
                .unwrap();

            for i in 0..=interrupted_iteration {
                finished_packet_receiver.recv().unwrap();
                if i == interrupted_iteration {
                    poh_recorder
                        .lock()
                        .unwrap()
                        .schedule_dummy_max_height_reached_failure();
                }
                continue_sender.send(()).unwrap();
            }

            t_consume.join().unwrap();
            poh_recorder
                .lock()
                .unwrap()
                .is_exited
                .store(true, Ordering::Relaxed);
            let _ = poh_simulator.join();
        }
        Blockstore::destroy(&ledger_path).unwrap();
    }

    #[test]
    fn test_forwarder_budget() {
        solana_logger::setup();
        // Create `PacketBatch` with 1 unprocessed packet
        let packet = Packet::from_data(None, &[0]).unwrap();
        let single_packet_batch = PacketBatch::new(vec![packet]);

        let genesis_config_info = create_slow_genesis_config(10_000);
        let GenesisConfigInfo {
            genesis_config,
            validator_pubkey,
            ..
        } = &genesis_config_info;

        let bank = Arc::new(Bank::new_no_wallclock_throttle_for_tests(genesis_config));
        let ledger_path = get_tmp_ledger_path!();
        {
            let blockstore = Arc::new(
                Blockstore::open(&ledger_path)
                    .expect("Expected to be able to open database ledger"),
            );
            let poh_config = PohConfig {
                // limit tick count to avoid clearing working_bank at
                // PohRecord then PohRecorderError(MaxHeightReached) at BankingStage
                target_tick_count: Some(bank.max_tick_height() - 1),
                ..PohConfig::default()
            };

            let (exit, poh_recorder, poh_service, _entry_receiver) =
                create_test_recorder(&bank, &blockstore, Some(poh_config));

            let local_node = Node::new_localhost_with_pubkey(validator_pubkey);
            let cluster_info = new_test_cluster_info(local_node.info);
            let send_socket = UdpSocket::bind("0.0.0.0:0").unwrap();
            let recv_socket = &local_node.sockets.tpu_forwards[0];

            let test_cases = vec![
                ("budget-restricted", DataBudget::restricted(), 0),
                ("budget-available", DataBudget::default(), 1),
            ];

            for (name, data_budget, expected_num_forwarded) in test_cases {
                let mut unprocessed_packet_batches: UnprocessedPacketBatches =
                    vec![(single_packet_batch.clone(), vec![0], false)]
                        .into_iter()
                        .collect();
                BankingStage::handle_forwarding(
                    &ForwardOption::ForwardTransaction,
                    &cluster_info,
                    &mut unprocessed_packet_batches,
                    &poh_recorder,
                    &send_socket,
                    true,
                    &data_budget,
                );

                recv_socket
                    .set_nonblocking(expected_num_forwarded == 0)
                    .unwrap();

                let mut packets = vec![Packet::default(); 2];
                let num_received = recv_mmsg(recv_socket, &mut packets[..]).unwrap_or_default();
                assert_eq!(num_received, expected_num_forwarded, "{}", name);
            }

            exit.store(true, Ordering::Relaxed);
            poh_service.join().unwrap();
        }
        Blockstore::destroy(&ledger_path).unwrap();
    }

    #[test]
    fn test_handle_forwarding() {
        solana_logger::setup();

        const FWD_PACKET: u8 = 1;
        let forwarded_packet = {
            let mut packet = Packet::from_data(None, &[FWD_PACKET]).unwrap();
            packet.meta.flags |= PacketFlags::FORWARDED;
            packet
        };

        const NORMAL_PACKET: u8 = 2;
        let normal_packet = Packet::from_data(None, &[NORMAL_PACKET]).unwrap();

        let packet_batch = PacketBatch::new(vec![forwarded_packet, normal_packet]);
        let mut unprocessed_packet_batches: UnprocessedPacketBatches =
            vec![(packet_batch, vec![0, 1], false)]
                .into_iter()
                .collect();

        let genesis_config_info = create_slow_genesis_config(10_000);
        let GenesisConfigInfo {
            genesis_config,
            validator_pubkey,
            ..
        } = &genesis_config_info;
        let bank = Arc::new(Bank::new_no_wallclock_throttle_for_tests(genesis_config));
        let ledger_path = get_tmp_ledger_path!();
        {
            let blockstore = Arc::new(
                Blockstore::open(&ledger_path)
                    .expect("Expected to be able to open database ledger"),
            );
            let poh_config = PohConfig {
                // limit tick count to avoid clearing working_bank at
                // PohRecord then PohRecorderError(MaxHeightReached) at BankingStage
                target_tick_count: Some(bank.max_tick_height() - 1),
                ..PohConfig::default()
            };

            let (exit, poh_recorder, poh_service, _entry_receiver) =
                create_test_recorder(&bank, &blockstore, Some(poh_config));

            let local_node = Node::new_localhost_with_pubkey(validator_pubkey);
            let cluster_info = new_test_cluster_info(local_node.info);
            let send_socket = UdpSocket::bind("0.0.0.0:0").unwrap();
            let recv_socket = &local_node.sockets.tpu_forwards[0];

            let test_cases = vec![
                ("not-forward", ForwardOption::NotForward, true, vec![], 2),
                (
                    "fwd-normal",
                    ForwardOption::ForwardTransaction,
                    true,
                    vec![NORMAL_PACKET],
                    2,
                ),
                (
                    "fwd-no-op",
                    ForwardOption::ForwardTransaction,
                    true,
                    vec![],
                    2,
                ),
                (
                    "fwd-no-hold",
                    ForwardOption::ForwardTransaction,
                    false,
                    vec![],
                    0,
                ),
            ];

            for (name, forward_option, hold, expected_ids, expected_num_unprocessed) in test_cases {
                BankingStage::handle_forwarding(
                    &forward_option,
                    &cluster_info,
                    &mut unprocessed_packet_batches,
                    &poh_recorder,
                    &send_socket,
                    hold,
                    &DataBudget::default(),
                );

                recv_socket
                    .set_nonblocking(expected_ids.is_empty())
                    .unwrap();

                let mut packets = vec![Packet::default(); 2];
                let num_received = recv_mmsg(recv_socket, &mut packets[..]).unwrap_or_default();
                assert_eq!(num_received, expected_ids.len(), "{}", name);
                for (i, expected_id) in expected_ids.iter().enumerate() {
                    assert_eq!(packets[i].meta.size, 1);
                    assert_eq!(packets[i].data[0], *expected_id, "{}", name);
                }

                let num_unprocessed_packets: usize = unprocessed_packet_batches
                    .iter()
                    .map(|(b, ..)| b.packets.len())
                    .sum();
                assert_eq!(
                    num_unprocessed_packets, expected_num_unprocessed,
                    "{}",
                    name
                );
            }

            exit.store(true, Ordering::Relaxed);
            poh_service.join().unwrap();
        }
        Blockstore::destroy(&ledger_path).unwrap();
    }

    #[test]
    fn test_push_unprocessed_batch_limit() {
        solana_logger::setup();
        // Create `PacketBatch` with 2 unprocessed packets
        let new_packet_batch = PacketBatch::new(vec![Packet::default(); 2]);
        let mut unprocessed_packets: UnprocessedPacketBatches =
            vec![(new_packet_batch, vec![0, 1], false)]
                .into_iter()
                .collect();
        // Set the limit to 2
        let batch_limit = 2;
        // Create new unprocessed packets and add to a batch
        let new_packet_batch = PacketBatch::new(vec![Packet::default()]);
        let packet_indexes = vec![];

        let duplicates = Arc::new(Mutex::new((
            LruCache::new(DEFAULT_LRU_SIZE),
            PacketHasher::default(),
        )));
        let mut dropped_packet_batches_count = 0;
        let mut dropped_packets_count = 0;
        let mut newly_buffered_packets_count = 0;
        let banking_stage_stats = BankingStageStats::default();
        // Because the set of unprocessed `packet_indexes` is empty, the
        // packets are not added to the unprocessed queue
        BankingStage::push_unprocessed(
            &mut unprocessed_packets,
            new_packet_batch.clone(),
            packet_indexes,
            &mut dropped_packet_batches_count,
            &mut dropped_packets_count,
            &mut newly_buffered_packets_count,
            batch_limit,
            &duplicates,
            &banking_stage_stats,
        );
        assert_eq!(unprocessed_packets.len(), 1);
        assert_eq!(dropped_packet_batches_count, 0);
        assert_eq!(dropped_packets_count, 0);
        assert_eq!(newly_buffered_packets_count, 0);

        // Because the set of unprocessed `packet_indexes` is non-empty, the
        // packets are added to the unprocessed queue
        let packet_indexes = vec![0];
        BankingStage::push_unprocessed(
            &mut unprocessed_packets,
            new_packet_batch,
            packet_indexes.clone(),
            &mut dropped_packet_batches_count,
            &mut dropped_packets_count,
            &mut newly_buffered_packets_count,
            batch_limit,
            &duplicates,
            &banking_stage_stats,
        );
        assert_eq!(unprocessed_packets.len(), 2);
        assert_eq!(dropped_packet_batches_count, 0);
        assert_eq!(dropped_packets_count, 0);
        assert_eq!(newly_buffered_packets_count, 1);

        // Because we've reached the batch limit, old unprocessed packets are
        // dropped and the new one is appended to the end
        let new_packet_batch = PacketBatch::new(vec![Packet::from_data(
            Some(&SocketAddr::from(([127, 0, 0, 1], 8001))),
            42,
        )
        .unwrap()]);
        assert_eq!(unprocessed_packets.len(), batch_limit);
        BankingStage::push_unprocessed(
            &mut unprocessed_packets,
            new_packet_batch.clone(),
            packet_indexes.clone(),
            &mut dropped_packet_batches_count,
            &mut dropped_packets_count,
            &mut newly_buffered_packets_count,
            batch_limit,
            &duplicates,
            &banking_stage_stats,
        );
        assert_eq!(unprocessed_packets.len(), 2);
        assert_eq!(
            unprocessed_packets[1].0.packets[0],
            new_packet_batch.packets[0]
        );
        assert_eq!(dropped_packet_batches_count, 1);
        assert_eq!(dropped_packets_count, 2);
        assert_eq!(newly_buffered_packets_count, 2);

        // Check duplicates are dropped (newly buffered shouldn't change)
        BankingStage::push_unprocessed(
            &mut unprocessed_packets,
            new_packet_batch.clone(),
            packet_indexes,
            &mut dropped_packet_batches_count,
            &mut dropped_packets_count,
            &mut newly_buffered_packets_count,
            3,
            &duplicates,
            &banking_stage_stats,
        );
        assert_eq!(unprocessed_packets.len(), 2);
        assert_eq!(
            unprocessed_packets[1].0.packets[0],
            new_packet_batch.packets[0]
        );
        assert_eq!(dropped_packet_batches_count, 1);
        assert_eq!(dropped_packets_count, 2);
        assert_eq!(newly_buffered_packets_count, 2);
    }

    #[test]
    fn test_packet_message() {
        let keypair = Keypair::new();
        let pubkey = solana_sdk::pubkey::new_rand();
        let blockhash = Hash::new_unique();
        let transaction = system_transaction::transfer(&keypair, &pubkey, 1, blockhash);
        let packet = Packet::from_data(None, &transaction).unwrap();
        assert_eq!(
            BankingStage::packet_message(&packet).unwrap().to_vec(),
            transaction.message_data()
        );
    }

    #[cfg(test)]
    fn make_test_packets(
        transactions: Vec<Transaction>,
        vote_indexes: Vec<usize>,
    ) -> (PacketBatch, Vec<usize>) {
        let capacity = transactions.len();
        let mut packet_batch = PacketBatch::with_capacity(capacity);
        let mut packet_indexes = Vec::with_capacity(capacity);
        packet_batch.packets.resize(capacity, Packet::default());
        for (index, tx) in transactions.iter().enumerate() {
            Packet::populate_packet(&mut packet_batch.packets[index], None, tx).ok();
            packet_indexes.push(index);
        }
        for index in vote_indexes.iter() {
            packet_batch.packets[*index].meta.flags |= PacketFlags::SIMPLE_VOTE_TX;
        }
        (packet_batch, packet_indexes)
    }

    #[test]
    fn test_transactions_from_packets() {
        use solana_sdk::feature_set::FeatureSet;
        let keypair = Keypair::new();
        let transfer_tx =
            system_transaction::transfer(&keypair, &keypair.pubkey(), 1, Hash::default());
        let vote_tx = vote_transaction::new_vote_transaction(
            vec![42],
            Hash::default(),
            Hash::default(),
            &keypair,
            &keypair,
            &keypair,
            None,
        );

        // packets with no votes
        {
            let vote_indexes = vec![];
            let (packet_batch, packet_indexes) =
                make_test_packets(vec![transfer_tx.clone(), transfer_tx.clone()], vote_indexes);

            let mut votes_only = false;
            let (txs, tx_packet_index) = BankingStage::transactions_from_packets(
                &packet_batch,
                &packet_indexes,
                &Arc::new(FeatureSet::default()),
                votes_only,
            );
            assert_eq!(2, txs.len());
            assert_eq!(vec![0, 1], tx_packet_index);

            votes_only = true;
            let (txs, tx_packet_index) = BankingStage::transactions_from_packets(
                &packet_batch,
                &packet_indexes,
                &Arc::new(FeatureSet::default()),
                votes_only,
            );
            assert_eq!(0, txs.len());
            assert_eq!(0, tx_packet_index.len());
        }

        // packets with some votes
        {
            let vote_indexes = vec![0, 2];
            let (packet_batch, packet_indexes) = make_test_packets(
                vec![vote_tx.clone(), transfer_tx, vote_tx.clone()],
                vote_indexes,
            );

            let mut votes_only = false;
            let (txs, tx_packet_index) = BankingStage::transactions_from_packets(
                &packet_batch,
                &packet_indexes,
                &Arc::new(FeatureSet::default()),
                votes_only,
            );
            assert_eq!(3, txs.len());
            assert_eq!(vec![0, 1, 2], tx_packet_index);

            votes_only = true;
            let (txs, tx_packet_index) = BankingStage::transactions_from_packets(
                &packet_batch,
                &packet_indexes,
                &Arc::new(FeatureSet::default()),
                votes_only,
            );
            assert_eq!(2, txs.len());
            assert_eq!(vec![0, 2], tx_packet_index);
        }

        // packets with all votes
        {
            let vote_indexes = vec![0, 1, 2];
            let (packet_batch, packet_indexes) = make_test_packets(
                vec![vote_tx.clone(), vote_tx.clone(), vote_tx],
                vote_indexes,
            );

            let mut votes_only = false;
            let (txs, tx_packet_index) = BankingStage::transactions_from_packets(
                &packet_batch,
                &packet_indexes,
                &Arc::new(FeatureSet::default()),
                votes_only,
            );
            assert_eq!(3, txs.len());
            assert_eq!(vec![0, 1, 2], tx_packet_index);

            votes_only = true;
            let (txs, tx_packet_index) = BankingStage::transactions_from_packets(
                &packet_batch,
                &packet_indexes,
                &Arc::new(FeatureSet::default()),
                votes_only,
            );
            assert_eq!(3, txs.len());
            assert_eq!(vec![0, 1, 2], tx_packet_index);
        }
    }
}<|MERGE_RESOLUTION|>--- conflicted
+++ resolved
@@ -887,7 +887,9 @@
         };
 
         let mut execute_timings = ExecuteTimings::default();
-<<<<<<< HEAD
+        if deepmind_enabled() {
+            println!("DMLOG HALT tpu code path. only consider tvu codepath");
+        }
         let (mut loaded_accounts, execution_results, mut retryable_txs, tx_count, signature_count) =
             bank.load_and_execute_transactions(
                 batch,
@@ -895,28 +897,8 @@
                 transaction_status_sender.is_some(),
                 transaction_status_sender.is_some(),
                 &mut execute_timings,
-            );
-=======
-        if deepmind_enabled() {
-            println!("DMLOG HALT tpu code path. only consider tvu codepath");
-        }
-        let (
-            mut loaded_accounts,
-            results,
-            inner_instructions,
-            transaction_logs,
-            mut retryable_txs,
-            tx_count,
-            signature_count,
-        ) = bank.load_and_execute_transactions(
-            batch,
-            MAX_PROCESSING_AGE,
-            transaction_status_sender.is_some(),
-            transaction_status_sender.is_some(),
-            &mut execute_timings,
-            &None,
-        );
->>>>>>> 2a1d1c07
+                &None,
+            );
         load_execute_time.stop();
 
         let freeze_lock = bank.freeze_lock();
