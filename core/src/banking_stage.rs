--- conflicted
+++ resolved
@@ -1152,7 +1152,6 @@
                     vec![]
                 };
 
-<<<<<<< HEAD
                 let pre_token_balances = if transaction_status_sender.is_some() {
                     collect_token_balances(bank, batch, &mut mint_decimals)
                 } else {
@@ -1165,6 +1164,9 @@
             "collect_balances",
         );
         execute_and_commit_timings.collect_balances_us = collect_balances_time.as_us();
+        if deepmind_enabled() {
+            println!("DMLOG HALT tpu code path. only consider tvu codepath");
+        }
 
         let (load_and_execute_transactions_output, load_execute_time) = Measure::this(
             |_| {
@@ -1174,23 +1176,11 @@
                     transaction_status_sender.is_some(),
                     transaction_status_sender.is_some(),
                     &mut execute_and_commit_timings.execute_timings,
+                    &None,
                 )
             },
             (),
             "load_execute",
-=======
-        let mut execute_timings = ExecuteTimings::default();
-        if deepmind_enabled() {
-            println!("DMLOG HALT tpu code path. only consider tvu codepath");
-        }
-        let load_and_execute_transactions_output = bank.load_and_execute_transactions(
-            batch,
-            MAX_PROCESSING_AGE,
-            transaction_status_sender.is_some(),
-            transaction_status_sender.is_some(),
-            &mut execute_timings,
-            &None,
->>>>>>> b44c9fb9
         );
         execute_and_commit_timings.load_execute_us = load_execute_time.as_us();
 
