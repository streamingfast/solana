--- conflicted
+++ resolved
@@ -1,7 +1,6 @@
 //! The `banking_stage` processes Transaction messages. It is intended to be used
 //! to contruct a software pipeline. The stage uses all available CPU cores and
 //! can do its processing in parallel with signature verification on the GPU.
-use solana_sdk::deepmind::{deepmind_enabled_augmented, deepmind_enabled_standard};
 use {
     crate::{
         leader_slot_banking_stage_metrics::{LeaderSlotMetricsTracker, ProcessTransactionsSummary},
@@ -43,6 +42,7 @@
             Slot, DEFAULT_TICKS_PER_SLOT, MAX_PROCESSING_AGE, MAX_TRANSACTION_FORWARDING_DELAY,
             MAX_TRANSACTION_FORWARDING_DELAY_GPU,
         },
+        deepmind::{deepmind_enabled_augmented, deepmind_enabled_standard},
         feature_set,
         message::{
             v0::{LoadedAddresses, MessageAddressTableLookup},
@@ -1152,7 +1152,6 @@
                     vec![]
                 };
 
-<<<<<<< HEAD
                 let pre_token_balances = if transaction_status_sender.is_some() {
                     collect_token_balances(bank, batch, &mut mint_decimals)
                 } else {
@@ -1165,11 +1164,7 @@
             "collect_balances",
         );
         execute_and_commit_timings.collect_balances_us = collect_balances_time.as_us();
-        if deepmind_enabled() {
-=======
-        let mut execute_timings = ExecuteTimings::default();
         if deepmind_enabled_augmented() || deepmind_enabled_standard() {
->>>>>>> 3804ab5d
             println!("DMLOG HALT tpu code path. only consider tvu codepath");
         }
 
