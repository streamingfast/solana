//! The `replay_stage` replays transactions broadcast by the leader.
use {
    crate::{
        ancestor_hashes_service::AncestorHashesReplayUpdateSender,
        broadcast_stage::RetransmitSlotsSender,
        cache_block_meta_service::CacheBlockMetaSender,
        cluster_info_vote_listener::{
            GossipDuplicateConfirmedSlotsReceiver, GossipVerifiedVoteHashReceiver, VoteTracker,
        },
        cluster_slot_state_verifier::*,
        cluster_slots::ClusterSlots,
        cluster_slots_service::ClusterSlotsUpdateSender,
        commitment_service::{AggregateCommitmentService, CommitmentAggregationData},
        consensus::{
            ComputedBankState, Stake, SwitchForkDecision, Tower, VotedStakes, SWITCH_FORK_THRESHOLD,
        },
        cost_update_service::CostUpdate,
        fork_choice::{ForkChoice, SelectVoteAndResetForkResult},
        heaviest_subtree_fork_choice::HeaviestSubtreeForkChoice,
        latest_validator_votes_for_frozen_banks::LatestValidatorVotesForFrozenBanks,
        progress_map::{ForkProgress, ProgressMap, PropagatedStats},
        repair_service::DuplicateSlotsResetReceiver,
        rewards_recorder_service::RewardsRecorderSender,
        tower_storage::{SavedTower, TowerStorage},
        unfrozen_gossip_verified_vote_hashes::UnfrozenGossipVerifiedVoteHashes,
        voting_service::VoteOp,
        window_service::DuplicateSlotReceiver,
    },
    solana_accountsdb_plugin_manager::block_metadata_notifier_interface::BlockMetadataNotifierLock,
    solana_client::rpc_response::SlotUpdate,
    solana_entry::entry::VerifyRecyclers,
    solana_gossip::cluster_info::ClusterInfo,
    solana_ledger::{
        block_error::BlockError,
        blockstore::Blockstore,
        blockstore_processor::{self, BlockstoreProcessorError, TransactionStatusSender},
        leader_schedule_cache::LeaderScheduleCache,
    },
    solana_measure::measure::Measure,
    solana_metrics::inc_new_counter_info,
    solana_poh::poh_recorder::{PohRecorder, GRACE_TICKS_FACTOR, MAX_GRACE_SLOTS},
    solana_rpc::{
        optimistically_confirmed_bank_tracker::{BankNotification, BankNotificationSender},
        rpc_subscriptions::RpcSubscriptions,
    },
    solana_runtime::{
        accounts_background_service::AbsRequestSender,
        bank::{Bank, ExecuteTimings, NewBankOptions},
        bank_forks::BankForks,
        commitment::BlockCommitmentCache,
        vote_sender_types::ReplayVoteSender,
    },
    solana_sdk::{
        clock::{BankId, Slot, MAX_PROCESSING_AGE, NUM_CONSECUTIVE_LEADER_SLOTS},
        genesis_config::ClusterType,
        hash::Hash,
        pubkey::Pubkey,
        signature::{Keypair, Signature, Signer},
        timing::timestamp,
        transaction::Transaction,
    },
    solana_vote_program::vote_state::Vote,
    std::{
        collections::{HashMap, HashSet},
        result,
        sync::{
            atomic::{AtomicBool, Ordering},
            mpsc::{Receiver, RecvTimeoutError, Sender},
            Arc, Mutex, RwLock,
        },
        thread::{self, Builder, JoinHandle},
        time::{Duration, Instant},
    },
};
use solana_sdk::deepmind::deepmind_enabled;

pub const MAX_ENTRY_RECV_PER_ITER: usize = 512;
pub const SUPERMINORITY_THRESHOLD: f64 = 1f64 / 3f64;
pub const MAX_UNCONFIRMED_SLOTS: usize = 5;
pub const DUPLICATE_LIVENESS_THRESHOLD: f64 = 0.1;
pub const DUPLICATE_THRESHOLD: f64 = 1.0 - SWITCH_FORK_THRESHOLD - DUPLICATE_LIVENESS_THRESHOLD;
const MAX_VOTE_SIGNATURES: usize = 200;
const MAX_VOTE_REFRESH_INTERVAL_MILLIS: usize = 5000;

#[derive(PartialEq, Debug)]
pub enum HeaviestForkFailures {
    LockedOut(u64),
    FailedThreshold(u64),
    FailedSwitchThreshold(u64),
    NoPropagatedConfirmation(u64),
}

// Implement a destructor for the ReplayStage thread to signal it exited
// even on panics
struct Finalizer {
    exit_sender: Arc<AtomicBool>,
}

impl Finalizer {
    fn new(exit_sender: Arc<AtomicBool>) -> Self {
        Finalizer { exit_sender }
    }
}

// Implement a destructor for Finalizer.
impl Drop for Finalizer {
    fn drop(&mut self) {
        self.exit_sender.clone().store(true, Ordering::Relaxed);
    }
}

struct LastVoteRefreshTime {
    last_refresh_time: Instant,
    last_print_time: Instant,
}

#[derive(Default)]
struct SkippedSlotsInfo {
    last_retransmit_slot: u64,
    last_skipped_slot: u64,
}

pub struct ReplayStageConfig {
    pub vote_account: Pubkey,
    pub authorized_voter_keypairs: Arc<RwLock<Vec<Arc<Keypair>>>>,
    pub exit: Arc<AtomicBool>,
    pub rpc_subscriptions: Arc<RpcSubscriptions>,
    pub leader_schedule_cache: Arc<LeaderScheduleCache>,
    pub latest_root_senders: Vec<Sender<Slot>>,
    pub accounts_background_request_sender: AbsRequestSender,
    pub block_commitment_cache: Arc<RwLock<BlockCommitmentCache>>,
    pub transaction_status_sender: Option<TransactionStatusSender>,
    pub rewards_recorder_sender: Option<RewardsRecorderSender>,
    pub cache_block_meta_sender: Option<CacheBlockMetaSender>,
    pub bank_notification_sender: Option<BankNotificationSender>,
    pub wait_for_vote_to_start_leader: bool,
    pub ancestor_hashes_replay_update_sender: AncestorHashesReplayUpdateSender,
    pub tower_storage: Arc<dyn TowerStorage>,
}

#[derive(Default)]
pub struct ReplayTiming {
    last_print: u64,
    collect_frozen_banks_elapsed: u64,
    compute_bank_stats_elapsed: u64,
    select_vote_and_reset_forks_elapsed: u64,
    start_leader_elapsed: u64,
    reset_bank_elapsed: u64,
    voting_elapsed: u64,
    vote_push_us: u64,
    vote_send_us: u64,
    generate_vote_us: u64,
    update_commitment_cache_us: u64,
    select_forks_elapsed: u64,
    compute_slot_stats_elapsed: u64,
    generate_new_bank_forks_elapsed: u64,
    replay_active_banks_elapsed: u64,
    wait_receive_elapsed: u64,
    heaviest_fork_failures_elapsed: u64,
    bank_count: u64,
    process_gossip_duplicate_confirmed_slots_elapsed: u64,
    process_duplicate_slots_elapsed: u64,
    process_unfrozen_gossip_verified_vote_hashes_elapsed: u64,
    repair_correct_slots_elapsed: u64,
}
impl ReplayTiming {
    #[allow(clippy::too_many_arguments)]
    fn update(
        &mut self,
        collect_frozen_banks_elapsed: u64,
        compute_bank_stats_elapsed: u64,
        select_vote_and_reset_forks_elapsed: u64,
        start_leader_elapsed: u64,
        reset_bank_elapsed: u64,
        voting_elapsed: u64,
        select_forks_elapsed: u64,
        compute_slot_stats_elapsed: u64,
        generate_new_bank_forks_elapsed: u64,
        replay_active_banks_elapsed: u64,
        wait_receive_elapsed: u64,
        heaviest_fork_failures_elapsed: u64,
        bank_count: u64,
        process_gossip_duplicate_confirmed_slots_elapsed: u64,
        process_unfrozen_gossip_verified_vote_hashes_elapsed: u64,
        process_duplicate_slots_elapsed: u64,
        repair_correct_slots_elapsed: u64,
    ) {
        self.collect_frozen_banks_elapsed += collect_frozen_banks_elapsed;
        self.compute_bank_stats_elapsed += compute_bank_stats_elapsed;
        self.select_vote_and_reset_forks_elapsed += select_vote_and_reset_forks_elapsed;
        self.start_leader_elapsed += start_leader_elapsed;
        self.reset_bank_elapsed += reset_bank_elapsed;
        self.voting_elapsed += voting_elapsed;
        self.select_forks_elapsed += select_forks_elapsed;
        self.compute_slot_stats_elapsed += compute_slot_stats_elapsed;
        self.generate_new_bank_forks_elapsed += generate_new_bank_forks_elapsed;
        self.replay_active_banks_elapsed += replay_active_banks_elapsed;
        self.wait_receive_elapsed += wait_receive_elapsed;
        self.heaviest_fork_failures_elapsed += heaviest_fork_failures_elapsed;
        self.bank_count += bank_count;
        self.process_gossip_duplicate_confirmed_slots_elapsed +=
            process_gossip_duplicate_confirmed_slots_elapsed;
        self.process_unfrozen_gossip_verified_vote_hashes_elapsed +=
            process_unfrozen_gossip_verified_vote_hashes_elapsed;
        self.process_duplicate_slots_elapsed += process_duplicate_slots_elapsed;
        self.repair_correct_slots_elapsed += repair_correct_slots_elapsed;
        let now = timestamp();
        let elapsed_ms = now - self.last_print;
        if elapsed_ms > 1000 {
            datapoint_info!(
                "replay-loop-voting-stats",
                ("vote_push_us", self.vote_push_us, i64),
                ("vote_send_us", self.vote_send_us, i64),
                ("generate_vote_us", self.generate_vote_us, i64),
                (
                    "update_commitment_cache_us",
                    self.update_commitment_cache_us,
                    i64
                ),
            );
            datapoint_info!(
                "replay-loop-timing-stats",
                ("total_elapsed_us", elapsed_ms * 1000, i64),
                (
                    "collect_frozen_banks_elapsed",
                    self.collect_frozen_banks_elapsed as i64,
                    i64
                ),
                (
                    "compute_bank_stats_elapsed",
                    self.compute_bank_stats_elapsed as i64,
                    i64
                ),
                (
                    "select_vote_and_reset_forks_elapsed",
                    self.select_vote_and_reset_forks_elapsed as i64,
                    i64
                ),
                (
                    "start_leader_elapsed",
                    self.start_leader_elapsed as i64,
                    i64
                ),
                ("reset_bank_elapsed", self.reset_bank_elapsed as i64, i64),
                ("voting_elapsed", self.voting_elapsed as i64, i64),
                (
                    "select_forks_elapsed",
                    self.select_forks_elapsed as i64,
                    i64
                ),
                (
                    "compute_slot_stats_elapsed",
                    self.compute_slot_stats_elapsed as i64,
                    i64
                ),
                (
                    "generate_new_bank_forks_elapsed",
                    self.generate_new_bank_forks_elapsed as i64,
                    i64
                ),
                (
                    "replay_active_banks_elapsed",
                    self.replay_active_banks_elapsed as i64,
                    i64
                ),
                (
                    "process_gossip_duplicate_confirmed_slots_elapsed",
                    self.process_gossip_duplicate_confirmed_slots_elapsed as i64,
                    i64
                ),
                (
                    "process_unfrozen_gossip_verified_vote_hashes_elapsed",
                    self.process_unfrozen_gossip_verified_vote_hashes_elapsed as i64,
                    i64
                ),
                (
                    "wait_receive_elapsed",
                    self.wait_receive_elapsed as i64,
                    i64
                ),
                (
                    "heaviest_fork_failures_elapsed",
                    self.heaviest_fork_failures_elapsed as i64,
                    i64
                ),
                ("bank_count", self.bank_count as i64, i64),
                (
                    "process_duplicate_slots_elapsed",
                    self.process_duplicate_slots_elapsed as i64,
                    i64
                ),
                (
                    "repair_correct_slots_elapsed",
                    self.repair_correct_slots_elapsed as i64,
                    i64
                )
            );

            *self = ReplayTiming::default();
            self.last_print = now;
        }
    }
}

pub struct ReplayStage {
    t_replay: JoinHandle<()>,
    commitment_service: AggregateCommitmentService,
}

impl ReplayStage {
    #[allow(clippy::new_ret_no_self, clippy::too_many_arguments)]
    pub fn new(
        config: ReplayStageConfig,
        blockstore: Arc<Blockstore>,
        bank_forks: Arc<RwLock<BankForks>>,
        cluster_info: Arc<ClusterInfo>,
        ledger_signal_receiver: Receiver<bool>,
        duplicate_slots_receiver: DuplicateSlotReceiver,
        poh_recorder: Arc<Mutex<PohRecorder>>,
        mut tower: Tower,
        vote_tracker: Arc<VoteTracker>,
        cluster_slots: Arc<ClusterSlots>,
        retransmit_slots_sender: RetransmitSlotsSender,
        epoch_slots_frozen_receiver: DuplicateSlotsResetReceiver,
        replay_vote_sender: ReplayVoteSender,
        gossip_duplicate_confirmed_slots_receiver: GossipDuplicateConfirmedSlotsReceiver,
        gossip_verified_vote_hash_receiver: GossipVerifiedVoteHashReceiver,
        cluster_slots_update_sender: ClusterSlotsUpdateSender,
        cost_update_sender: Sender<CostUpdate>,
        voting_sender: Sender<VoteOp>,
        drop_bank_sender: Sender<Vec<Arc<Bank>>>,
        block_metadata_notifier: Option<BlockMetadataNotifierLock>,
    ) -> Self {
        let ReplayStageConfig {
            vote_account,
            authorized_voter_keypairs,
            exit,
            rpc_subscriptions,
            leader_schedule_cache,
            latest_root_senders,
            accounts_background_request_sender,
            block_commitment_cache,
            transaction_status_sender,
            rewards_recorder_sender,
            cache_block_meta_sender,
            bank_notification_sender,
            wait_for_vote_to_start_leader,
            ancestor_hashes_replay_update_sender,
            tower_storage,
        } = config;

        trace!("replay stage");
        // Start the replay stage loop
        let (lockouts_sender, commitment_service) = AggregateCommitmentService::new(
            &exit,
            block_commitment_cache.clone(),
            rpc_subscriptions.clone(),
        );

        #[allow(clippy::cognitive_complexity)]
        let t_replay = Builder::new()
            .name("solana-replay-stage".to_string())
            .spawn(move || {
                let verify_recyclers = VerifyRecyclers::default();
                let _exit = Finalizer::new(exit.clone());
                let mut identity_keypair = cluster_info.keypair().clone();
                let mut my_pubkey = identity_keypair.pubkey();
                let (
                    mut progress,
                    mut heaviest_subtree_fork_choice,
                ) = Self::initialize_progress_and_fork_choice_with_locked_bank_forks(
                    &bank_forks,
                    &my_pubkey,
                    &vote_account,
                );
                let mut current_leader = None;
                let mut last_reset = Hash::default();
                let mut partition_exists = false;
                let mut skipped_slots_info = SkippedSlotsInfo::default();
                let mut replay_timing = ReplayTiming::default();
                let mut duplicate_slots_tracker = DuplicateSlotsTracker::default();
                let mut gossip_duplicate_confirmed_slots: GossipDuplicateConfirmedSlots = GossipDuplicateConfirmedSlots::default();
                let mut epoch_slots_frozen_slots: EpochSlotsFrozenSlots = EpochSlotsFrozenSlots::default();
                let mut duplicate_slots_to_repair = DuplicateSlotsToRepair::default();
                let mut unfrozen_gossip_verified_vote_hashes: UnfrozenGossipVerifiedVoteHashes = UnfrozenGossipVerifiedVoteHashes::default();
                let mut latest_validator_votes_for_frozen_banks: LatestValidatorVotesForFrozenBanks = LatestValidatorVotesForFrozenBanks::default();
                let mut voted_signatures = Vec::new();
                let mut has_new_vote_been_rooted = !wait_for_vote_to_start_leader;
                let mut last_vote_refresh_time = LastVoteRefreshTime {
                    last_refresh_time: Instant::now(),
                    last_print_time: Instant::now(),
                };
                loop {
                    // Stop getting entries if we get exit signal
                    if exit.load(Ordering::Relaxed) {
                        break;
                    }

                    let mut generate_new_bank_forks_time =
                        Measure::start("generate_new_bank_forks_time");
                    Self::generate_new_bank_forks(
                        &blockstore,
                        &bank_forks,
                        &leader_schedule_cache,
                        &rpc_subscriptions,
                        &mut progress,
                    );
                    generate_new_bank_forks_time.stop();

                    let mut tpu_has_bank = poh_recorder.lock().unwrap().has_bank();

                    let mut replay_active_banks_time = Measure::start("replay_active_banks_time");
                    let mut ancestors = bank_forks.read().unwrap().ancestors();
                    let mut descendants = bank_forks.read().unwrap().descendants().clone();
                    let did_complete_bank = Self::replay_active_banks(
                        &blockstore,
                        &bank_forks,
                        &my_pubkey,
                        &vote_account,
                        &mut progress,
                        transaction_status_sender.as_ref(),
                        cache_block_meta_sender.as_ref(),
                        &verify_recyclers,
                        &mut heaviest_subtree_fork_choice,
                        &replay_vote_sender,
                        &bank_notification_sender,
                        &rewards_recorder_sender,
                        &rpc_subscriptions,
                        &mut duplicate_slots_tracker,
                        &gossip_duplicate_confirmed_slots,
                        &mut epoch_slots_frozen_slots,
                        &mut unfrozen_gossip_verified_vote_hashes,
                        &mut latest_validator_votes_for_frozen_banks,
                        &cluster_slots_update_sender,
                        &cost_update_sender,
                        &mut duplicate_slots_to_repair,
                        &ancestor_hashes_replay_update_sender,
                        block_metadata_notifier.clone(),
                    );
                    replay_active_banks_time.stop();

                    let forks_root = bank_forks.read().unwrap().root();

                    // Reset any dead slots that have been frozen by a sufficient portion of
                    // the network. Signalled by repair_service.
                    let mut purge_dead_slots_time = Measure::start("purge_dead_slots");
                    Self::process_epoch_slots_frozen_dead_slots(
                        &my_pubkey,
                        &blockstore,
                        &epoch_slots_frozen_receiver,
                        &mut duplicate_slots_tracker,
                        &gossip_duplicate_confirmed_slots,
                        &mut epoch_slots_frozen_slots,
                        &mut progress,
                        &mut heaviest_subtree_fork_choice,
                        &bank_forks,
                        &mut duplicate_slots_to_repair,
                        &ancestor_hashes_replay_update_sender
                    );
                    purge_dead_slots_time.stop();

                    // Check for any newly confirmed slots detected from gossip.
                    let mut process_gossip_duplicate_confirmed_slots_time = Measure::start("process_gossip_duplicate_confirmed_slots");
                    Self::process_gossip_duplicate_confirmed_slots(
                        &gossip_duplicate_confirmed_slots_receiver,
                        &blockstore,
                        &mut duplicate_slots_tracker,
                        &mut gossip_duplicate_confirmed_slots,
                        &mut epoch_slots_frozen_slots,
                        &bank_forks,
                        &mut progress,
                        &mut heaviest_subtree_fork_choice,
                        &mut duplicate_slots_to_repair,
                        &ancestor_hashes_replay_update_sender,
                    );
                    process_gossip_duplicate_confirmed_slots_time.stop();


                    // Ingest any new verified votes from gossip. Important for fork choice
                    // and switching proofs because these may be votes that haven't yet been
                    // included in a block, so we may not have yet observed these votes just
                    // by replaying blocks.
                    let mut process_unfrozen_gossip_verified_vote_hashes_time = Measure::start("process_gossip_duplicate_confirmed_slots");
                    Self::process_gossip_verified_vote_hashes(
                        &gossip_verified_vote_hash_receiver,
                        &mut unfrozen_gossip_verified_vote_hashes,
                        &heaviest_subtree_fork_choice,
                        &mut latest_validator_votes_for_frozen_banks,
                    );
                    for _ in gossip_verified_vote_hash_receiver.try_iter() {}
                    process_unfrozen_gossip_verified_vote_hashes_time.stop();

                    // Check to remove any duplicated slots from fork choice
                    let mut process_duplicate_slots_time = Measure::start("process_duplicate_slots");
                    if !tpu_has_bank {
                        Self::process_duplicate_slots(
                            &blockstore,
                            &duplicate_slots_receiver,
                            &mut duplicate_slots_tracker,
                            &gossip_duplicate_confirmed_slots,
                            &mut epoch_slots_frozen_slots,
                            &bank_forks,
                            &mut progress,
                            &mut heaviest_subtree_fork_choice,
                            &mut duplicate_slots_to_repair,
                            &ancestor_hashes_replay_update_sender,
                        );
                    }
                    process_duplicate_slots_time.stop();

                    let mut collect_frozen_banks_time = Measure::start("frozen_banks");
                    let mut frozen_banks: Vec<_> = bank_forks
                        .read()
                        .unwrap()
                        .frozen_banks()
                        .into_iter()
                        .filter(|(slot, _)| *slot >= forks_root)
                        .map(|(_, bank)| bank)
                        .collect();
                    collect_frozen_banks_time.stop();

                    let mut compute_bank_stats_time = Measure::start("compute_bank_stats");
                    let newly_computed_slot_stats = Self::compute_bank_stats(
                        &vote_account,
                        &ancestors,
                        &mut frozen_banks,
                        &tower,
                        &mut progress,
                        &vote_tracker,
                        &cluster_slots,
                        &bank_forks,
                        &mut heaviest_subtree_fork_choice,
                        &mut latest_validator_votes_for_frozen_banks,
                    );
                    compute_bank_stats_time.stop();

                    let mut compute_slot_stats_time = Measure::start("compute_slot_stats_time");
                    for slot in newly_computed_slot_stats {
                        let fork_stats = progress.get_fork_stats(slot).unwrap();
                        let confirmed_forks = Self::confirm_forks(
                            &tower,
                            &fork_stats.voted_stakes,
                            fork_stats.total_stake,
                            &progress,
                            &bank_forks,
                        );

                        Self::mark_slots_confirmed(&confirmed_forks, &blockstore, &bank_forks, &mut progress, &mut duplicate_slots_tracker, &mut heaviest_subtree_fork_choice,  &mut epoch_slots_frozen_slots, &mut duplicate_slots_to_repair, &ancestor_hashes_replay_update_sender);
                    }
                    compute_slot_stats_time.stop();

                    let mut select_forks_time = Measure::start("select_forks_time");
                    let (heaviest_bank, heaviest_bank_on_same_voted_fork) = heaviest_subtree_fork_choice
                        .select_forks(&frozen_banks, &tower, &progress, &ancestors, &bank_forks);
                    select_forks_time.stop();

                    if let Some(heaviest_bank_on_same_voted_fork) = heaviest_bank_on_same_voted_fork.as_ref() {
                        if let Some(my_latest_landed_vote) = progress.my_latest_landed_vote(heaviest_bank_on_same_voted_fork.slot()) {
                            Self::refresh_last_vote(&mut tower,
                                                    heaviest_bank_on_same_voted_fork,
                                                    my_latest_landed_vote,
                                                    &vote_account,
                                                    &identity_keypair,
                                                    &authorized_voter_keypairs.read().unwrap(),
                                                    &mut voted_signatures,
                                                    has_new_vote_been_rooted, &mut
                                                    last_vote_refresh_time,
                                                    &voting_sender,
                                                    );
                        }
                    }

                    let mut select_vote_and_reset_forks_time =
                        Measure::start("select_vote_and_reset_forks");
                    let SelectVoteAndResetForkResult {
                        vote_bank,
                        reset_bank,
                        heaviest_fork_failures,
                    } = Self::select_vote_and_reset_forks(
                        &heaviest_bank,
                        heaviest_bank_on_same_voted_fork.as_ref(),
                        &ancestors,
                        &descendants,
                        &progress,
                        &mut tower,
                        &latest_validator_votes_for_frozen_banks,
                        &heaviest_subtree_fork_choice,
                    );
                    select_vote_and_reset_forks_time.stop();

                    let mut heaviest_fork_failures_time = Measure::start("heaviest_fork_failures_time");
                    if tower.is_recent(heaviest_bank.slot()) && !heaviest_fork_failures.is_empty() {
                        info!(
                            "Couldn't vote on heaviest fork: {:?}, heaviest_fork_failures: {:?}",
                            heaviest_bank.slot(),
                            heaviest_fork_failures
                        );

                        for r in heaviest_fork_failures {
                            if let HeaviestForkFailures::NoPropagatedConfirmation(slot) = r {
                                if let Some(latest_leader_slot) =
                                    progress.get_latest_leader_slot(slot)
                                {
                                    progress.log_propagated_stats(latest_leader_slot, &bank_forks);
                                }
                            }
                        }
                    }
                    heaviest_fork_failures_time.stop();

                    let mut voting_time = Measure::start("voting_time");
                    // Vote on a fork
                    if let Some((ref vote_bank, ref switch_fork_decision)) = vote_bank {
                        if let Some(votable_leader) =
                            leader_schedule_cache.slot_leader_at(vote_bank.slot(), Some(vote_bank))
                        {
                            Self::log_leader_change(
                                &my_pubkey,
                                vote_bank.slot(),
                                &mut current_leader,
                                &votable_leader,
                            );
                        }

                        Self::handle_votable_bank(
                            vote_bank,
                            switch_fork_decision,
                            &bank_forks,
                            &mut tower,
                            &mut progress,
                            &vote_account,
                            &identity_keypair,
                            &authorized_voter_keypairs.read().unwrap(),
                            &blockstore,
                            &leader_schedule_cache,
                            &lockouts_sender,
                            &accounts_background_request_sender,
                            &latest_root_senders,
                            &rpc_subscriptions,
                            &block_commitment_cache,
                            &mut heaviest_subtree_fork_choice,
                            &bank_notification_sender,
                            &mut duplicate_slots_tracker,
                            &mut gossip_duplicate_confirmed_slots,
                            &mut unfrozen_gossip_verified_vote_hashes,
                            &mut voted_signatures,
                            &mut has_new_vote_been_rooted,
                            &mut replay_timing,
                            &voting_sender,
                            &mut epoch_slots_frozen_slots,
                            &drop_bank_sender,
                        );
                    };
                    voting_time.stop();

                    let mut reset_bank_time = Measure::start("reset_bank");
                    // Reset onto a fork
                    if let Some(reset_bank) = reset_bank {
                        if last_reset != reset_bank.last_blockhash() {
                            info!(
                                "vote bank: {:?} reset bank: {:?}",
                                vote_bank.as_ref().map(|(b, switch_fork_decision)| (
                                    b.slot(),
                                    switch_fork_decision
                                )),
                                reset_bank.slot(),
                            );
                            let fork_progress = progress
                                .get(&reset_bank.slot())
                                .expect("bank to reset to must exist in progress map");
                            datapoint_info!(
                                "blocks_produced",
                                ("num_blocks_on_fork", fork_progress.num_blocks_on_fork, i64),
                                (
                                    "num_dropped_blocks_on_fork",
                                    fork_progress.num_dropped_blocks_on_fork,
                                    i64
                                ),
                            );

                            if my_pubkey != cluster_info.id() {
                                identity_keypair = cluster_info.keypair().clone();
                                let my_old_pubkey = my_pubkey;
                                my_pubkey = identity_keypair.pubkey();

                                // Load the new identity's tower
                                tower = Tower::restore(tower_storage.as_ref(), &my_pubkey)
                                    .and_then(|restored_tower| {
                                        let root_bank = bank_forks.read().unwrap().root_bank();
                                        let slot_history = root_bank.get_slot_history();
                                        restored_tower.adjust_lockouts_after_replay(root_bank.slot(), &slot_history)
                                    }).
                                    unwrap_or_else(|err| {
                                        // It's a fatal error if the tower is not present.  This is
                                        // necessary to prevent the validator from violating
                                        // lockouts for its new identity
                                        error!("Failed to load tower for {}: {}", my_pubkey, err);
                                        std::process::exit(1);
                                    });

                                // Ensure the validator can land votes with the new identity before
                                // becoming leader
                                has_new_vote_been_rooted = !wait_for_vote_to_start_leader;
                                warn!("Identity changed from {} to {}", my_old_pubkey, my_pubkey);
                            }

                            Self::reset_poh_recorder(
                                &my_pubkey,
                                &blockstore,
                                &reset_bank,
                                &poh_recorder,
                                &leader_schedule_cache,
                            );
                            last_reset = reset_bank.last_blockhash();
                            tpu_has_bank = false;

                            if let Some(last_voted_slot) = tower.last_voted_slot() {
                                // If the current heaviest bank is not a descendant of the last voted slot,
                                // there must be a partition
                                let partition_detected = Self::is_partition_detected(&ancestors, last_voted_slot, heaviest_bank.slot());

                                if !partition_exists && partition_detected
                                {
                                    warn!(
                                        "PARTITION DETECTED waiting to join heaviest fork: {} last vote: {:?}, reset slot: {}",
                                        heaviest_bank.slot(),
                                        last_voted_slot,
                                        reset_bank.slot(),
                                    );
                                    inc_new_counter_info!("replay_stage-partition_detected", 1);
                                    datapoint_info!(
                                        "replay_stage-partition",
                                        ("slot", reset_bank.slot() as i64, i64)
                                    );
                                    partition_exists = true;
                                } else if partition_exists
                                    && !partition_detected
                                {
                                    warn!(
                                        "PARTITION resolved heaviest fork: {} last vote: {:?}, reset slot: {}",
                                        heaviest_bank.slot(),
                                        last_voted_slot,
                                        reset_bank.slot()
                                    );
                                    partition_exists = false;
                                    inc_new_counter_info!("replay_stage-partition_resolved", 1);
                                }
                            }
                        }
                    }
                    reset_bank_time.stop();

                    let mut start_leader_time = Measure::start("start_leader_time");
                    let mut dump_then_repair_correct_slots_time = Measure::start("dump_then_repair_correct_slots_time");
                    // Used for correctness check
                    let poh_bank = poh_recorder.lock().unwrap().bank();
                    // Dump any duplicate slots that have been confirmed by the network in
                    // anticipation of repairing the confirmed version of the slot.
                    //
                    // Has to be before `maybe_start_leader()`. Otherwise, `ancestors` and `descendants`
                    // will be outdated, and we cannot assume `poh_bank` will be in either of these maps.
                    Self::dump_then_repair_correct_slots(&mut duplicate_slots_to_repair, &mut ancestors, &mut descendants, &mut progress, &bank_forks, &blockstore, poh_bank.map(|bank| bank.slot()));
                    dump_then_repair_correct_slots_time.stop();

                    // From this point on, its not safe to use ancestors/descendants since maybe_start_leader
                    // may add a bank that will not included in either of these maps.
                    drop(ancestors);
                    drop(descendants);
                    if !tpu_has_bank {
                        Self::maybe_start_leader(
                            &my_pubkey,
                            &bank_forks,
                            &poh_recorder,
                            &leader_schedule_cache,
                            &rpc_subscriptions,
                            &progress,
                            &retransmit_slots_sender,
                            &mut skipped_slots_info,
                            has_new_vote_been_rooted,
                        );

                        let poh_bank = poh_recorder.lock().unwrap().bank();
                        if let Some(bank) = poh_bank {
                            Self::log_leader_change(
                                &my_pubkey,
                                bank.slot(),
                                &mut current_leader,
                                &my_pubkey,
                            );
                        }
                    }
                    start_leader_time.stop();

                    let mut wait_receive_time = Measure::start("wait_receive_time");
                    if !did_complete_bank {
                        // only wait for the signal if we did not just process a bank; maybe there are more slots available

                        let timer = Duration::from_millis(100);
                        let result = ledger_signal_receiver.recv_timeout(timer);
                        match result {
                            Err(RecvTimeoutError::Timeout) => (),
                            Err(_) => break,
                            Ok(_) => trace!("blockstore signal"),
                        };
                    }
                    wait_receive_time.stop();

                    replay_timing.update(
                        collect_frozen_banks_time.as_us(),
                        compute_bank_stats_time.as_us(),
                        select_vote_and_reset_forks_time.as_us(),
                        start_leader_time.as_us(),
                        reset_bank_time.as_us(),
                        voting_time.as_us(),
                        select_forks_time.as_us(),
                        compute_slot_stats_time.as_us(),
                        generate_new_bank_forks_time.as_us(),
                        replay_active_banks_time.as_us(),
                        wait_receive_time.as_us(),
                        heaviest_fork_failures_time.as_us(),
                        if did_complete_bank {1} else {0},
                        process_gossip_duplicate_confirmed_slots_time.as_us(),
                        process_unfrozen_gossip_verified_vote_hashes_time.as_us(),
                        process_duplicate_slots_time.as_us(),
                        dump_then_repair_correct_slots_time.as_us(),
                    );
                }
            })
            .unwrap();

        Self {
            t_replay,
            commitment_service,
        }
    }

    fn is_partition_detected(
        ancestors: &HashMap<Slot, HashSet<Slot>>,
        last_voted_slot: Slot,
        heaviest_slot: Slot,
    ) -> bool {
        last_voted_slot != heaviest_slot
            && !ancestors
                .get(&heaviest_slot)
                .map(|ancestors| ancestors.contains(&last_voted_slot))
                .unwrap_or(true)
    }

    fn initialize_progress_and_fork_choice_with_locked_bank_forks(
        bank_forks: &RwLock<BankForks>,
        my_pubkey: &Pubkey,
        vote_account: &Pubkey,
    ) -> (ProgressMap, HeaviestSubtreeForkChoice) {
        let (root_bank, frozen_banks) = {
            let bank_forks = bank_forks.read().unwrap();
            (
                bank_forks.root_bank(),
                bank_forks.frozen_banks().values().cloned().collect(),
            )
        };

        Self::initialize_progress_and_fork_choice(&root_bank, frozen_banks, my_pubkey, vote_account)
    }

    pub fn initialize_progress_and_fork_choice(
        root_bank: &Bank,
        mut frozen_banks: Vec<Arc<Bank>>,
        my_pubkey: &Pubkey,
        vote_account: &Pubkey,
    ) -> (ProgressMap, HeaviestSubtreeForkChoice) {
        let mut progress = ProgressMap::default();

        frozen_banks.sort_by_key(|bank| bank.slot());

        // Initialize progress map with any root banks
        for bank in &frozen_banks {
            let prev_leader_slot = progress.get_bank_prev_leader_slot(bank);
            progress.insert(
                bank.slot(),
                ForkProgress::new_from_bank(bank, my_pubkey, vote_account, prev_leader_slot, 0, 0),
            );
        }
        let root = root_bank.slot();
        let heaviest_subtree_fork_choice = HeaviestSubtreeForkChoice::new_from_frozen_banks(
            (root, root_bank.hash()),
            &frozen_banks,
        );

        (progress, heaviest_subtree_fork_choice)
    }

    pub fn dump_then_repair_correct_slots(
        duplicate_slots_to_repair: &mut DuplicateSlotsToRepair,
        ancestors: &mut HashMap<Slot, HashSet<Slot>>,
        descendants: &mut HashMap<Slot, HashSet<Slot>>,
        progress: &mut ProgressMap,
        bank_forks: &RwLock<BankForks>,
        blockstore: &Blockstore,
        poh_bank_slot: Option<Slot>,
    ) {
        if duplicate_slots_to_repair.is_empty() {
            return;
        }

        let root_bank = bank_forks.read().unwrap().root_bank();
        // TODO: handle if alternate version of descendant also got confirmed after ancestor was
        // confirmed, what happens then? Should probably keep track of purged list and skip things
        // in `duplicate_slots_to_repair` that have already been purged. Add test.
        duplicate_slots_to_repair.retain(|duplicate_slot, correct_hash| {
            // Should not purge duplicate slots if there is currently a poh bank building
            // on top of that slot, as BankingStage might still be referencing/touching that state
            // concurrently.
            // Luckily for us, because the fork choice rule removes duplicate slots from fork
            // choice, and this function is called after:
            // 1) We have picked a bank to reset to in `select_vote_and_reset_forks()`
            // 2) And also called `reset_poh_recorder()`
            // Then we should have reset to a fork that doesn't include the duplicate block,
            // which means any working bank in PohRecorder that was built on that duplicate fork
            // should have been cleared as well. However, if there is some violation of this guarantee,
            // then log here
            let is_poh_building_on_duplicate_fork = poh_bank_slot
                .map(|poh_bank_slot| {
                    ancestors
                        .get(&poh_bank_slot)
                        .expect("Poh bank should exist in BankForks and thus in ancestors map")
                        .contains(duplicate_slot)
                })
                .unwrap_or(false);

            let did_purge_repair = {
                if !is_poh_building_on_duplicate_fork {
                    let frozen_hash = bank_forks.read().unwrap().bank_hash(*duplicate_slot);
                    if let Some(frozen_hash) = frozen_hash {
                        if frozen_hash == *correct_hash {
                            warn!(
                                "Trying to purge slot {} with correct_hash {}",
                                *duplicate_slot, *correct_hash
                            );
                            return false;
                        } else if frozen_hash == Hash::default()
                            && !progress.is_dead(*duplicate_slot).expect(
                                "If slot exists in BankForks must exist in the progress map",
                            )
                        {
                            warn!(
                                "Trying to purge unfrozen slot {} that is not dead",
                                *duplicate_slot
                            );
                            return false;
                        }
                    } else {
                        warn!(
                            "Trying to purge slot {} which does not exist in bank forks",
                            *duplicate_slot
                        );
                        return false;
                    }

                    Self::purge_unconfirmed_duplicate_slot(
                        *duplicate_slot,
                        ancestors,
                        descendants,
                        progress,
                        &root_bank,
                        bank_forks,
                        blockstore,
                    );
                    warn!(
                        "Notifying repair service to repair duplicate slot: {}",
                        *duplicate_slot,
                    );
                    true
                // TODO: Send signal to repair to repair the correct version of
                // `duplicate_slot` with hash == `correct_hash`
                } else {
                    warn!(
                        "PoH bank for slot {} is building on duplicate slot {}",
                        poh_bank_slot.unwrap(),
                        duplicate_slot
                    );
                    false
                }
            };

            // If we purged/repaired, then no need to keep the slot in the set of pending work
            !did_purge_repair
        });
    }

    #[allow(clippy::too_many_arguments)]
    fn process_epoch_slots_frozen_dead_slots(
        pubkey: &Pubkey,
        blockstore: &Blockstore,
        epoch_slots_frozen_receiver: &DuplicateSlotsResetReceiver,
        duplicate_slots_tracker: &mut DuplicateSlotsTracker,
        gossip_duplicate_confirmed_slots: &GossipDuplicateConfirmedSlots,
        epoch_slots_frozen_slots: &mut EpochSlotsFrozenSlots,
        progress: &mut ProgressMap,
        fork_choice: &mut HeaviestSubtreeForkChoice,
        bank_forks: &RwLock<BankForks>,
        duplicate_slots_to_repair: &mut DuplicateSlotsToRepair,
        ancestor_hashes_replay_update_sender: &AncestorHashesReplayUpdateSender,
    ) {
        let root = bank_forks.read().unwrap().root();
        for maybe_purgeable_duplicate_slots in epoch_slots_frozen_receiver.try_iter() {
            warn!(
                "{} ReplayStage notified of epoch slots duplicate frozen dead slots: {:?}",
                pubkey, maybe_purgeable_duplicate_slots
            );
            for (epoch_slots_frozen_slot, epoch_slots_frozen_hash) in
                maybe_purgeable_duplicate_slots.into_iter()
            {
                let epoch_slots_frozen_state = EpochSlotsFrozenState::new_from_state(
                    epoch_slots_frozen_slot,
                    epoch_slots_frozen_hash,
                    gossip_duplicate_confirmed_slots,
                    fork_choice,
                    || progress.is_dead(epoch_slots_frozen_slot).unwrap_or(false),
                    || {
                        bank_forks
                            .read()
                            .unwrap()
                            .get(epoch_slots_frozen_slot)
                            .map(|b| b.hash())
                    },
                );
                check_slot_agrees_with_cluster(
                    epoch_slots_frozen_slot,
                    root,
                    blockstore,
                    duplicate_slots_tracker,
                    epoch_slots_frozen_slots,
                    fork_choice,
                    duplicate_slots_to_repair,
                    ancestor_hashes_replay_update_sender,
                    SlotStateUpdate::EpochSlotsFrozen(epoch_slots_frozen_state),
                );
            }
        }
    }

    fn purge_unconfirmed_duplicate_slot(
        duplicate_slot: Slot,
        ancestors: &mut HashMap<Slot, HashSet<Slot>>,
        descendants: &mut HashMap<Slot, HashSet<Slot>>,
        progress: &mut ProgressMap,
        root_bank: &Bank,
        bank_forks: &RwLock<BankForks>,
        blockstore: &Blockstore,
    ) {
        warn!("purging slot {}", duplicate_slot);

        // Doesn't need to be root bank, just needs a common bank to
        // access the status cache and accounts
        let slot_descendants = descendants.get(&duplicate_slot).cloned();
        if slot_descendants.is_none() {
            // Root has already moved past this slot, no need to purge it
            if root_bank.slot() <= duplicate_slot {
                blockstore.clear_unconfirmed_slot(duplicate_slot);
            }

            return;
        }

        // Clear the ancestors/descendants map to keep them
        // consistent
        let slot_descendants = slot_descendants.unwrap();
        Self::purge_ancestors_descendants(
            duplicate_slot,
            &slot_descendants,
            ancestors,
            descendants,
        );

        // Grab the Slot and BankId's of the banks we need to purge, then clear the banks
        // from BankForks
        let (slots_to_purge, removed_banks): (Vec<(Slot, BankId)>, Vec<Arc<Bank>>) = {
            let mut w_bank_forks = bank_forks.write().unwrap();
            slot_descendants
                .iter()
                .chain(std::iter::once(&duplicate_slot))
                .map(|slot| {
                    // Clear the duplicate banks from BankForks
                    let bank = w_bank_forks
                        .remove(*slot)
                        .expect("BankForks should not have been purged yet");
                    ((*slot, bank.bank_id()), bank)
                })
                .unzip()
        };

        // Clear the accounts for these slots so that any ongoing RPC scans fail.
        // These have to be atomically cleared together in the same batch, in order
        // to prevent RPC from seeing inconsistent results in scans.
        root_bank.remove_unrooted_slots(&slots_to_purge);

        // Once the slots above have been purged, now it's safe to remove the banks from
        // BankForks, allowing the Bank::drop() purging to run and not race with the
        // `remove_unrooted_slots()` call.
        drop(removed_banks);

        for (slot, slot_id) in slots_to_purge {
            warn!(
                "purging descendant: {} with slot_id {}, of slot {}",
                slot, slot_id, duplicate_slot
            );
            // Clear the slot signatures from status cache for this slot.
            // TODO: What about RPC queries that had already cloned the Bank for this slot
            // and are looking up the signature for this slot?
            root_bank.clear_slot_signatures(slot);

            // Clear the slot-related data in blockstore. This will:
            // 1) Clear old shreds allowing new ones to be inserted
            // 2) Clear the "dead" flag allowing ReplayStage to start replaying
            // this slot
            blockstore.clear_unconfirmed_slot(slot);

            // Clear the progress map of these forks
            let _ = progress.remove(&slot);
        }
    }

    // Purge given slot and all its descendants from the `ancestors` and
    // `descendants` structures so that they're consistent with `BankForks`
    // and the `progress` map.
    fn purge_ancestors_descendants(
        slot: Slot,
        slot_descendants: &HashSet<Slot>,
        ancestors: &mut HashMap<Slot, HashSet<Slot>>,
        descendants: &mut HashMap<Slot, HashSet<Slot>>,
    ) {
        if !ancestors.contains_key(&slot) {
            // Slot has already been purged
            return;
        }

        // Purge this slot from each of its ancestors' `descendants` maps
        for a in ancestors
            .get(&slot)
            .expect("must exist based on earlier check")
        {
            descendants
                .get_mut(a)
                .expect("If exists in ancestor map must exist in descendants map")
                .retain(|d| *d != slot && !slot_descendants.contains(d));
        }
        ancestors
            .remove(&slot)
            .expect("must exist based on earlier check");

        // Purge all the descendants of this slot from both maps
        for descendant in slot_descendants {
            ancestors.remove(descendant).expect("must exist");
            descendants
                .remove(descendant)
                .expect("must exist based on earlier check");
        }
        descendants
            .remove(&slot)
            .expect("must exist based on earlier check");
    }

    // Check for any newly confirmed slots by the cluster. This is only detects
    // optimistic and in the future, duplicate slot confirmations on the exact
    // single slots and does not account for votes on their descendants. Used solely
    // for duplicate slot recovery.
    #[allow(clippy::too_many_arguments)]
    fn process_gossip_duplicate_confirmed_slots(
        gossip_duplicate_confirmed_slots_receiver: &GossipDuplicateConfirmedSlotsReceiver,
        blockstore: &Blockstore,
        duplicate_slots_tracker: &mut DuplicateSlotsTracker,
        gossip_duplicate_confirmed_slots: &mut GossipDuplicateConfirmedSlots,
        epoch_slots_frozen_slots: &mut EpochSlotsFrozenSlots,
        bank_forks: &RwLock<BankForks>,
        progress: &mut ProgressMap,
        fork_choice: &mut HeaviestSubtreeForkChoice,
        duplicate_slots_to_repair: &mut DuplicateSlotsToRepair,
        ancestor_hashes_replay_update_sender: &AncestorHashesReplayUpdateSender,
    ) {
        let root = bank_forks.read().unwrap().root();
        for new_confirmed_slots in gossip_duplicate_confirmed_slots_receiver.try_iter() {
            for (confirmed_slot, duplicate_confirmed_hash) in new_confirmed_slots {
                if confirmed_slot <= root {
                    continue;
                } else if let Some(prev_hash) = gossip_duplicate_confirmed_slots
                    .insert(confirmed_slot, duplicate_confirmed_hash)
                {
                    assert_eq!(prev_hash, duplicate_confirmed_hash);
                    // Already processed this signal
                    return;
                }

                let duplicate_confirmed_state = DuplicateConfirmedState::new_from_state(
                    duplicate_confirmed_hash,
                    || progress.is_dead(confirmed_slot).unwrap_or(false),
                    || bank_forks.read().unwrap().bank_hash(confirmed_slot),
                );
                check_slot_agrees_with_cluster(
                    confirmed_slot,
                    root,
                    blockstore,
                    duplicate_slots_tracker,
                    epoch_slots_frozen_slots,
                    fork_choice,
                    duplicate_slots_to_repair,
                    ancestor_hashes_replay_update_sender,
                    SlotStateUpdate::DuplicateConfirmed(duplicate_confirmed_state),
                );
            }
        }
    }

    fn process_gossip_verified_vote_hashes(
        gossip_verified_vote_hash_receiver: &GossipVerifiedVoteHashReceiver,
        unfrozen_gossip_verified_vote_hashes: &mut UnfrozenGossipVerifiedVoteHashes,
        heaviest_subtree_fork_choice: &HeaviestSubtreeForkChoice,
        latest_validator_votes_for_frozen_banks: &mut LatestValidatorVotesForFrozenBanks,
    ) {
        for (pubkey, slot, hash) in gossip_verified_vote_hash_receiver.try_iter() {
            let is_frozen = heaviest_subtree_fork_choice.contains_block(&(slot, hash));
            // cluster_info_vote_listener will ensure it doesn't push duplicates
            unfrozen_gossip_verified_vote_hashes.add_vote(
                pubkey,
                slot,
                hash,
                is_frozen,
                latest_validator_votes_for_frozen_banks,
            )
        }
    }

    // Checks for and handle forks with duplicate slots.
    #[allow(clippy::too_many_arguments)]
    fn process_duplicate_slots(
        blockstore: &Blockstore,
        duplicate_slots_receiver: &DuplicateSlotReceiver,
        duplicate_slots_tracker: &mut DuplicateSlotsTracker,
        gossip_duplicate_confirmed_slots: &GossipDuplicateConfirmedSlots,
        epoch_slots_frozen_slots: &mut EpochSlotsFrozenSlots,
        bank_forks: &RwLock<BankForks>,
        progress: &mut ProgressMap,
        fork_choice: &mut HeaviestSubtreeForkChoice,
        duplicate_slots_to_repair: &mut DuplicateSlotsToRepair,
        ancestor_hashes_replay_update_sender: &AncestorHashesReplayUpdateSender,
    ) {
        let new_duplicate_slots: Vec<Slot> = duplicate_slots_receiver.try_iter().collect();
        let (root_slot, bank_hashes) = {
            let r_bank_forks = bank_forks.read().unwrap();
            let bank_hashes: Vec<Option<Hash>> = new_duplicate_slots
                .iter()
                .map(|duplicate_slot| r_bank_forks.bank_hash(*duplicate_slot))
                .collect();

            (r_bank_forks.root(), bank_hashes)
        };
        for (duplicate_slot, bank_hash) in
            new_duplicate_slots.into_iter().zip(bank_hashes.into_iter())
        {
            // WindowService should only send the signal once per slot
            let duplicate_state = DuplicateState::new_from_state(
                duplicate_slot,
                gossip_duplicate_confirmed_slots,
                fork_choice,
                || progress.is_dead(duplicate_slot).unwrap_or(false),
                || bank_hash,
            );
            check_slot_agrees_with_cluster(
                duplicate_slot,
                root_slot,
                blockstore,
                duplicate_slots_tracker,
                epoch_slots_frozen_slots,
                fork_choice,
                duplicate_slots_to_repair,
                ancestor_hashes_replay_update_sender,
                SlotStateUpdate::Duplicate(duplicate_state),
            );
        }
    }

    fn log_leader_change(
        my_pubkey: &Pubkey,
        bank_slot: Slot,
        current_leader: &mut Option<Pubkey>,
        new_leader: &Pubkey,
    ) {
        if let Some(ref current_leader) = current_leader {
            if current_leader != new_leader {
                let msg = if current_leader == my_pubkey {
                    ". I am no longer the leader"
                } else if new_leader == my_pubkey {
                    ". I am now the leader"
                } else {
                    ""
                };
                info!(
                    "LEADER CHANGE at slot: {} leader: {}{}",
                    bank_slot, new_leader, msg
                );
            }
        }
        current_leader.replace(new_leader.to_owned());
    }

    fn check_propagation_for_start_leader(
        poh_slot: Slot,
        parent_slot: Slot,
        progress_map: &ProgressMap,
    ) -> bool {
        // Assume `NUM_CONSECUTIVE_LEADER_SLOTS` = 4. Then `skip_propagated_check`
        // below is true if `poh_slot` is within the same `NUM_CONSECUTIVE_LEADER_SLOTS`
        // set of blocks as `latest_leader_slot`.
        //
        // Example 1 (`poh_slot` directly descended from `latest_leader_slot`):
        //
        // [B B B B] [B B B latest_leader_slot] poh_slot
        //
        // Example 2:
        //
        // [B latest_leader_slot B poh_slot]
        //
        // In this example, even if there's a block `B` on another fork between
        // `poh_slot` and `parent_slot`, because they're in the same
        // `NUM_CONSECUTIVE_LEADER_SLOTS` block, we still skip the propagated
        // check because it's still within the propagation grace period.
        if let Some(latest_leader_slot) = progress_map.get_latest_leader_slot(parent_slot) {
            let skip_propagated_check =
                poh_slot - latest_leader_slot < NUM_CONSECUTIVE_LEADER_SLOTS;
            if skip_propagated_check {
                return true;
            }
        }

        // Note that `is_propagated(parent_slot)` doesn't necessarily check
        // propagation of `parent_slot`, it checks propagation of the latest ancestor
        // of `parent_slot` (hence the call to `get_latest_leader_slot()` in the
        // check above)
        progress_map.is_propagated(parent_slot)
    }

    fn should_retransmit(poh_slot: Slot, last_retransmit_slot: &mut Slot) -> bool {
        if poh_slot < *last_retransmit_slot
            || poh_slot >= *last_retransmit_slot + NUM_CONSECUTIVE_LEADER_SLOTS
        {
            *last_retransmit_slot = poh_slot;
            true
        } else {
            false
        }
    }

    #[allow(clippy::too_many_arguments)]
    fn maybe_start_leader(
        my_pubkey: &Pubkey,
        bank_forks: &Arc<RwLock<BankForks>>,
        poh_recorder: &Arc<Mutex<PohRecorder>>,
        leader_schedule_cache: &Arc<LeaderScheduleCache>,
        rpc_subscriptions: &Arc<RpcSubscriptions>,
        progress_map: &ProgressMap,
        retransmit_slots_sender: &RetransmitSlotsSender,
        skipped_slots_info: &mut SkippedSlotsInfo,
        has_new_vote_been_rooted: bool,
    ) {
        // all the individual calls to poh_recorder.lock() are designed to
        // increase granularity, decrease contention

        assert!(!poh_recorder.lock().unwrap().has_bank());

        let (reached_leader_slot, _grace_ticks, poh_slot, parent_slot) =
            poh_recorder.lock().unwrap().reached_leader_slot();

        if !reached_leader_slot {
            trace!("{} poh_recorder hasn't reached_leader_slot", my_pubkey);
            return;
        }
        trace!("{} reached_leader_slot", my_pubkey);

        let parent = bank_forks
            .read()
            .unwrap()
            .get(parent_slot)
            .expect("parent_slot doesn't exist in bank forks")
            .clone();

        assert!(parent.is_frozen());

        if bank_forks.read().unwrap().get(poh_slot).is_some() {
            warn!("{} already have bank in forks at {}?", my_pubkey, poh_slot);
            return;
        }
        trace!(
            "{} poh_slot {} parent_slot {}",
            my_pubkey,
            poh_slot,
            parent_slot
        );

        if let Some(next_leader) = leader_schedule_cache.slot_leader_at(poh_slot, Some(&parent)) {
            if !has_new_vote_been_rooted {
                info!("Haven't landed a vote, so skipping my leader slot");
                return;
            }

            trace!(
                "{} leader {} at poh slot: {}",
                my_pubkey,
                next_leader,
                poh_slot
            );

            // I guess I missed my slot
            if next_leader != *my_pubkey {
                return;
            }

            datapoint_info!(
                "replay_stage-new_leader",
                ("slot", poh_slot, i64),
                ("leader", next_leader.to_string(), String),
            );

            if !Self::check_propagation_for_start_leader(poh_slot, parent_slot, progress_map) {
                let latest_unconfirmed_leader_slot = progress_map.get_latest_leader_slot(parent_slot)
                    .expect("In order for propagated check to fail, latest leader must exist in progress map");
                if poh_slot != skipped_slots_info.last_skipped_slot {
                    datapoint_info!(
                        "replay_stage-skip_leader_slot",
                        ("slot", poh_slot, i64),
                        ("parent_slot", parent_slot, i64),
                        (
                            "latest_unconfirmed_leader_slot",
                            latest_unconfirmed_leader_slot,
                            i64
                        )
                    );
                    progress_map.log_propagated_stats(latest_unconfirmed_leader_slot, bank_forks);
                    skipped_slots_info.last_skipped_slot = poh_slot;
                }
                let bank = bank_forks
                    .read()
                    .unwrap()
                    .get(latest_unconfirmed_leader_slot)
                    .expect(
                        "In order for propagated check to fail, \
                            latest leader must exist in progress map, and thus also in BankForks",
                    )
                    .clone();

                // Signal retransmit
                if Self::should_retransmit(poh_slot, &mut skipped_slots_info.last_retransmit_slot) {
                    datapoint_info!("replay_stage-retransmit", ("slot", bank.slot(), i64),);
                    let _ = retransmit_slots_sender
                        .send(vec![(bank.slot(), bank.clone())].into_iter().collect());
                }
                return;
            }

            let root_slot = bank_forks.read().unwrap().root();
            datapoint_info!("replay_stage-my_leader_slot", ("slot", poh_slot, i64),);
            info!(
                "new fork:{} parent:{} (leader) root:{}",
                poh_slot, parent_slot, root_slot
            );

            let root_distance = poh_slot - root_slot;
            const MAX_ROOT_DISTANCE_FOR_VOTE_ONLY: Slot = 400;
            let vote_only_bank = if root_distance > MAX_ROOT_DISTANCE_FOR_VOTE_ONLY {
                datapoint_info!("vote-only-bank", ("slot", poh_slot, i64));
                true
            } else {
                false
            };

            let tpu_bank = Self::new_bank_from_parent_with_notify(
                &parent,
                poh_slot,
                root_slot,
                my_pubkey,
                rpc_subscriptions,
                NewBankOptions { vote_only_bank },
            );

            let tpu_bank = bank_forks.write().unwrap().insert(tpu_bank);
            poh_recorder.lock().unwrap().set_bank(&tpu_bank);
        } else {
            error!("{} No next leader found", my_pubkey);
        }
    }

    fn replay_blockstore_into_bank(
        bank: &Arc<Bank>,
        blockstore: &Blockstore,
        bank_progress: &mut ForkProgress,
        transaction_status_sender: Option<&TransactionStatusSender>,
        replay_vote_sender: &ReplayVoteSender,
        verify_recyclers: &VerifyRecyclers,
    ) -> result::Result<usize, BlockstoreProcessorError> {
        let tx_count_before = bank_progress.replay_progress.num_txs;
        let confirm_result = blockstore_processor::confirm_slot(
            blockstore,
            bank,
            &mut bank_progress.replay_stats,
            &mut bank_progress.replay_progress,
            false,
            transaction_status_sender,
            Some(replay_vote_sender),
            None,
            verify_recyclers,
            false,
        );
        let tx_count_after = bank_progress.replay_progress.num_txs;
        let tx_count = tx_count_after - tx_count_before;
        confirm_result.map_err(|err| {
            // All errors must lead to marking the slot as dead, otherwise,
            // the `check_slot_agrees_with_cluster()` called by `replay_active_banks()`
            // will break!
            err
        })?;

        Ok(tx_count)
    }

    #[allow(clippy::too_many_arguments)]
    fn mark_dead_slot(
        blockstore: &Blockstore,
        bank: &Bank,
        root: Slot,
        err: &BlockstoreProcessorError,
        rpc_subscriptions: &Arc<RpcSubscriptions>,
        duplicate_slots_tracker: &mut DuplicateSlotsTracker,
        gossip_duplicate_confirmed_slots: &GossipDuplicateConfirmedSlots,
        epoch_slots_frozen_slots: &mut EpochSlotsFrozenSlots,
        progress: &mut ProgressMap,
        heaviest_subtree_fork_choice: &mut HeaviestSubtreeForkChoice,
        duplicate_slots_to_repair: &mut DuplicateSlotsToRepair,
        ancestor_hashes_replay_update_sender: &AncestorHashesReplayUpdateSender,
    ) {
        // Do not remove from progress map when marking dead! Needed by
        // `process_gossip_duplicate_confirmed_slots()`

        // Block producer can abandon the block if it detects a better one
        // while producing. Somewhat common and expected in a
        // network with variable network/machine configuration.
        let is_serious = !matches!(
            err,
            BlockstoreProcessorError::InvalidBlock(BlockError::TooFewTicks)
        );
        let slot = bank.slot();
        if is_serious {
            datapoint_error!(
                "replay-stage-mark_dead_slot",
                ("error", format!("error: {:?}", err), String),
                ("slot", slot, i64)
            );
        } else {
            datapoint_info!(
                "replay-stage-mark_dead_slot",
                ("error", format!("error: {:?}", err), String),
                ("slot", slot, i64)
            );
        }
        progress.get_mut(&slot).unwrap().is_dead = true;
        blockstore
            .set_dead_slot(slot)
            .expect("Failed to mark slot as dead in blockstore");
        rpc_subscriptions.notify_slot_update(SlotUpdate::Dead {
            slot,
            err: format!("error: {:?}", err),
            timestamp: timestamp(),
        });
        let dead_state = DeadState::new_from_state(
            slot,
            duplicate_slots_tracker,
            gossip_duplicate_confirmed_slots,
            heaviest_subtree_fork_choice,
            epoch_slots_frozen_slots,
        );
        check_slot_agrees_with_cluster(
            slot,
            root,
            blockstore,
            duplicate_slots_tracker,
            epoch_slots_frozen_slots,
            heaviest_subtree_fork_choice,
            duplicate_slots_to_repair,
            ancestor_hashes_replay_update_sender,
            SlotStateUpdate::Dead(dead_state),
        );
    }

    #[allow(clippy::too_many_arguments)]
    fn handle_votable_bank(
        bank: &Arc<Bank>,
        switch_fork_decision: &SwitchForkDecision,
        bank_forks: &Arc<RwLock<BankForks>>,
        tower: &mut Tower,
        progress: &mut ProgressMap,
        vote_account_pubkey: &Pubkey,
        identity_keypair: &Keypair,
        authorized_voter_keypairs: &[Arc<Keypair>],
        blockstore: &Arc<Blockstore>,
        leader_schedule_cache: &Arc<LeaderScheduleCache>,
        lockouts_sender: &Sender<CommitmentAggregationData>,
        accounts_background_request_sender: &AbsRequestSender,
        latest_root_senders: &[Sender<Slot>],
        rpc_subscriptions: &Arc<RpcSubscriptions>,
        block_commitment_cache: &Arc<RwLock<BlockCommitmentCache>>,
        heaviest_subtree_fork_choice: &mut HeaviestSubtreeForkChoice,
        bank_notification_sender: &Option<BankNotificationSender>,
        duplicate_slots_tracker: &mut DuplicateSlotsTracker,
        gossip_duplicate_confirmed_slots: &mut GossipDuplicateConfirmedSlots,
        unfrozen_gossip_verified_vote_hashes: &mut UnfrozenGossipVerifiedVoteHashes,
        vote_signatures: &mut Vec<Signature>,
        has_new_vote_been_rooted: &mut bool,
        replay_timing: &mut ReplayTiming,
        voting_sender: &Sender<VoteOp>,
        epoch_slots_frozen_slots: &mut EpochSlotsFrozenSlots,
        bank_drop_sender: &Sender<Vec<Arc<Bank>>>,
    ) {
        if bank.is_empty() {
            inc_new_counter_info!("replay_stage-voted_empty_bank", 1);
        }
        trace!("handle votable bank {}", bank.slot());
        let new_root = tower.record_bank_vote(bank, vote_account_pubkey);

        let saved_tower = SavedTower::new(tower, identity_keypair).unwrap_or_else(|err| {
            error!("Unable to create saved tower: {:?}", err);
            std::process::exit(1);
        });

        if let Some(new_root) = new_root {
            // get the root bank before squash
            let root_bank = bank_forks
                .read()
                .unwrap()
                .get(new_root)
                .expect("Root bank doesn't exist")
                .clone();
            let mut rooted_banks = root_bank.parents();
            rooted_banks.push(root_bank.clone());
            let rooted_slots: Vec<_> = rooted_banks.iter().map(|bank| bank.slot()).collect();
            // Call leader schedule_cache.set_root() before blockstore.set_root() because
            // bank_forks.root is consumed by repair_service to update gossip, so we don't want to
            // get shreds for repair on gossip before we update leader schedule, otherwise they may
            // get dropped.
            leader_schedule_cache.set_root(rooted_banks.last().unwrap());
            blockstore
                .set_roots(rooted_slots.iter())
                .expect("Ledger set roots failed");
            let highest_confirmed_root = Some(
                block_commitment_cache
                    .read()
                    .unwrap()
                    .highest_confirmed_root(),
            );
            Self::handle_new_root(
                new_root,
                bank_forks,
                progress,
                accounts_background_request_sender,
                highest_confirmed_root,
                heaviest_subtree_fork_choice,
                duplicate_slots_tracker,
                gossip_duplicate_confirmed_slots,
                unfrozen_gossip_verified_vote_hashes,
                has_new_vote_been_rooted,
                vote_signatures,
                epoch_slots_frozen_slots,
                bank_drop_sender,
            );
            rpc_subscriptions.notify_roots(rooted_slots);
            if let Some(sender) = bank_notification_sender {
                sender
                    .send(BankNotification::Root(root_bank))
                    .unwrap_or_else(|err| warn!("bank_notification_sender failed: {:?}", err));
            }
            latest_root_senders.iter().for_each(|s| {
                if let Err(e) = s.send(new_root) {
                    trace!("latest root send failed: {:?}", e);
                }
            });
            info!("new root {}", new_root);
        }

        let mut update_commitment_cache_time = Measure::start("update_commitment_cache");
        Self::update_commitment_cache(
            bank.clone(),
            bank_forks.read().unwrap().root(),
            progress.get_fork_stats(bank.slot()).unwrap().total_stake,
            lockouts_sender,
        );
        update_commitment_cache_time.stop();
        replay_timing.update_commitment_cache_us += update_commitment_cache_time.as_us();

        Self::push_vote(
            bank,
            vote_account_pubkey,
            identity_keypair,
            authorized_voter_keypairs,
            tower,
            saved_tower,
            switch_fork_decision,
            vote_signatures,
            *has_new_vote_been_rooted,
            replay_timing,
            voting_sender,
        );
    }

    fn generate_vote_tx(
        node_keypair: &Keypair,
        bank: &Bank,
        vote_account_pubkey: &Pubkey,
        authorized_voter_keypairs: &[Arc<Keypair>],
        vote: Vote,
        switch_fork_decision: &SwitchForkDecision,
        vote_signatures: &mut Vec<Signature>,
        has_new_vote_been_rooted: bool,
    ) -> Option<Transaction> {
        if authorized_voter_keypairs.is_empty() {
            return None;
        }
        let vote_account = match bank.get_vote_account(vote_account_pubkey) {
            None => {
                warn!(
                    "Vote account {} does not exist.  Unable to vote",
                    vote_account_pubkey,
                );
                return None;
            }
            Some((_stake, vote_account)) => vote_account,
        };
        let vote_state = vote_account.vote_state();
        let vote_state = match vote_state.as_ref() {
            Err(_) => {
                warn!(
                    "Vote account {} is unreadable.  Unable to vote",
                    vote_account_pubkey,
                );
                return None;
            }
            Ok(vote_state) => vote_state,
        };

        if vote_state.node_pubkey != node_keypair.pubkey() {
            info!(
                "Vote account node_pubkey mismatch: {} (expected: {}).  Unable to vote",
                vote_state.node_pubkey,
                node_keypair.pubkey()
            );
            return None;
        }

        let authorized_voter_pubkey =
            if let Some(authorized_voter_pubkey) = vote_state.get_authorized_voter(bank.epoch()) {
                authorized_voter_pubkey
            } else {
                warn!(
                    "Vote account {} has no authorized voter for epoch {}.  Unable to vote",
                    vote_account_pubkey,
                    bank.epoch()
                );
                return None;
            };

        let authorized_voter_keypair = match authorized_voter_keypairs
            .iter()
            .find(|keypair| keypair.pubkey() == authorized_voter_pubkey)
        {
            None => {
                warn!("The authorized keypair {} for vote account {} is not available.  Unable to vote",
                      authorized_voter_pubkey, vote_account_pubkey);
                return None;
            }
            Some(authorized_voter_keypair) => authorized_voter_keypair,
        };

        // Send our last few votes along with the new one
        let vote_ix = switch_fork_decision
            .to_vote_instruction(
                vote,
                vote_account_pubkey,
                &authorized_voter_keypair.pubkey(),
            )
            .expect("Switch threshold failure should not lead to voting");

        let mut vote_tx = Transaction::new_with_payer(&[vote_ix], Some(&node_keypair.pubkey()));

        let blockhash = bank.last_blockhash();
        vote_tx.partial_sign(&[node_keypair], blockhash);
        vote_tx.partial_sign(&[authorized_voter_keypair.as_ref()], blockhash);

        if !has_new_vote_been_rooted {
            vote_signatures.push(vote_tx.signatures[0]);
            if vote_signatures.len() > MAX_VOTE_SIGNATURES {
                vote_signatures.remove(0);
            }
        } else {
            vote_signatures.clear();
        }

        Some(vote_tx)
    }

    #[allow(clippy::too_many_arguments)]
    fn refresh_last_vote(
        tower: &mut Tower,
        heaviest_bank_on_same_fork: &Bank,
        my_latest_landed_vote: Slot,
        vote_account_pubkey: &Pubkey,
        identity_keypair: &Keypair,
        authorized_voter_keypairs: &[Arc<Keypair>],
        vote_signatures: &mut Vec<Signature>,
        has_new_vote_been_rooted: bool,
        last_vote_refresh_time: &mut LastVoteRefreshTime,
        voting_sender: &Sender<VoteOp>,
    ) {
        let last_voted_slot = tower.last_voted_slot();
        if last_voted_slot.is_none() {
            return;
        }

        // Refresh the vote if our latest vote hasn't landed, and the recent blockhash of the
        // last attempt at a vote transaction has expired
        let last_voted_slot = last_voted_slot.unwrap();
        if my_latest_landed_vote > last_voted_slot
            && last_vote_refresh_time.last_print_time.elapsed().as_secs() >= 1
        {
            last_vote_refresh_time.last_print_time = Instant::now();
            info!(
                "Last landed vote for slot {} in bank {} is greater than the current last vote for slot: {} tracked by Tower",
                my_latest_landed_vote,
                heaviest_bank_on_same_fork.slot(),
                last_voted_slot
            );
        }
        if my_latest_landed_vote >= last_voted_slot
            || heaviest_bank_on_same_fork
                .check_hash_age(&tower.last_vote_tx_blockhash(), MAX_PROCESSING_AGE)
                .unwrap_or(false)
            // In order to avoid voting on multiple forks all past MAX_PROCESSING_AGE that don't
            // include the last voted blockhash
            || last_vote_refresh_time.last_refresh_time.elapsed().as_millis() < MAX_VOTE_REFRESH_INTERVAL_MILLIS as u128
        {
            return;
        }

        // TODO: check the timestamp in this vote is correct, i.e. it shouldn't
        // have changed from the original timestamp of the vote.
        let vote_tx = Self::generate_vote_tx(
            identity_keypair,
            heaviest_bank_on_same_fork,
            vote_account_pubkey,
            authorized_voter_keypairs,
            tower.last_vote(),
            &SwitchForkDecision::SameFork,
            vote_signatures,
            has_new_vote_been_rooted,
        );

        if let Some(vote_tx) = vote_tx {
            let recent_blockhash = vote_tx.message.recent_blockhash;
            tower.refresh_last_vote_tx_blockhash(recent_blockhash);

            // Send the votes to the TPU and gossip for network propagation
            let hash_string = format!("{}", recent_blockhash);
            datapoint_info!(
                "refresh_vote",
                ("last_voted_slot", last_voted_slot, i64),
                ("target_bank_slot", heaviest_bank_on_same_fork.slot(), i64),
                ("target_bank_hash", hash_string, String),
            );
            voting_sender
                .send(VoteOp::RefreshVote {
                    tx: vote_tx,
                    last_voted_slot,
                })
                .unwrap_or_else(|err| warn!("Error: {:?}", err));
            last_vote_refresh_time.last_refresh_time = Instant::now();
        }
    }

    #[allow(clippy::too_many_arguments)]
    fn push_vote(
        bank: &Bank,
        vote_account_pubkey: &Pubkey,
        identity_keypair: &Keypair,
        authorized_voter_keypairs: &[Arc<Keypair>],
        tower: &mut Tower,
        saved_tower: SavedTower,
        switch_fork_decision: &SwitchForkDecision,
        vote_signatures: &mut Vec<Signature>,
        has_new_vote_been_rooted: bool,
        replay_timing: &mut ReplayTiming,
        voting_sender: &Sender<VoteOp>,
    ) {
        let mut generate_time = Measure::start("generate_vote");
        let vote_tx = Self::generate_vote_tx(
            identity_keypair,
            bank,
            vote_account_pubkey,
            authorized_voter_keypairs,
            tower.last_vote(),
            switch_fork_decision,
            vote_signatures,
            has_new_vote_been_rooted,
        );
        generate_time.stop();
        replay_timing.generate_vote_us += generate_time.as_us();
        if let Some(vote_tx) = vote_tx {
            tower.refresh_last_vote_tx_blockhash(vote_tx.message.recent_blockhash);

            let tower_slots = tower.tower_slots();
            voting_sender
                .send(VoteOp::PushVote {
                    tx: vote_tx,
                    tower_slots,
                    saved_tower,
                })
                .unwrap_or_else(|err| warn!("Error: {:?}", err));
        }
    }

    fn update_commitment_cache(
        bank: Arc<Bank>,
        root: Slot,
        total_stake: Stake,
        lockouts_sender: &Sender<CommitmentAggregationData>,
    ) {
        if let Err(e) =
            lockouts_sender.send(CommitmentAggregationData::new(bank, root, total_stake))
        {
            trace!("lockouts_sender failed: {:?}", e);
        }
    }

    fn reset_poh_recorder(
        my_pubkey: &Pubkey,
        blockstore: &Blockstore,
        bank: &Arc<Bank>,
        poh_recorder: &Mutex<PohRecorder>,
        leader_schedule_cache: &LeaderScheduleCache,
    ) {
        let next_leader_slot = leader_schedule_cache.next_leader_slot(
            my_pubkey,
            bank.slot(),
            bank,
            Some(blockstore),
            GRACE_TICKS_FACTOR * MAX_GRACE_SLOTS,
        );
        poh_recorder
            .lock()
            .unwrap()
            .reset(bank.clone(), next_leader_slot);

        let next_leader_msg = if let Some(next_leader_slot) = next_leader_slot {
            format!("My next leader slot is {}", next_leader_slot.0)
        } else {
            "I am not in the leader schedule yet".to_owned()
        };

        info!(
            "{} reset PoH to tick {} (within slot {}). {}",
            my_pubkey,
            bank.tick_height(),
            bank.slot(),
            next_leader_msg,
        );
    }

    #[allow(clippy::too_many_arguments)]
    fn replay_active_banks(
        blockstore: &Blockstore,
        bank_forks: &RwLock<BankForks>,
        my_pubkey: &Pubkey,
        vote_account: &Pubkey,
        progress: &mut ProgressMap,
        transaction_status_sender: Option<&TransactionStatusSender>,
        cache_block_meta_sender: Option<&CacheBlockMetaSender>,
        verify_recyclers: &VerifyRecyclers,
        heaviest_subtree_fork_choice: &mut HeaviestSubtreeForkChoice,
        replay_vote_sender: &ReplayVoteSender,
        bank_notification_sender: &Option<BankNotificationSender>,
        rewards_recorder_sender: &Option<RewardsRecorderSender>,
        rpc_subscriptions: &Arc<RpcSubscriptions>,
        duplicate_slots_tracker: &mut DuplicateSlotsTracker,
        gossip_duplicate_confirmed_slots: &GossipDuplicateConfirmedSlots,
        epoch_slots_frozen_slots: &mut EpochSlotsFrozenSlots,
        unfrozen_gossip_verified_vote_hashes: &mut UnfrozenGossipVerifiedVoteHashes,
        latest_validator_votes_for_frozen_banks: &mut LatestValidatorVotesForFrozenBanks,
        cluster_slots_update_sender: &ClusterSlotsUpdateSender,
        cost_update_sender: &Sender<CostUpdate>,
        duplicate_slots_to_repair: &mut DuplicateSlotsToRepair,
        ancestor_hashes_replay_update_sender: &AncestorHashesReplayUpdateSender,
        block_metadata_notifier: Option<BlockMetadataNotifierLock>,
    ) -> bool {
        let mut did_complete_bank = false;
        let mut tx_count = 0;
        let mut execute_timings = ExecuteTimings::default();
        let active_banks = bank_forks.read().unwrap().active_banks();
        trace!("active banks {:?}", active_banks);

        for bank_slot in &active_banks {
            // If the fork was marked as dead, don't replay it
            if progress.get(bank_slot).map(|p| p.is_dead).unwrap_or(false) {
                debug!("bank_slot {:?} is marked dead", *bank_slot);
                continue;
            }

            let bank = bank_forks.read().unwrap().get(*bank_slot).unwrap().clone();
            let parent_slot = bank.parent_slot();
            let prev_leader_slot = progress.get_bank_prev_leader_slot(&bank);
            let (num_blocks_on_fork, num_dropped_blocks_on_fork) = {
                let stats = progress
                    .get(&parent_slot)
                    .expect("parent of active bank must exist in progress map");
                let num_blocks_on_fork = stats.num_blocks_on_fork + 1;
                let new_dropped_blocks = bank.slot() - parent_slot - 1;
                let num_dropped_blocks_on_fork =
                    stats.num_dropped_blocks_on_fork + new_dropped_blocks;
                (num_blocks_on_fork, num_dropped_blocks_on_fork)
            };

            // Insert a progress entry even for slots this node is the leader for, so that
            // 1) confirm_forks can report confirmation, 2) we can cache computations about
            // this bank in `select_forks()`
            let bank_progress = &mut progress.entry(bank.slot()).or_insert_with(|| {
                ForkProgress::new_from_bank(
                    &bank,
                    my_pubkey,
                    vote_account,
                    prev_leader_slot,
                    num_blocks_on_fork,
                    num_dropped_blocks_on_fork,
                )
            });
            if bank.collector_id() != my_pubkey {
                let root_slot = bank_forks.read().unwrap().root();
                let replay_result = Self::replay_blockstore_into_bank(
                    &bank,
                    blockstore,
                    bank_progress,
                    transaction_status_sender,
                    replay_vote_sender,
                    verify_recyclers,
                );
                match replay_result {
                    Ok(replay_tx_count) => tx_count += replay_tx_count,
                    Err(err) => {
                        // Error means the slot needs to be marked as dead
                        Self::mark_dead_slot(
                            blockstore,
                            &bank,
                            root_slot,
                            &err,
                            rpc_subscriptions,
                            duplicate_slots_tracker,
                            gossip_duplicate_confirmed_slots,
                            epoch_slots_frozen_slots,
                            progress,
                            heaviest_subtree_fork_choice,
                            duplicate_slots_to_repair,
                            ancestor_hashes_replay_update_sender,
                        );
                        // If the bank was corrupted, don't try to run the below logic to check if the
                        // bank is completed
                        continue;
                    }
                }
            }
            assert_eq!(*bank_slot, bank.slot());
            if bank.is_complete() {
                execute_timings.accumulate(&bank_progress.replay_stats.execute_timings);
                debug!("bank {} is completed replay from blockstore, contribute to update cost with {:?}",
                       bank.slot(),
                       bank_progress.replay_stats.execute_timings
                       );

                bank_progress.replay_stats.report_stats(
                    bank.slot(),
                    bank_progress.replay_progress.num_entries,
                    bank_progress.replay_progress.num_shreds,
                );
                did_complete_bank = true;
                info!("bank frozen: {}", bank.slot());
                let _ = cluster_slots_update_sender.send(vec![*bank_slot]);
                if let Some(transaction_status_sender) = transaction_status_sender {
                    transaction_status_sender.send_transaction_status_freeze_message(&bank);
                }
                bank.freeze();
                // report cost tracker stats
                cost_update_sender
                    .send(CostUpdate::FrozenBank { bank: bank.clone() })
                    .unwrap_or_else(|err| {
                        warn!("cost_update_sender failed sending bank stats: {:?}", err)
                    });

                let bank_hash = bank.hash();
                assert_ne!(bank_hash, Hash::default());
                // Needs to be updated before `check_slot_agrees_with_cluster()` so that
                // any updates in `check_slot_agrees_with_cluster()` on fork choice take
                // effect
                heaviest_subtree_fork_choice.add_new_leaf_slot(
                    (bank.slot(), bank.hash()),
                    Some((bank.parent_slot(), bank.parent_hash())),
                );
                progress
                    .get_fork_stats_mut(bank.slot())
                    .expect("All frozen banks must exist in the Progress map")
                    .bank_hash = Some(bank.hash());
                let bank_frozen_state = BankFrozenState::new_from_state(
                    bank.slot(),
                    bank.hash(),
                    duplicate_slots_tracker,
                    gossip_duplicate_confirmed_slots,
                    heaviest_subtree_fork_choice,
                    epoch_slots_frozen_slots,
                );
                check_slot_agrees_with_cluster(
                    bank.slot(),
                    bank_forks.read().unwrap().root(),
                    blockstore,
                    duplicate_slots_tracker,
                    epoch_slots_frozen_slots,
                    heaviest_subtree_fork_choice,
                    duplicate_slots_to_repair,
                    ancestor_hashes_replay_update_sender,
                    SlotStateUpdate::BankFrozen(bank_frozen_state),
                );
                if let Some(sender) = bank_notification_sender {
                    sender
                        .send(BankNotification::Frozen(bank.clone()))
                        .unwrap_or_else(|err| warn!("bank_notification_sender failed: {:?}", err));
                }
                blockstore_processor::cache_block_meta(&bank, cache_block_meta_sender);

                let bank_hash = bank.hash();
                if let Some(new_frozen_voters) =
                    unfrozen_gossip_verified_vote_hashes.remove_slot_hash(bank.slot(), &bank_hash)
                {
                    for pubkey in new_frozen_voters {
                        latest_validator_votes_for_frozen_banks.check_add_vote(
                            pubkey,
                            bank.slot(),
                            Some(bank_hash),
                            false,
                        );
                    }
                }
                Self::record_rewards(&bank, rewards_recorder_sender);
<<<<<<< HEAD
                if let Some(ref block_metadata_notifier) = block_metadata_notifier {
                    let block_metadata_notifier = block_metadata_notifier.read().unwrap();
                    block_metadata_notifier.notify_block_metadata(
                        bank.slot(),
                        &bank.last_blockhash().to_string(),
                        &bank.rewards,
                        Some(bank.clock().unix_timestamp),
                        Some(bank.block_height()),
                    )
                }
=======
                //****************************************************************
                // DMLOG
                //****************************************************************
                if deepmind_enabled() {
                    println!(
                        "DMLOG BLOCK_END {} {:?} {} {}",
                        bank.slot(),
                        bank.hash(),
                        bank.unix_timestamp_from_genesis(),
                        bank.clock().unix_timestamp,
                    );
                }
                //****************************************************************
>>>>>>> 2a1d1c07
            } else {
                trace!(
                    "bank {} not completed tick_height: {}, max_tick_height: {}",
                    bank.slot(),
                    bank.tick_height(),
                    bank.max_tick_height()
                );
            }
        }

        // send accumulated excute-timings to cost_update_service
        if !execute_timings.details.per_program_timings.is_empty() {
            cost_update_sender
                .send(CostUpdate::ExecuteTiming { execute_timings })
                .unwrap_or_else(|err| warn!("cost_update_sender failed: {:?}", err));
        }

        inc_new_counter_info!("replay_stage-replay_transactions", tx_count);
        did_complete_bank
    }

    #[allow(clippy::too_many_arguments)]
    pub fn compute_bank_stats(
        my_vote_pubkey: &Pubkey,
        ancestors: &HashMap<u64, HashSet<u64>>,
        frozen_banks: &mut Vec<Arc<Bank>>,
        tower: &Tower,
        progress: &mut ProgressMap,
        vote_tracker: &VoteTracker,
        cluster_slots: &ClusterSlots,
        bank_forks: &RwLock<BankForks>,
        heaviest_subtree_fork_choice: &mut HeaviestSubtreeForkChoice,
        latest_validator_votes_for_frozen_banks: &mut LatestValidatorVotesForFrozenBanks,
    ) -> Vec<Slot> {
        frozen_banks.sort_by_key(|bank| bank.slot());
        let mut new_stats = vec![];
        for bank in frozen_banks {
            let bank_slot = bank.slot();
            // Only time progress map should be missing a bank slot
            // is if this node was the leader for this slot as those banks
            // are not replayed in replay_active_banks()
            {
                let is_computed = progress
                    .get_fork_stats_mut(bank_slot)
                    .expect("All frozen banks must exist in the Progress map")
                    .computed;
                if !is_computed {
                    let computed_bank_state = Tower::collect_vote_lockouts(
                        my_vote_pubkey,
                        bank_slot,
                        &bank.vote_accounts(),
                        ancestors,
                        |slot| progress.get_hash(slot),
                        latest_validator_votes_for_frozen_banks,
                    );
                    // Notify any listeners of the votes found in this newly computed
                    // bank
                    heaviest_subtree_fork_choice.compute_bank_stats(
                        bank,
                        tower,
                        latest_validator_votes_for_frozen_banks,
                    );
                    let ComputedBankState {
                        voted_stakes,
                        total_stake,
                        lockout_intervals,
                        my_latest_landed_vote,
                        ..
                    } = computed_bank_state;
                    let stats = progress
                        .get_fork_stats_mut(bank_slot)
                        .expect("All frozen banks must exist in the Progress map");
                    stats.total_stake = total_stake;
                    stats.voted_stakes = voted_stakes;
                    stats.lockout_intervals = lockout_intervals;
                    stats.block_height = bank.block_height();
                    stats.my_latest_landed_vote = my_latest_landed_vote;
                    stats.computed = true;
                    new_stats.push(bank_slot);
                    datapoint_info!(
                        "bank_weight",
                        ("slot", bank_slot, i64),
                        // u128 too large for influx, convert to hex
                        ("weight", format!("{:X}", stats.weight), String),
                    );
                    info!(
                        "{} slot_weight: {} {} {} {}",
                        my_vote_pubkey,
                        bank_slot,
                        stats.weight,
                        stats.fork_weight,
                        bank.parent().map(|b| b.slot()).unwrap_or(0)
                    );
                }
            }

            Self::update_propagation_status(
                progress,
                bank_slot,
                bank_forks,
                vote_tracker,
                cluster_slots,
            );

            let stats = progress
                .get_fork_stats_mut(bank_slot)
                .expect("All frozen banks must exist in the Progress map");

            stats.vote_threshold =
                tower.check_vote_stake_threshold(bank_slot, &stats.voted_stakes, stats.total_stake);
            stats.is_locked_out = tower.is_locked_out(
                bank_slot,
                ancestors
                    .get(&bank_slot)
                    .expect("Ancestors map should contain slot for is_locked_out() check"),
            );
            stats.has_voted = tower.has_voted(bank_slot);
            stats.is_recent = tower.is_recent(bank_slot);
        }
        new_stats
    }

    fn update_propagation_status(
        progress: &mut ProgressMap,
        slot: Slot,
        bank_forks: &RwLock<BankForks>,
        vote_tracker: &VoteTracker,
        cluster_slots: &ClusterSlots,
    ) {
        // If propagation has already been confirmed, return
        if progress.is_propagated(slot) {
            return;
        }

        // Otherwise we have to check the votes for confirmation
        let mut slot_vote_tracker = progress
            .get_propagated_stats(slot)
            .expect("All frozen banks must exist in the Progress map")
            .slot_vote_tracker
            .clone();

        if slot_vote_tracker.is_none() {
            slot_vote_tracker = vote_tracker.get_slot_vote_tracker(slot);
            progress
                .get_propagated_stats_mut(slot)
                .expect("All frozen banks must exist in the Progress map")
                .slot_vote_tracker = slot_vote_tracker.clone();
        }

        let mut cluster_slot_pubkeys = progress
            .get_propagated_stats(slot)
            .expect("All frozen banks must exist in the Progress map")
            .cluster_slot_pubkeys
            .clone();

        if cluster_slot_pubkeys.is_none() {
            cluster_slot_pubkeys = cluster_slots.lookup(slot);
            progress
                .get_propagated_stats_mut(slot)
                .expect("All frozen banks must exist in the Progress map")
                .cluster_slot_pubkeys = cluster_slot_pubkeys.clone();
        }

        let newly_voted_pubkeys = slot_vote_tracker
            .as_ref()
            .and_then(|slot_vote_tracker| {
                slot_vote_tracker.write().unwrap().get_voted_slot_updates()
            })
            .unwrap_or_default();

        let cluster_slot_pubkeys = cluster_slot_pubkeys
            .map(|v| v.read().unwrap().keys().cloned().collect())
            .unwrap_or_default();

        Self::update_fork_propagated_threshold_from_votes(
            progress,
            newly_voted_pubkeys,
            cluster_slot_pubkeys,
            slot,
            bank_forks,
        );
    }

    // Given a heaviest bank, `heaviest_bank` and the next votable bank
    // `heaviest_bank_on_same_voted_fork` as the validator's last vote, return
    // a bank to vote on, a bank to reset to,
    pub fn select_vote_and_reset_forks(
        heaviest_bank: &Arc<Bank>,
        // Should only be None if there was no previous vote
        heaviest_bank_on_same_voted_fork: Option<&Arc<Bank>>,
        ancestors: &HashMap<u64, HashSet<u64>>,
        descendants: &HashMap<u64, HashSet<u64>>,
        progress: &ProgressMap,
        tower: &mut Tower,
        latest_validator_votes_for_frozen_banks: &LatestValidatorVotesForFrozenBanks,
        fork_choice: &HeaviestSubtreeForkChoice,
    ) -> SelectVoteAndResetForkResult {
        // Try to vote on the actual heaviest fork. If the heaviest bank is
        // locked out or fails the threshold check, the validator will:
        // 1) Not continue to vote on current fork, waiting for lockouts to expire/
        //    threshold check to pass
        // 2) Will reset PoH to heaviest fork in order to make sure the heaviest
        //    fork is propagated
        // This above behavior should ensure correct voting and resetting PoH
        // behavior under all cases:
        // 1) The best "selected" bank is on same fork
        // 2) The best "selected" bank is on a different fork,
        //    switch_threshold fails
        // 3) The best "selected" bank is on a different fork,
        //    switch_threshold succeeds
        let mut failure_reasons = vec![];
        let selected_fork = {
            let switch_fork_decision = tower.check_switch_threshold(
                heaviest_bank.slot(),
                ancestors,
                descendants,
                progress,
                heaviest_bank.total_epoch_stake(),
                heaviest_bank
                    .epoch_vote_accounts(heaviest_bank.epoch())
                    .expect("Bank epoch vote accounts must contain entry for the bank's own epoch"),
                latest_validator_votes_for_frozen_banks,
                fork_choice,
            );

            match switch_fork_decision {
                SwitchForkDecision::FailedSwitchThreshold(_, _) => {
                    let reset_bank = heaviest_bank_on_same_voted_fork;
                    // If we can't switch and our last vote was on a non-duplicate/confirmed slot, then
                    // reset to the the next votable bank on the same fork as our last vote,
                    // but don't vote.

                    // We don't just reset to the heaviest fork when switch threshold fails because
                    // a situation like this can occur:

                    /* Figure 1:
                                  slot 0
                                    |
                                  slot 1
                                /        \
                    slot 2 (last vote)     |
                                |      slot 8 (10%)
                        slot 4 (9%)
                    */

                    // Imagine 90% of validators voted on slot 4, but only 9% landed. If everybody that fails
                    // the switch theshold abandons slot 4 to build on slot 8 (because it's *currently* heavier),
                    // then there will be no blocks to include the votes for slot 4, and the network halts
                    // because 90% of validators can't vote
                    info!(
                        "Waiting to switch vote to {}, resetting to slot {:?} for now",
                        heaviest_bank.slot(),
                        reset_bank.as_ref().map(|b| b.slot()),
                    );
                    failure_reasons.push(HeaviestForkFailures::FailedSwitchThreshold(
                        heaviest_bank.slot(),
                    ));
                    reset_bank.map(|b| (b, switch_fork_decision))
                }
                SwitchForkDecision::FailedSwitchDuplicateRollback(latest_duplicate_ancestor) => {
                    // If we can't switch and our last vote was on an unconfirmed, duplicate slot,
                    // then we need to reset to the heaviest bank, even if the heaviest bank is not
                    // a descendant of the last vote (usually for switch threshold failures we reset
                    // to the heaviest descendant of the last vote, but in this case, the last vote
                    // was on a duplicate branch). This is because in the case of *unconfirmed* duplicate
                    // slots, somebody needs to generate an alternative branch to escape a situation
                    // like a 50-50 split  where both partitions have voted on different versions of the
                    // same duplicate slot.

                    // Unlike the situation described in `Figure 1` above, this is safe. To see why,
                    // imagine the same situation described in Figure 1 above occurs, but slot 2 is
                    // a duplicate block. There are now a few cases:
                    //
                    // Note first that DUPLICATE_THRESHOLD + SWITCH_FORK_THRESHOLD + DUPLICATE_LIVENESS_THRESHOLD = 1;
                    //
                    // 1) > DUPLICATE_THRESHOLD of the network voted on some version of slot 2. Because duplicate slots can be confirmed
                    // by gossip, unlike the situation described in `Figure 1`, we don't need those
                    // votes to land in a descendant to confirm slot 2. Once slot 2 is confirmed by
                    // gossip votes, that fork is added back to the fork choice set and falls back into
                    // normal fork choice, which is covered by the `FailedSwitchThreshold` case above
                    // (everyone will resume building on their last voted fork, slot 4, since slot 8
                    // doesn't have for switch threshold)
                    //
                    // 2) <= DUPLICATE_THRESHOLD of the network voted on some version of slot 2, > SWITCH_FORK_THRESHOLD of the network voted
                    // on slot 8. Then everybody abandons the duplicate fork from fork choice and both builds
                    // on slot 8's fork. They can also vote on slot 8's fork because it has sufficient weight
                    // to pass the switching threshold
                    //
                    // 3) <= DUPLICATE_THRESHOLD of the network voted on some version of slot 2, <= SWITCH_FORK_THRESHOLD of the network voted
                    // on slot 8. This means more than DUPLICATE_LIVENESS_THRESHOLD of the network is gone, so we cannot
                    // guarantee progress anyways

                    // Note the heaviest fork is never descended from a known unconfirmed duplicate slot
                    // because the fork choice rule ensures that (marks it as an invalid candidate),
                    // thus it's safe to use as the reset bank.
                    let reset_bank = Some(heaviest_bank);
                    info!(
                        "Waiting to switch vote to {}, resetting to slot {:?} for now, latest duplicate ancestor: {:?}",
                        heaviest_bank.slot(),
                        reset_bank.as_ref().map(|b| b.slot()),
                        latest_duplicate_ancestor,
                    );
                    failure_reasons.push(HeaviestForkFailures::FailedSwitchThreshold(
                        heaviest_bank.slot(),
                    ));
                    reset_bank.map(|b| (b, switch_fork_decision))
                }
                _ => Some((heaviest_bank, switch_fork_decision)),
            }
        };

        if let Some((bank, switch_fork_decision)) = selected_fork {
            let (is_locked_out, vote_threshold, is_leader_slot, fork_weight) = {
                let fork_stats = progress.get_fork_stats(bank.slot()).unwrap();
                let propagated_stats = &progress.get_propagated_stats(bank.slot()).unwrap();
                (
                    fork_stats.is_locked_out,
                    fork_stats.vote_threshold,
                    propagated_stats.is_leader_slot,
                    fork_stats.weight,
                )
            };

            let propagation_confirmed = is_leader_slot || progress.is_propagated(bank.slot());

            if is_locked_out {
                failure_reasons.push(HeaviestForkFailures::LockedOut(bank.slot()));
            }
            if !vote_threshold {
                failure_reasons.push(HeaviestForkFailures::FailedThreshold(bank.slot()));
            }
            if !propagation_confirmed {
                failure_reasons.push(HeaviestForkFailures::NoPropagatedConfirmation(bank.slot()));
            }

            if !is_locked_out
                && vote_threshold
                && propagation_confirmed
                && switch_fork_decision.can_vote()
            {
                info!("voting: {} {}", bank.slot(), fork_weight);
                SelectVoteAndResetForkResult {
                    vote_bank: Some((bank.clone(), switch_fork_decision)),
                    reset_bank: Some(bank.clone()),
                    heaviest_fork_failures: failure_reasons,
                }
            } else {
                SelectVoteAndResetForkResult {
                    vote_bank: None,
                    reset_bank: Some(bank.clone()),
                    heaviest_fork_failures: failure_reasons,
                }
            }
        } else {
            SelectVoteAndResetForkResult {
                vote_bank: None,
                reset_bank: None,
                heaviest_fork_failures: failure_reasons,
            }
        }
    }

    fn update_fork_propagated_threshold_from_votes(
        progress: &mut ProgressMap,
        mut newly_voted_pubkeys: Vec<Pubkey>,
        mut cluster_slot_pubkeys: Vec<Pubkey>,
        fork_tip: Slot,
        bank_forks: &RwLock<BankForks>,
    ) {
        let mut current_leader_slot = progress.get_latest_leader_slot(fork_tip);
        let mut did_newly_reach_threshold = false;
        let root = bank_forks.read().unwrap().root();
        loop {
            // These cases mean confirmation of propagation on any earlier
            // leader blocks must have been reached
            if current_leader_slot == None || current_leader_slot.unwrap() < root {
                break;
            }

            let leader_propagated_stats = progress
                .get_propagated_stats_mut(current_leader_slot.unwrap())
                .expect("current_leader_slot >= root, so must exist in the progress map");

            // If a descendant has reached propagation threshold, then
            // all its ancestor banks have also reached propagation
            // threshold as well (Validators can't have voted for a
            // descendant without also getting the ancestor block)
            if leader_propagated_stats.is_propagated ||
                // If there's no new validators to record, and there's no
                // newly achieved threshold, then there's no further
                // information to propagate backwards to past leader blocks
                (newly_voted_pubkeys.is_empty() && cluster_slot_pubkeys.is_empty() &&
                !did_newly_reach_threshold)
            {
                break;
            }

            // We only iterate through the list of leader slots by traversing
            // the linked list of 'prev_leader_slot`'s outlined in the
            // `progress` map
            assert!(leader_propagated_stats.is_leader_slot);
            let leader_bank = bank_forks
                .read()
                .unwrap()
                .get(current_leader_slot.unwrap())
                .expect("Entry in progress map must exist in BankForks")
                .clone();

            did_newly_reach_threshold = Self::update_slot_propagated_threshold_from_votes(
                &mut newly_voted_pubkeys,
                &mut cluster_slot_pubkeys,
                &leader_bank,
                leader_propagated_stats,
                did_newly_reach_threshold,
            ) || did_newly_reach_threshold;

            // Now jump to process the previous leader slot
            current_leader_slot = leader_propagated_stats.prev_leader_slot;
        }
    }

    fn update_slot_propagated_threshold_from_votes(
        newly_voted_pubkeys: &mut Vec<Pubkey>,
        cluster_slot_pubkeys: &mut Vec<Pubkey>,
        leader_bank: &Bank,
        leader_propagated_stats: &mut PropagatedStats,
        did_child_reach_threshold: bool,
    ) -> bool {
        // Track whether this slot newly confirm propagation
        // throughout the network (switched from is_propagated == false
        // to is_propagated == true)
        let mut did_newly_reach_threshold = false;

        // If a child of this slot confirmed propagation, then
        // we can return early as this implies this slot must also
        // be propagated
        if did_child_reach_threshold {
            if !leader_propagated_stats.is_propagated {
                leader_propagated_stats.is_propagated = true;
                return true;
            } else {
                return false;
            }
        }

        if leader_propagated_stats.is_propagated {
            return false;
        }

        // Remove the vote/node pubkeys that we already know voted for this
        // slot. These vote accounts/validator identities are safe to drop
        // because they don't to be ported back any further because earlier
        // parents must have:
        // 1) Also recorded these pubkeys already, or
        // 2) Already reached the propagation threshold, in which case
        //    they no longer need to track the set of propagated validators
        newly_voted_pubkeys.retain(|vote_pubkey| {
            let exists = leader_propagated_stats
                .propagated_validators
                .contains(vote_pubkey);
            leader_propagated_stats.add_vote_pubkey(
                *vote_pubkey,
                leader_bank.epoch_vote_account_stake(vote_pubkey),
            );
            !exists
        });

        cluster_slot_pubkeys.retain(|node_pubkey| {
            let exists = leader_propagated_stats
                .propagated_node_ids
                .contains(node_pubkey);
            leader_propagated_stats.add_node_pubkey(&*node_pubkey, leader_bank);
            !exists
        });

        if leader_propagated_stats.total_epoch_stake == 0
            || leader_propagated_stats.propagated_validators_stake as f64
                / leader_propagated_stats.total_epoch_stake as f64
                > SUPERMINORITY_THRESHOLD
        {
            leader_propagated_stats.is_propagated = true;
            did_newly_reach_threshold = true
        }

        did_newly_reach_threshold
    }

    fn mark_slots_confirmed(
        confirmed_forks: &[(Slot, Hash)],
        blockstore: &Blockstore,
        bank_forks: &RwLock<BankForks>,
        progress: &mut ProgressMap,
        duplicate_slots_tracker: &mut DuplicateSlotsTracker,
        fork_choice: &mut HeaviestSubtreeForkChoice,
        epoch_slots_frozen_slots: &mut EpochSlotsFrozenSlots,
        duplicate_slots_to_repair: &mut DuplicateSlotsToRepair,
        ancestor_hashes_replay_update_sender: &AncestorHashesReplayUpdateSender,
    ) {
        let root_slot = bank_forks.read().unwrap().root();
        for (slot, frozen_hash) in confirmed_forks.iter() {
            // This case should be guaranteed as false by confirm_forks()
            if let Some(false) = progress.is_supermajority_confirmed(*slot) {
                // Because supermajority confirmation will iterate through and update the
                // subtree in fork choice, only incur this cost if the slot wasn't already
                // confirmed
                progress.set_supermajority_confirmed_slot(*slot);
                // If the slot was confirmed, then it must be frozen. Otherwise, we couldn't
                // have replayed any of its descendants and figured out it was confirmed.
                assert!(*frozen_hash != Hash::default());

                let duplicate_confirmed_state = DuplicateConfirmedState::new_from_state(
                    *frozen_hash,
                    || false,
                    || Some(*frozen_hash),
                );
                check_slot_agrees_with_cluster(
                    *slot,
                    root_slot,
                    blockstore,
                    duplicate_slots_tracker,
                    epoch_slots_frozen_slots,
                    fork_choice,
                    duplicate_slots_to_repair,
                    ancestor_hashes_replay_update_sender,
                    SlotStateUpdate::DuplicateConfirmed(duplicate_confirmed_state),
                );
            }
        }
    }

    fn confirm_forks(
        tower: &Tower,
        voted_stakes: &VotedStakes,
        total_stake: Stake,
        progress: &ProgressMap,
        bank_forks: &RwLock<BankForks>,
    ) -> Vec<(Slot, Hash)> {
        let mut confirmed_forks = vec![];
        for (slot, prog) in progress.iter() {
            if !prog.fork_stats.is_supermajority_confirmed {
                let bank = bank_forks
                    .read()
                    .unwrap()
                    .get(*slot)
                    .expect("bank in progress must exist in BankForks")
                    .clone();
                let duration = prog.replay_stats.started.elapsed().as_millis();
                if bank.is_frozen() && tower.is_slot_confirmed(*slot, voted_stakes, total_stake) {
                    info!("validator fork confirmed {} {}ms", *slot, duration);
                    datapoint_info!("validator-confirmation", ("duration_ms", duration, i64));
                    confirmed_forks.push((*slot, bank.hash()));
                } else {
                    debug!(
                        "validator fork not confirmed {} {}ms {:?}",
                        *slot,
                        duration,
                        voted_stakes.get(slot)
                    );
                }
            }
        }
        confirmed_forks
    }

    #[allow(clippy::too_many_arguments)]
    pub fn handle_new_root(
        new_root: Slot,
        bank_forks: &RwLock<BankForks>,
        progress: &mut ProgressMap,
        accounts_background_request_sender: &AbsRequestSender,
        highest_confirmed_root: Option<Slot>,
        heaviest_subtree_fork_choice: &mut HeaviestSubtreeForkChoice,
        duplicate_slots_tracker: &mut DuplicateSlotsTracker,
        gossip_duplicate_confirmed_slots: &mut GossipDuplicateConfirmedSlots,
        unfrozen_gossip_verified_vote_hashes: &mut UnfrozenGossipVerifiedVoteHashes,
        has_new_vote_been_rooted: &mut bool,
        voted_signatures: &mut Vec<Signature>,
        epoch_slots_frozen_slots: &mut EpochSlotsFrozenSlots,
        bank_drop_sender: &Sender<Vec<Arc<Bank>>>,
    ) {
        let removed_banks = bank_forks.write().unwrap().set_root(
            new_root,
            accounts_background_request_sender,
            highest_confirmed_root,
        );
        bank_drop_sender
            .send(removed_banks)
            .unwrap_or_else(|err| warn!("bank drop failed: {:?}", err));

        // Dropping the bank_forks write lock and reacquiring as a read lock is
        // safe because updates to bank_forks are only made by a single thread.
        let r_bank_forks = bank_forks.read().unwrap();
        let new_root_bank = &r_bank_forks[new_root];
        if !*has_new_vote_been_rooted {
            for signature in voted_signatures.iter() {
                if new_root_bank.get_signature_status(signature).is_some() {
                    *has_new_vote_been_rooted = true;
                    break;
                }
            }
            if *has_new_vote_been_rooted {
                std::mem::take(voted_signatures);
            }
        }
        progress.handle_new_root(&r_bank_forks);
        heaviest_subtree_fork_choice.set_root((new_root, r_bank_forks.root_bank().hash()));
        let mut slots_ge_root = duplicate_slots_tracker.split_off(&new_root);
        // duplicate_slots_tracker now only contains entries >= `new_root`
        std::mem::swap(duplicate_slots_tracker, &mut slots_ge_root);

        let mut slots_ge_root = gossip_duplicate_confirmed_slots.split_off(&new_root);
        // gossip_confirmed_slots now only contains entries >= `new_root`
        std::mem::swap(gossip_duplicate_confirmed_slots, &mut slots_ge_root);

        unfrozen_gossip_verified_vote_hashes.set_root(new_root);
        let mut slots_ge_root = epoch_slots_frozen_slots.split_off(&new_root);
        // epoch_slots_frozen_slots now only contains entries >= `new_root`
        std::mem::swap(epoch_slots_frozen_slots, &mut slots_ge_root);
    }

    fn generate_new_bank_forks(
        blockstore: &Blockstore,
        bank_forks: &RwLock<BankForks>,
        leader_schedule_cache: &Arc<LeaderScheduleCache>,
        rpc_subscriptions: &Arc<RpcSubscriptions>,
        progress: &mut ProgressMap,
    ) {
        // Find the next slot that chains to the old slot
        let forks = bank_forks.read().unwrap();
        let frozen_banks = forks.frozen_banks();
        let frozen_bank_slots: Vec<u64> = frozen_banks
            .keys()
            .cloned()
            .filter(|s| *s >= forks.root())
            .collect();
        let next_slots = blockstore
            .get_slots_since(&frozen_bank_slots)
            .expect("Db error");
        // Filter out what we've already seen
        trace!("generate new forks {:?}", {
            let mut next_slots = next_slots.iter().collect::<Vec<_>>();
            next_slots.sort();
            next_slots
        });
        let mut new_banks = HashMap::new();
        for (parent_slot, children) in next_slots {
            let parent_bank = frozen_banks
                .get(&parent_slot)
                .expect("missing parent in bank forks")
                .clone();
            for child_slot in children {
                if forks.get(child_slot).is_some() || new_banks.get(&child_slot).is_some() {
                    trace!("child already active or frozen {}", child_slot);
                    continue;
                }
                let leader = leader_schedule_cache
                    .slot_leader_at(child_slot, Some(&parent_bank))
                    .unwrap();
                info!(
                    "new fork:{} parent:{} root:{}",
                    child_slot,
                    parent_slot,
                    forks.root()
                );
                let child_bank = Self::new_bank_from_parent_with_notify(
                    &parent_bank,
                    child_slot,
                    forks.root(),
                    &leader,
                    rpc_subscriptions,
                    NewBankOptions::default(),
                );
                let empty: Vec<Pubkey> = vec![];
                Self::update_fork_propagated_threshold_from_votes(
                    progress,
                    empty,
                    vec![leader],
                    parent_bank.slot(),
                    bank_forks,
                );
                new_banks.insert(child_slot, child_bank);
            }
        }
        drop(forks);

        let mut forks = bank_forks.write().unwrap();
        for (_, bank) in new_banks {
            forks.insert(bank);
        }
    }

    fn new_bank_from_parent_with_notify(
        parent: &Arc<Bank>,
        slot: u64,
        root_slot: u64,
        leader: &Pubkey,
        rpc_subscriptions: &Arc<RpcSubscriptions>,
        new_bank_options: NewBankOptions,
    ) -> Bank {
        rpc_subscriptions.notify_slot(slot, parent.slot(), root_slot);
        Bank::new_from_parent_with_options(parent, leader, slot, new_bank_options)
    }

    fn record_rewards(bank: &Bank, rewards_recorder_sender: &Option<RewardsRecorderSender>) {
        if let Some(rewards_recorder_sender) = rewards_recorder_sender {
            let rewards = bank.rewards.read().unwrap();
            if !rewards.is_empty() {
                rewards_recorder_sender
                    .send((bank.slot(), rewards.clone()))
                    .unwrap_or_else(|err| warn!("rewards_recorder_sender failed: {:?}", err));
            }
        }
    }

    pub fn get_unlock_switch_vote_slot(cluster_type: ClusterType) -> Slot {
        match cluster_type {
            ClusterType::Development => 0,
            ClusterType::Devnet => 0,
            // Epoch 63
            ClusterType::Testnet => 21_692_256,
            // 400_000 slots into epoch 61
            ClusterType::MainnetBeta => 26_752_000,
        }
    }

    pub fn join(self) -> thread::Result<()> {
        self.commitment_service.join()?;
        self.t_replay.join().map(|_| ())
    }
}

#[cfg(test)]
pub mod tests {
    use {
        super::*,
        crate::{
            consensus::Tower,
            progress_map::ValidatorStakeInfo,
            replay_stage::ReplayStage,
            tree_diff::TreeDiff,
            vote_simulator::{self, VoteSimulator},
        },
        crossbeam_channel::unbounded,
        solana_entry::entry::{self, Entry},
        solana_gossip::{cluster_info::Node, crds::Cursor},
        solana_ledger::{
            blockstore::{entries_to_test_shreds, make_slot_entries, BlockstoreError},
            create_new_tmp_ledger,
            genesis_utils::{create_genesis_config, create_genesis_config_with_leader},
            get_tmp_ledger_path,
            shred::{
                CodingShredHeader, DataShredHeader, Shred, ShredCommonHeader, DATA_COMPLETE_SHRED,
                SIZE_OF_COMMON_SHRED_HEADER, SIZE_OF_DATA_SHRED_HEADER, SIZE_OF_DATA_SHRED_PAYLOAD,
            },
        },
        solana_rpc::{
            optimistically_confirmed_bank_tracker::OptimisticallyConfirmedBank,
            rpc::create_test_transactions_and_populate_blockstore,
        },
        solana_runtime::{
            accounts_background_service::AbsRequestSender,
            commitment::BlockCommitment,
            genesis_utils::{GenesisConfigInfo, ValidatorVoteKeypairs},
        },
        solana_sdk::{
            clock::NUM_CONSECUTIVE_LEADER_SLOTS,
            genesis_config,
            hash::{hash, Hash},
            instruction::InstructionError,
            packet::PACKET_DATA_SIZE,
            poh_config::PohConfig,
            signature::{Keypair, Signer},
            system_transaction,
            transaction::TransactionError,
        },
        solana_streamer::socket::SocketAddrSpace,
        solana_transaction_status::TransactionWithStatusMeta,
        solana_vote_program::{
            vote_state::{VoteState, VoteStateVersions},
            vote_transaction,
        },
        std::{
            fs::remove_dir_all,
            iter,
            sync::{atomic::AtomicU64, mpsc::channel, Arc, RwLock},
        },
        trees::{tr, Tree},
    };

    #[test]
    fn test_is_partition_detected() {
        let (VoteSimulator { bank_forks, .. }, _) = setup_default_forks(1, None::<GenerateVotes>);
        let ancestors = bank_forks.read().unwrap().ancestors();
        // Last vote 1 is an ancestor of the heaviest slot 3, no partition
        assert!(!ReplayStage::is_partition_detected(&ancestors, 1, 3));
        // Last vote 1 is an ancestor of the from heaviest slot 1, no partition
        assert!(!ReplayStage::is_partition_detected(&ancestors, 3, 3));
        // Last vote 2 is not an ancestor of the heaviest slot 3,
        // partition detected!
        assert!(ReplayStage::is_partition_detected(&ancestors, 2, 3));
        // Last vote 4 is not an ancestor of the heaviest slot 3,
        // partition detected!
        assert!(ReplayStage::is_partition_detected(&ancestors, 4, 3));
    }

    pub struct ReplayBlockstoreComponents {
        pub blockstore: Arc<Blockstore>,
        validator_node_to_vote_keys: HashMap<Pubkey, Pubkey>,
        my_pubkey: Pubkey,
        cluster_info: ClusterInfo,
        leader_schedule_cache: Arc<LeaderScheduleCache>,
        poh_recorder: Mutex<PohRecorder>,
        tower: Tower,
        rpc_subscriptions: Arc<RpcSubscriptions>,
        pub vote_simulator: VoteSimulator,
    }

    pub fn replay_blockstore_components(
        forks: Option<Tree<Slot>>,
        num_validators: usize,
        generate_votes: Option<GenerateVotes>,
    ) -> ReplayBlockstoreComponents {
        // Setup blockstore
        let (vote_simulator, blockstore) = setup_forks_from_tree(
            forks.unwrap_or_else(|| tr(0)),
            num_validators,
            generate_votes,
        );

        let VoteSimulator {
            ref validator_keypairs,
            ref bank_forks,
            ..
        } = vote_simulator;

        let blockstore = Arc::new(blockstore);
        let validator_node_to_vote_keys: HashMap<Pubkey, Pubkey> = validator_keypairs
            .iter()
            .map(|(_, keypairs)| {
                (
                    keypairs.node_keypair.pubkey(),
                    keypairs.vote_keypair.pubkey(),
                )
            })
            .collect();

        // ClusterInfo
        let my_keypairs = validator_keypairs.values().next().unwrap();
        let my_pubkey = my_keypairs.node_keypair.pubkey();
        let cluster_info = ClusterInfo::new(
            Node::new_localhost_with_pubkey(&my_pubkey).info,
            Arc::new(Keypair::from_bytes(&my_keypairs.node_keypair.to_bytes()).unwrap()),
            SocketAddrSpace::Unspecified,
        );
        assert_eq!(my_pubkey, cluster_info.id());

        // Leader schedule cache
        let root_bank = bank_forks.read().unwrap().root_bank();
        let leader_schedule_cache = Arc::new(LeaderScheduleCache::new_from_bank(&root_bank));

        // PohRecorder
        let working_bank = bank_forks.read().unwrap().working_bank();
        let poh_recorder = Mutex::new(
            PohRecorder::new(
                working_bank.tick_height(),
                working_bank.last_blockhash(),
                working_bank.clone(),
                None,
                working_bank.ticks_per_slot(),
                &Pubkey::default(),
                &blockstore,
                &leader_schedule_cache,
                &Arc::new(PohConfig::default()),
                Arc::new(AtomicBool::new(false)),
            )
            .0,
        );

        // Tower
        let my_vote_pubkey = my_keypairs.vote_keypair.pubkey();
        let tower = Tower::new_from_bankforks(
            &bank_forks.read().unwrap(),
            &cluster_info.id(),
            &my_vote_pubkey,
        );

        // RpcSubscriptions
        let optimistically_confirmed_bank =
            OptimisticallyConfirmedBank::locked_from_bank_forks_root(bank_forks);
        let exit = Arc::new(AtomicBool::new(false));
        let max_complete_transaction_status_slot = Arc::new(AtomicU64::default());
        let rpc_subscriptions = Arc::new(RpcSubscriptions::new_for_tests(
            &exit,
            max_complete_transaction_status_slot,
            bank_forks.clone(),
            Arc::new(RwLock::new(BlockCommitmentCache::default())),
            optimistically_confirmed_bank,
        ));

        ReplayBlockstoreComponents {
            blockstore,
            validator_node_to_vote_keys,
            my_pubkey,
            cluster_info,
            leader_schedule_cache,
            poh_recorder,
            tower,
            rpc_subscriptions,
            vote_simulator,
        }
    }

    #[test]
    fn test_child_slots_of_same_parent() {
        let ReplayBlockstoreComponents {
            blockstore,
            validator_node_to_vote_keys,
            vote_simulator,
            leader_schedule_cache,
            rpc_subscriptions,
            ..
        } = replay_blockstore_components(None, 1, None::<GenerateVotes>);

        let VoteSimulator {
            mut progress,
            bank_forks,
            ..
        } = vote_simulator;

        // Insert a non-root bank so that the propagation logic will update this
        // bank
        let bank1 = Bank::new_from_parent(
            bank_forks.read().unwrap().get(0).unwrap(),
            &leader_schedule_cache.slot_leader_at(1, None).unwrap(),
            1,
        );
        progress.insert(
            1,
            ForkProgress::new_from_bank(
                &bank1,
                bank1.collector_id(),
                validator_node_to_vote_keys
                    .get(bank1.collector_id())
                    .unwrap(),
                Some(0),
                0,
                0,
            ),
        );
        assert!(progress.get_propagated_stats(1).unwrap().is_leader_slot);
        bank1.freeze();
        bank_forks.write().unwrap().insert(bank1);

        // Insert shreds for slot NUM_CONSECUTIVE_LEADER_SLOTS,
        // chaining to slot 1
        let (shreds, _) = make_slot_entries(NUM_CONSECUTIVE_LEADER_SLOTS, 1, 8);
        blockstore.insert_shreds(shreds, None, false).unwrap();
        assert!(bank_forks
            .read()
            .unwrap()
            .get(NUM_CONSECUTIVE_LEADER_SLOTS)
            .is_none());
        ReplayStage::generate_new_bank_forks(
            &blockstore,
            &bank_forks,
            &leader_schedule_cache,
            &rpc_subscriptions,
            &mut progress,
        );
        assert!(bank_forks
            .read()
            .unwrap()
            .get(NUM_CONSECUTIVE_LEADER_SLOTS)
            .is_some());

        // Insert shreds for slot 2 * NUM_CONSECUTIVE_LEADER_SLOTS,
        // chaining to slot 1
        let (shreds, _) = make_slot_entries(2 * NUM_CONSECUTIVE_LEADER_SLOTS, 1, 8);
        blockstore.insert_shreds(shreds, None, false).unwrap();
        assert!(bank_forks
            .read()
            .unwrap()
            .get(2 * NUM_CONSECUTIVE_LEADER_SLOTS)
            .is_none());
        ReplayStage::generate_new_bank_forks(
            &blockstore,
            &bank_forks,
            &leader_schedule_cache,
            &rpc_subscriptions,
            &mut progress,
        );
        assert!(bank_forks
            .read()
            .unwrap()
            .get(NUM_CONSECUTIVE_LEADER_SLOTS)
            .is_some());
        assert!(bank_forks
            .read()
            .unwrap()
            .get(2 * NUM_CONSECUTIVE_LEADER_SLOTS)
            .is_some());

        // // There are 20 equally staked accounts, of which 3 have built
        // banks above or at bank 1. Because 3/20 < SUPERMINORITY_THRESHOLD,
        // we should see 3 validators in bank 1's propagated_validator set.
        let expected_leader_slots = vec![
            1,
            NUM_CONSECUTIVE_LEADER_SLOTS,
            2 * NUM_CONSECUTIVE_LEADER_SLOTS,
        ];
        for slot in expected_leader_slots {
            let leader = leader_schedule_cache.slot_leader_at(slot, None).unwrap();
            let vote_key = validator_node_to_vote_keys.get(&leader).unwrap();
            assert!(progress
                .get_propagated_stats(1)
                .unwrap()
                .propagated_validators
                .contains(vote_key));
        }
    }

    #[test]
    fn test_handle_new_root() {
        let genesis_config = create_genesis_config(10_000).genesis_config;
        let bank0 = Bank::new_for_tests(&genesis_config);
        let bank_forks = Arc::new(RwLock::new(BankForks::new(bank0)));

        let root = 3;
        let root_bank = Bank::new_from_parent(
            bank_forks.read().unwrap().get(0).unwrap(),
            &Pubkey::default(),
            root,
        );
        root_bank.freeze();
        let root_hash = root_bank.hash();
        bank_forks.write().unwrap().insert(root_bank);

        let mut heaviest_subtree_fork_choice = HeaviestSubtreeForkChoice::new((root, root_hash));

        let mut progress = ProgressMap::default();
        for i in 0..=root {
            progress.insert(i, ForkProgress::new(Hash::default(), None, None, 0, 0));
        }

        let mut duplicate_slots_tracker: DuplicateSlotsTracker =
            vec![root - 1, root, root + 1].into_iter().collect();
        let mut gossip_duplicate_confirmed_slots: GossipDuplicateConfirmedSlots =
            vec![root - 1, root, root + 1]
                .into_iter()
                .map(|s| (s, Hash::default()))
                .collect();
        let mut unfrozen_gossip_verified_vote_hashes: UnfrozenGossipVerifiedVoteHashes =
            UnfrozenGossipVerifiedVoteHashes {
                votes_per_slot: vec![root - 1, root, root + 1]
                    .into_iter()
                    .map(|s| (s, HashMap::new()))
                    .collect(),
            };
        let mut epoch_slots_frozen_slots: EpochSlotsFrozenSlots = vec![root - 1, root, root + 1]
            .into_iter()
            .map(|slot| (slot, Hash::default()))
            .collect();
        let (bank_drop_sender, _bank_drop_receiver) = channel();
        ReplayStage::handle_new_root(
            root,
            &bank_forks,
            &mut progress,
            &AbsRequestSender::default(),
            None,
            &mut heaviest_subtree_fork_choice,
            &mut duplicate_slots_tracker,
            &mut gossip_duplicate_confirmed_slots,
            &mut unfrozen_gossip_verified_vote_hashes,
            &mut true,
            &mut Vec::new(),
            &mut epoch_slots_frozen_slots,
            &bank_drop_sender,
        );
        assert_eq!(bank_forks.read().unwrap().root(), root);
        assert_eq!(progress.len(), 1);
        assert!(progress.get(&root).is_some());
        // root - 1 is filtered out
        assert_eq!(
            duplicate_slots_tracker.into_iter().collect::<Vec<Slot>>(),
            vec![root, root + 1]
        );
        assert_eq!(
            gossip_duplicate_confirmed_slots
                .keys()
                .cloned()
                .collect::<Vec<Slot>>(),
            vec![root, root + 1]
        );
        assert_eq!(
            unfrozen_gossip_verified_vote_hashes
                .votes_per_slot
                .keys()
                .cloned()
                .collect::<Vec<Slot>>(),
            vec![root, root + 1]
        );
        assert_eq!(
            epoch_slots_frozen_slots
                .into_iter()
                .map(|(slot, _hash)| slot)
                .collect::<Vec<Slot>>(),
            vec![root, root + 1]
        );
    }

    #[test]
    fn test_handle_new_root_ahead_of_highest_confirmed_root() {
        let genesis_config = create_genesis_config(10_000).genesis_config;
        let bank0 = Bank::new_for_tests(&genesis_config);
        let bank_forks = Arc::new(RwLock::new(BankForks::new(bank0)));
        let confirmed_root = 1;
        let fork = 2;
        let bank1 = Bank::new_from_parent(
            bank_forks.read().unwrap().get(0).unwrap(),
            &Pubkey::default(),
            confirmed_root,
        );
        bank_forks.write().unwrap().insert(bank1);
        let bank2 = Bank::new_from_parent(
            bank_forks.read().unwrap().get(confirmed_root).unwrap(),
            &Pubkey::default(),
            fork,
        );
        bank_forks.write().unwrap().insert(bank2);
        let root = 3;
        let root_bank = Bank::new_from_parent(
            bank_forks.read().unwrap().get(confirmed_root).unwrap(),
            &Pubkey::default(),
            root,
        );
        root_bank.freeze();
        let root_hash = root_bank.hash();
        bank_forks.write().unwrap().insert(root_bank);
        let mut heaviest_subtree_fork_choice = HeaviestSubtreeForkChoice::new((root, root_hash));
        let mut progress = ProgressMap::default();
        for i in 0..=root {
            progress.insert(i, ForkProgress::new(Hash::default(), None, None, 0, 0));
        }
        let (bank_drop_sender, _bank_drop_receiver) = channel();
        ReplayStage::handle_new_root(
            root,
            &bank_forks,
            &mut progress,
            &AbsRequestSender::default(),
            Some(confirmed_root),
            &mut heaviest_subtree_fork_choice,
            &mut DuplicateSlotsTracker::default(),
            &mut GossipDuplicateConfirmedSlots::default(),
            &mut UnfrozenGossipVerifiedVoteHashes::default(),
            &mut true,
            &mut Vec::new(),
            &mut EpochSlotsFrozenSlots::default(),
            &bank_drop_sender,
        );
        assert_eq!(bank_forks.read().unwrap().root(), root);
        assert!(bank_forks.read().unwrap().get(confirmed_root).is_some());
        assert!(bank_forks.read().unwrap().get(fork).is_none());
        assert_eq!(progress.len(), 2);
        assert!(progress.get(&root).is_some());
        assert!(progress.get(&confirmed_root).is_some());
        assert!(progress.get(&fork).is_none());
    }

    #[test]
    fn test_dead_fork_transaction_error() {
        let keypair1 = Keypair::new();
        let keypair2 = Keypair::new();
        let missing_keypair = Keypair::new();
        let missing_keypair2 = Keypair::new();

        let res = check_dead_fork(|_keypair, bank| {
            let blockhash = bank.last_blockhash();
            let slot = bank.slot();
            let hashes_per_tick = bank.hashes_per_tick().unwrap_or(0);
            let entry = entry::next_entry(
                &blockhash,
                hashes_per_tick.saturating_sub(1),
                vec![
                    system_transaction::transfer(&keypair1, &keypair2.pubkey(), 2, blockhash), // should be fine,
                    system_transaction::transfer(
                        &missing_keypair,
                        &missing_keypair2.pubkey(),
                        2,
                        blockhash,
                    ), // should cause AccountNotFound error
                ],
            );
            entries_to_test_shreds(vec![entry], slot, slot.saturating_sub(1), false, 0)
        });

        assert_matches!(
            res,
            Err(BlockstoreProcessorError::InvalidTransaction(
                TransactionError::AccountNotFound
            ))
        );
    }

    #[test]
    fn test_dead_fork_entry_verification_failure() {
        let keypair2 = Keypair::new();
        let res = check_dead_fork(|genesis_keypair, bank| {
            let blockhash = bank.last_blockhash();
            let slot = bank.slot();
            let bad_hash = hash(&[2; 30]);
            let hashes_per_tick = bank.hashes_per_tick().unwrap_or(0);
            let entry = entry::next_entry(
                // Use wrong blockhash so that the entry causes an entry verification failure
                &bad_hash,
                hashes_per_tick.saturating_sub(1),
                vec![system_transaction::transfer(
                    genesis_keypair,
                    &keypair2.pubkey(),
                    2,
                    blockhash,
                )],
            );
            entries_to_test_shreds(vec![entry], slot, slot.saturating_sub(1), false, 0)
        });

        if let Err(BlockstoreProcessorError::InvalidBlock(block_error)) = res {
            assert_eq!(block_error, BlockError::InvalidEntryHash);
        } else {
            panic!();
        }
    }

    #[test]
    fn test_dead_fork_invalid_tick_hash_count() {
        let res = check_dead_fork(|_keypair, bank| {
            let blockhash = bank.last_blockhash();
            let slot = bank.slot();
            let hashes_per_tick = bank.hashes_per_tick().unwrap_or(0);
            assert!(hashes_per_tick > 0);

            let too_few_hashes_tick = Entry::new(&blockhash, hashes_per_tick - 1, vec![]);
            entries_to_test_shreds(
                vec![too_few_hashes_tick],
                slot,
                slot.saturating_sub(1),
                false,
                0,
            )
        });

        if let Err(BlockstoreProcessorError::InvalidBlock(block_error)) = res {
            assert_eq!(block_error, BlockError::InvalidTickHashCount);
        } else {
            panic!();
        }
    }

    #[test]
    fn test_dead_fork_invalid_slot_tick_count() {
        solana_logger::setup();
        // Too many ticks per slot
        let res = check_dead_fork(|_keypair, bank| {
            let blockhash = bank.last_blockhash();
            let slot = bank.slot();
            let hashes_per_tick = bank.hashes_per_tick().unwrap_or(0);
            entries_to_test_shreds(
                entry::create_ticks(bank.ticks_per_slot() + 1, hashes_per_tick, blockhash),
                slot,
                slot.saturating_sub(1),
                false,
                0,
            )
        });

        if let Err(BlockstoreProcessorError::InvalidBlock(block_error)) = res {
            assert_eq!(block_error, BlockError::TooManyTicks);
        } else {
            panic!();
        }

        // Too few ticks per slot
        let res = check_dead_fork(|_keypair, bank| {
            let blockhash = bank.last_blockhash();
            let slot = bank.slot();
            let hashes_per_tick = bank.hashes_per_tick().unwrap_or(0);
            entries_to_test_shreds(
                entry::create_ticks(bank.ticks_per_slot() - 1, hashes_per_tick, blockhash),
                slot,
                slot.saturating_sub(1),
                true,
                0,
            )
        });

        if let Err(BlockstoreProcessorError::InvalidBlock(block_error)) = res {
            assert_eq!(block_error, BlockError::TooFewTicks);
        } else {
            panic!();
        }
    }

    #[test]
    fn test_dead_fork_invalid_last_tick() {
        let res = check_dead_fork(|_keypair, bank| {
            let blockhash = bank.last_blockhash();
            let slot = bank.slot();
            let hashes_per_tick = bank.hashes_per_tick().unwrap_or(0);
            entries_to_test_shreds(
                entry::create_ticks(bank.ticks_per_slot(), hashes_per_tick, blockhash),
                slot,
                slot.saturating_sub(1),
                false,
                0,
            )
        });

        if let Err(BlockstoreProcessorError::InvalidBlock(block_error)) = res {
            assert_eq!(block_error, BlockError::InvalidLastTick);
        } else {
            panic!();
        }
    }

    #[test]
    fn test_dead_fork_trailing_entry() {
        let keypair = Keypair::new();
        let res = check_dead_fork(|funded_keypair, bank| {
            let blockhash = bank.last_blockhash();
            let slot = bank.slot();
            let hashes_per_tick = bank.hashes_per_tick().unwrap_or(0);
            let mut entries =
                entry::create_ticks(bank.ticks_per_slot(), hashes_per_tick, blockhash);
            let last_entry_hash = entries.last().unwrap().hash;
            let tx = system_transaction::transfer(funded_keypair, &keypair.pubkey(), 2, blockhash);
            let trailing_entry = entry::next_entry(&last_entry_hash, 1, vec![tx]);
            entries.push(trailing_entry);
            entries_to_test_shreds(entries, slot, slot.saturating_sub(1), true, 0)
        });

        if let Err(BlockstoreProcessorError::InvalidBlock(block_error)) = res {
            assert_eq!(block_error, BlockError::TrailingEntry);
        } else {
            panic!();
        }
    }

    #[test]
    fn test_dead_fork_entry_deserialize_failure() {
        // Insert entry that causes deserialization failure
        let res = check_dead_fork(|_, bank| {
            let gibberish = [0xa5u8; PACKET_DATA_SIZE];
            let mut data_header = DataShredHeader::default();
            data_header.flags |= DATA_COMPLETE_SHRED;
            // Need to provide the right size for Shredder::deshred.
            data_header.size = SIZE_OF_DATA_SHRED_PAYLOAD as u16;
            data_header.parent_offset = (bank.slot() - bank.parent_slot()) as u16;
            let shred_common_header = ShredCommonHeader {
                slot: bank.slot(),
                ..ShredCommonHeader::default()
            };
            let mut shred = Shred::new_empty_from_header(
                shred_common_header,
                data_header,
                CodingShredHeader::default(),
            );
            bincode::serialize_into(
                &mut shred.payload[SIZE_OF_COMMON_SHRED_HEADER + SIZE_OF_DATA_SHRED_HEADER..],
                &gibberish[..SIZE_OF_DATA_SHRED_PAYLOAD],
            )
            .unwrap();
            vec![shred]
        });

        assert_matches!(
            res,
            Err(BlockstoreProcessorError::FailedToLoadEntries(
                BlockstoreError::InvalidShredData(_)
            ),)
        );
    }

    // Given a shred and a fatal expected error, check that replaying that shred causes causes the fork to be
    // marked as dead. Returns the error for caller to verify.
    fn check_dead_fork<F>(shred_to_insert: F) -> result::Result<(), BlockstoreProcessorError>
    where
        F: Fn(&Keypair, Arc<Bank>) -> Vec<Shred>,
    {
        let ledger_path = get_tmp_ledger_path!();
        let (replay_vote_sender, _replay_vote_receiver) = unbounded();
        let res = {
            let ReplayBlockstoreComponents {
                blockstore,
                vote_simulator,
                ..
            } = replay_blockstore_components(Some(tr(0)), 1, None);
            let VoteSimulator {
                mut progress,
                bank_forks,
                mut heaviest_subtree_fork_choice,
                validator_keypairs,
                ..
            } = vote_simulator;

            let bank0 = bank_forks.read().unwrap().get(0).cloned().unwrap();
            assert!(bank0.is_frozen());
            assert_eq!(bank0.tick_height(), bank0.max_tick_height());
            let bank1 = Bank::new_from_parent(&bank0, &Pubkey::default(), 1);
            bank_forks.write().unwrap().insert(bank1);
            let bank1 = bank_forks.read().unwrap().get(1).cloned().unwrap();
            let bank1_progress = progress
                .entry(bank1.slot())
                .or_insert_with(|| ForkProgress::new(bank1.last_blockhash(), None, None, 0, 0));
            let shreds = shred_to_insert(
                &validator_keypairs.values().next().unwrap().node_keypair,
                bank1.clone(),
            );
            blockstore.insert_shreds(shreds, None, false).unwrap();
            let block_commitment_cache = Arc::new(RwLock::new(BlockCommitmentCache::default()));
            let exit = Arc::new(AtomicBool::new(false));
            let res = ReplayStage::replay_blockstore_into_bank(
                &bank1,
                &blockstore,
                bank1_progress,
                None,
                &replay_vote_sender,
                &VerifyRecyclers::default(),
            );
            let max_complete_transaction_status_slot = Arc::new(AtomicU64::default());
            let rpc_subscriptions = Arc::new(RpcSubscriptions::new_for_tests(
                &exit,
                max_complete_transaction_status_slot,
                bank_forks.clone(),
                block_commitment_cache,
                OptimisticallyConfirmedBank::locked_from_bank_forks_root(&bank_forks),
            ));
            let (ancestor_hashes_replay_update_sender, _ancestor_hashes_replay_update_receiver) =
                unbounded();
            if let Err(err) = &res {
                ReplayStage::mark_dead_slot(
                    &blockstore,
                    &bank1,
                    0,
                    err,
                    &rpc_subscriptions,
                    &mut DuplicateSlotsTracker::default(),
                    &GossipDuplicateConfirmedSlots::new(),
                    &mut EpochSlotsFrozenSlots::default(),
                    &mut progress,
                    &mut heaviest_subtree_fork_choice,
                    &mut DuplicateSlotsToRepair::default(),
                    &ancestor_hashes_replay_update_sender,
                );
            }

            // Check that the erroring bank was marked as dead in the progress map
            assert!(progress
                .get(&bank1.slot())
                .map(|b| b.is_dead)
                .unwrap_or(false));

            // Check that the erroring bank was marked as dead in blockstore
            assert!(blockstore.is_dead(bank1.slot()));
            res.map(|_| ())
        };
        let _ignored = remove_dir_all(&ledger_path);
        res
    }

    #[test]
    fn test_replay_commitment_cache() {
        fn leader_vote(vote_slot: Slot, bank: &Arc<Bank>, pubkey: &Pubkey) {
            let mut leader_vote_account = bank.get_account(pubkey).unwrap();
            let mut vote_state = VoteState::from(&leader_vote_account).unwrap();
            vote_state.process_slot_vote_unchecked(vote_slot);
            let versioned = VoteStateVersions::new_current(vote_state);
            VoteState::to(&versioned, &mut leader_vote_account).unwrap();
            bank.store_account(pubkey, &leader_vote_account);
        }

        let leader_pubkey = solana_sdk::pubkey::new_rand();
        let leader_lamports = 3;
        let genesis_config_info =
            create_genesis_config_with_leader(50, &leader_pubkey, leader_lamports);
        let mut genesis_config = genesis_config_info.genesis_config;
        let leader_voting_pubkey = genesis_config_info.voting_keypair.pubkey();
        genesis_config.epoch_schedule.warmup = false;
        genesis_config.ticks_per_slot = 4;
        let bank0 = Bank::new_for_tests(&genesis_config);
        for _ in 0..genesis_config.ticks_per_slot {
            bank0.register_tick(&Hash::default());
        }
        bank0.freeze();
        let arc_bank0 = Arc::new(bank0);
        let bank_forks = Arc::new(RwLock::new(BankForks::new_from_banks(&[arc_bank0], 0)));

        let exit = Arc::new(AtomicBool::new(false));
        let block_commitment_cache = Arc::new(RwLock::new(BlockCommitmentCache::default()));
        let max_complete_transaction_status_slot = Arc::new(AtomicU64::default());
        let rpc_subscriptions = Arc::new(RpcSubscriptions::new_for_tests(
            &exit,
            max_complete_transaction_status_slot,
            bank_forks.clone(),
            block_commitment_cache.clone(),
            OptimisticallyConfirmedBank::locked_from_bank_forks_root(&bank_forks),
        ));
        let (lockouts_sender, _) = AggregateCommitmentService::new(
            &exit,
            block_commitment_cache.clone(),
            rpc_subscriptions,
        );

        assert!(block_commitment_cache
            .read()
            .unwrap()
            .get_block_commitment(0)
            .is_none());
        assert!(block_commitment_cache
            .read()
            .unwrap()
            .get_block_commitment(1)
            .is_none());

        for i in 1..=3 {
            let prev_bank = bank_forks.read().unwrap().get(i - 1).unwrap().clone();
            let bank = Bank::new_from_parent(&prev_bank, &Pubkey::default(), prev_bank.slot() + 1);
            let _res = bank.transfer(
                10,
                &genesis_config_info.mint_keypair,
                &solana_sdk::pubkey::new_rand(),
            );
            for _ in 0..genesis_config.ticks_per_slot {
                bank.register_tick(&Hash::default());
            }
            bank_forks.write().unwrap().insert(bank);
            let arc_bank = bank_forks.read().unwrap().get(i).unwrap().clone();
            leader_vote(i - 1, &arc_bank, &leader_voting_pubkey);
            ReplayStage::update_commitment_cache(
                arc_bank.clone(),
                0,
                leader_lamports,
                &lockouts_sender,
            );
            arc_bank.freeze();
        }

        for _ in 0..10 {
            let done = {
                let bcc = block_commitment_cache.read().unwrap();
                bcc.get_block_commitment(0).is_some()
                    && bcc.get_block_commitment(1).is_some()
                    && bcc.get_block_commitment(2).is_some()
            };
            if done {
                break;
            } else {
                thread::sleep(Duration::from_millis(200));
            }
        }

        let mut expected0 = BlockCommitment::default();
        expected0.increase_confirmation_stake(3, leader_lamports);
        assert_eq!(
            block_commitment_cache
                .read()
                .unwrap()
                .get_block_commitment(0)
                .unwrap(),
            &expected0,
        );
        let mut expected1 = BlockCommitment::default();
        expected1.increase_confirmation_stake(2, leader_lamports);
        assert_eq!(
            block_commitment_cache
                .read()
                .unwrap()
                .get_block_commitment(1)
                .unwrap(),
            &expected1
        );
        let mut expected2 = BlockCommitment::default();
        expected2.increase_confirmation_stake(1, leader_lamports);
        assert_eq!(
            block_commitment_cache
                .read()
                .unwrap()
                .get_block_commitment(2)
                .unwrap(),
            &expected2
        );
    }

    #[test]
    fn test_write_persist_transaction_status() {
        let GenesisConfigInfo {
            genesis_config,
            mint_keypair,
            ..
        } = create_genesis_config(1000);
        let (ledger_path, _) = create_new_tmp_ledger!(&genesis_config);
        {
            let blockstore = Blockstore::open(&ledger_path)
                .expect("Expected to successfully open database ledger");
            let blockstore = Arc::new(blockstore);

            let keypair1 = Keypair::new();
            let keypair2 = Keypair::new();
            let keypair3 = Keypair::new();

            let bank0 = Arc::new(Bank::new_for_tests(&genesis_config));
            bank0
                .transfer(4, &mint_keypair, &keypair2.pubkey())
                .unwrap();

            let bank1 = Arc::new(Bank::new_from_parent(&bank0, &Pubkey::default(), 1));
            let slot = bank1.slot();

            let signatures = create_test_transactions_and_populate_blockstore(
                vec![&mint_keypair, &keypair1, &keypair2, &keypair3],
                bank0.slot(),
                bank1,
                blockstore.clone(),
                Arc::new(AtomicU64::default()),
            );

            let confirmed_block = blockstore.get_rooted_block(slot, false).unwrap();
            assert_eq!(confirmed_block.transactions.len(), 3);

            for TransactionWithStatusMeta { transaction, meta } in
                confirmed_block.transactions.into_iter()
            {
                if transaction.signatures[0] == signatures[0] {
                    let meta = meta.unwrap();
                    assert_eq!(meta.status, Ok(()));
                } else if transaction.signatures[0] == signatures[1] {
                    let meta = meta.unwrap();
                    assert_eq!(
                        meta.status,
                        Err(TransactionError::InstructionError(
                            0,
                            InstructionError::Custom(1)
                        ))
                    );
                } else {
                    assert_eq!(meta, None);
                }
            }
        }
        Blockstore::destroy(&ledger_path).unwrap();
    }

    #[test]
    fn test_compute_bank_stats_confirmed() {
        let vote_keypairs = ValidatorVoteKeypairs::new_rand();
        let my_node_pubkey = vote_keypairs.node_keypair.pubkey();
        let my_vote_pubkey = vote_keypairs.vote_keypair.pubkey();
        let keypairs: HashMap<_, _> = vec![(my_node_pubkey, vote_keypairs)].into_iter().collect();

        let (bank_forks, mut progress, mut heaviest_subtree_fork_choice) =
            vote_simulator::initialize_state(&keypairs, 10_000);
        let mut latest_validator_votes_for_frozen_banks =
            LatestValidatorVotesForFrozenBanks::default();
        let bank0 = bank_forks.get(0).unwrap().clone();
        let my_keypairs = keypairs.get(&my_node_pubkey).unwrap();
        let vote_tx = vote_transaction::new_vote_transaction(
            vec![0],
            bank0.hash(),
            bank0.last_blockhash(),
            &my_keypairs.node_keypair,
            &my_keypairs.vote_keypair,
            &my_keypairs.vote_keypair,
            None,
        );

        let bank_forks = RwLock::new(bank_forks);
        let bank1 = Bank::new_from_parent(&bank0, &my_node_pubkey, 1);
        bank1.process_transaction(&vote_tx).unwrap();
        bank1.freeze();

        // Test confirmations
        let ancestors = bank_forks.read().unwrap().ancestors();
        let mut frozen_banks: Vec<_> = bank_forks
            .read()
            .unwrap()
            .frozen_banks()
            .values()
            .cloned()
            .collect();
        let tower = Tower::new_for_tests(0, 0.67);
        let newly_computed = ReplayStage::compute_bank_stats(
            &my_vote_pubkey,
            &ancestors,
            &mut frozen_banks,
            &tower,
            &mut progress,
            &VoteTracker::default(),
            &ClusterSlots::default(),
            &bank_forks,
            &mut heaviest_subtree_fork_choice,
            &mut latest_validator_votes_for_frozen_banks,
        );

        // bank 0 has no votes, should not send any votes on the channel
        assert_eq!(newly_computed, vec![0]);
        // The only vote is in bank 1, and bank_forks does not currently contain
        // bank 1, so no slot should be confirmed.
        {
            let fork_progress = progress.get(&0).unwrap();
            let confirmed_forks = ReplayStage::confirm_forks(
                &tower,
                &fork_progress.fork_stats.voted_stakes,
                fork_progress.fork_stats.total_stake,
                &progress,
                &bank_forks,
            );

            assert!(confirmed_forks.is_empty());
        }

        // Insert the bank that contains a vote for slot 0, which confirms slot 0
        bank_forks.write().unwrap().insert(bank1);
        progress.insert(
            1,
            ForkProgress::new(bank0.last_blockhash(), None, None, 0, 0),
        );
        let ancestors = bank_forks.read().unwrap().ancestors();
        let mut frozen_banks: Vec<_> = bank_forks
            .read()
            .unwrap()
            .frozen_banks()
            .values()
            .cloned()
            .collect();
        let newly_computed = ReplayStage::compute_bank_stats(
            &my_vote_pubkey,
            &ancestors,
            &mut frozen_banks,
            &tower,
            &mut progress,
            &VoteTracker::default(),
            &ClusterSlots::default(),
            &bank_forks,
            &mut heaviest_subtree_fork_choice,
            &mut latest_validator_votes_for_frozen_banks,
        );

        // Bank 1 had one vote
        assert_eq!(newly_computed, vec![1]);
        {
            let fork_progress = progress.get(&1).unwrap();
            let confirmed_forks = ReplayStage::confirm_forks(
                &tower,
                &fork_progress.fork_stats.voted_stakes,
                fork_progress.fork_stats.total_stake,
                &progress,
                &bank_forks,
            );
            // No new stats should have been computed
            assert_eq!(confirmed_forks, vec![(0, bank0.hash())]);
        }

        let ancestors = bank_forks.read().unwrap().ancestors();
        let mut frozen_banks: Vec<_> = bank_forks
            .read()
            .unwrap()
            .frozen_banks()
            .values()
            .cloned()
            .collect();
        let newly_computed = ReplayStage::compute_bank_stats(
            &my_vote_pubkey,
            &ancestors,
            &mut frozen_banks,
            &tower,
            &mut progress,
            &VoteTracker::default(),
            &ClusterSlots::default(),
            &bank_forks,
            &mut heaviest_subtree_fork_choice,
            &mut latest_validator_votes_for_frozen_banks,
        );
        // No new stats should have been computed
        assert!(newly_computed.is_empty());
    }

    #[test]
    fn test_same_weight_select_lower_slot() {
        // Init state
        let mut vote_simulator = VoteSimulator::new(1);
        let tower = Tower::default();

        // Create the tree of banks in a BankForks object
        let forks = tr(0) / (tr(1)) / (tr(2));
        vote_simulator.fill_bank_forks(forks, &HashMap::new(), true);
        let mut frozen_banks: Vec<_> = vote_simulator
            .bank_forks
            .read()
            .unwrap()
            .frozen_banks()
            .values()
            .cloned()
            .collect();
        let heaviest_subtree_fork_choice = &mut vote_simulator.heaviest_subtree_fork_choice;
        let mut latest_validator_votes_for_frozen_banks =
            LatestValidatorVotesForFrozenBanks::default();
        let ancestors = vote_simulator.bank_forks.read().unwrap().ancestors();

        let my_vote_pubkey = vote_simulator.vote_pubkeys[0];
        ReplayStage::compute_bank_stats(
            &my_vote_pubkey,
            &ancestors,
            &mut frozen_banks,
            &tower,
            &mut vote_simulator.progress,
            &VoteTracker::default(),
            &ClusterSlots::default(),
            &vote_simulator.bank_forks,
            heaviest_subtree_fork_choice,
            &mut latest_validator_votes_for_frozen_banks,
        );

        let bank1 = vote_simulator
            .bank_forks
            .read()
            .unwrap()
            .get(1)
            .unwrap()
            .clone();
        let bank2 = vote_simulator
            .bank_forks
            .read()
            .unwrap()
            .get(2)
            .unwrap()
            .clone();
        assert_eq!(
            heaviest_subtree_fork_choice
                .stake_voted_subtree(&(1, bank1.hash()))
                .unwrap(),
            heaviest_subtree_fork_choice
                .stake_voted_subtree(&(2, bank2.hash()))
                .unwrap()
        );

        let (heaviest_bank, _) = heaviest_subtree_fork_choice.select_forks(
            &frozen_banks,
            &tower,
            &vote_simulator.progress,
            &ancestors,
            &vote_simulator.bank_forks,
        );

        // Should pick the lower of the two equally weighted banks
        assert_eq!(heaviest_bank.slot(), 1);
    }

    #[test]
    fn test_child_bank_heavier() {
        // Init state
        let mut vote_simulator = VoteSimulator::new(1);
        let my_node_pubkey = vote_simulator.node_pubkeys[0];
        let mut tower = Tower::default();

        // Create the tree of banks in a BankForks object
        let forks = tr(0) / (tr(1) / (tr(2) / (tr(3))));

        // Set the voting behavior
        let mut cluster_votes = HashMap::new();
        let votes = vec![0, 2];
        cluster_votes.insert(my_node_pubkey, votes.clone());
        vote_simulator.fill_bank_forks(forks, &cluster_votes, true);

        // Fill banks with votes
        for vote in votes {
            assert!(vote_simulator
                .simulate_vote(vote, &my_node_pubkey, &mut tower,)
                .is_empty());
        }

        let mut frozen_banks: Vec<_> = vote_simulator
            .bank_forks
            .read()
            .unwrap()
            .frozen_banks()
            .values()
            .cloned()
            .collect();

        let my_vote_pubkey = vote_simulator.vote_pubkeys[0];
        ReplayStage::compute_bank_stats(
            &my_vote_pubkey,
            &vote_simulator.bank_forks.read().unwrap().ancestors(),
            &mut frozen_banks,
            &tower,
            &mut vote_simulator.progress,
            &VoteTracker::default(),
            &ClusterSlots::default(),
            &vote_simulator.bank_forks,
            &mut vote_simulator.heaviest_subtree_fork_choice,
            &mut vote_simulator.latest_validator_votes_for_frozen_banks,
        );

        frozen_banks.sort_by_key(|bank| bank.slot());
        for pair in frozen_banks.windows(2) {
            let first = vote_simulator
                .progress
                .get_fork_stats(pair[0].slot())
                .unwrap()
                .fork_weight;
            let second = vote_simulator
                .progress
                .get_fork_stats(pair[1].slot())
                .unwrap()
                .fork_weight;
            assert!(second >= first);
        }
        for bank in frozen_banks {
            // The only leaf should always be chosen over parents
            assert_eq!(
                vote_simulator
                    .heaviest_subtree_fork_choice
                    .best_slot(&(bank.slot(), bank.hash()))
                    .unwrap()
                    .0,
                3
            );
        }
    }

    #[test]
    fn test_should_retransmit() {
        let poh_slot = 4;
        let mut last_retransmit_slot = 4;
        // We retransmitted already at slot 4, shouldn't retransmit until
        // >= 4 + NUM_CONSECUTIVE_LEADER_SLOTS, or if we reset to < 4
        assert!(!ReplayStage::should_retransmit(
            poh_slot,
            &mut last_retransmit_slot
        ));
        assert_eq!(last_retransmit_slot, 4);

        for poh_slot in 4..4 + NUM_CONSECUTIVE_LEADER_SLOTS {
            assert!(!ReplayStage::should_retransmit(
                poh_slot,
                &mut last_retransmit_slot
            ));
            assert_eq!(last_retransmit_slot, 4);
        }

        let poh_slot = 4 + NUM_CONSECUTIVE_LEADER_SLOTS;
        last_retransmit_slot = 4;
        assert!(ReplayStage::should_retransmit(
            poh_slot,
            &mut last_retransmit_slot
        ));
        assert_eq!(last_retransmit_slot, poh_slot);

        let poh_slot = 3;
        last_retransmit_slot = 4;
        assert!(ReplayStage::should_retransmit(
            poh_slot,
            &mut last_retransmit_slot
        ));
        assert_eq!(last_retransmit_slot, poh_slot);
    }

    #[test]
    fn test_update_slot_propagated_threshold_from_votes() {
        let keypairs: HashMap<_, _> = iter::repeat_with(|| {
            let vote_keypairs = ValidatorVoteKeypairs::new_rand();
            (vote_keypairs.node_keypair.pubkey(), vote_keypairs)
        })
        .take(10)
        .collect();

        let new_vote_pubkeys: Vec<_> = keypairs
            .values()
            .map(|keys| keys.vote_keypair.pubkey())
            .collect();
        let new_node_pubkeys: Vec<_> = keypairs
            .values()
            .map(|keys| keys.node_keypair.pubkey())
            .collect();

        // Once 4/10 validators have voted, we have hit threshold
        run_test_update_slot_propagated_threshold_from_votes(&keypairs, &new_vote_pubkeys, &[], 4);
        // Adding the same node pubkey's instead of the corresponding
        // vote pubkeys should be equivalent
        run_test_update_slot_propagated_threshold_from_votes(&keypairs, &[], &new_node_pubkeys, 4);
        // Adding the same node pubkey's in the same order as their
        // corresponding vote accounts is redundant, so we don't
        // reach the threshold any sooner.
        run_test_update_slot_propagated_threshold_from_votes(
            &keypairs,
            &new_vote_pubkeys,
            &new_node_pubkeys,
            4,
        );
        // However, if we add different node pubkey's than the
        // vote accounts, we should hit threshold much faster
        // because now we are getting 2 new pubkeys on each
        // iteration instead of 1, so by the 2nd iteration
        // we should have 4/10 validators voting
        run_test_update_slot_propagated_threshold_from_votes(
            &keypairs,
            &new_vote_pubkeys[0..5],
            &new_node_pubkeys[5..],
            2,
        );
    }

    fn run_test_update_slot_propagated_threshold_from_votes(
        all_keypairs: &HashMap<Pubkey, ValidatorVoteKeypairs>,
        new_vote_pubkeys: &[Pubkey],
        new_node_pubkeys: &[Pubkey],
        success_index: usize,
    ) {
        let stake = 10_000;
        let (bank_forks, _, _) = vote_simulator::initialize_state(all_keypairs, stake);
        let root_bank = bank_forks.root_bank();
        let mut propagated_stats = PropagatedStats {
            total_epoch_stake: stake * all_keypairs.len() as u64,
            ..PropagatedStats::default()
        };

        let child_reached_threshold = false;
        for i in 0..std::cmp::max(new_vote_pubkeys.len(), new_node_pubkeys.len()) {
            propagated_stats.is_propagated = false;
            let len = std::cmp::min(i, new_vote_pubkeys.len());
            let mut voted_pubkeys = new_vote_pubkeys[..len].iter().copied().collect();
            let len = std::cmp::min(i, new_node_pubkeys.len());
            let mut node_pubkeys = new_node_pubkeys[..len].iter().copied().collect();
            let did_newly_reach_threshold =
                ReplayStage::update_slot_propagated_threshold_from_votes(
                    &mut voted_pubkeys,
                    &mut node_pubkeys,
                    &root_bank,
                    &mut propagated_stats,
                    child_reached_threshold,
                );

            // Only the i'th voted pubkey should be new (everything else was
            // inserted in previous iteration of the loop), so those redundant
            // pubkeys should have been filtered out
            let remaining_vote_pubkeys = {
                if i == 0 || i >= new_vote_pubkeys.len() {
                    vec![]
                } else {
                    vec![new_vote_pubkeys[i - 1]]
                }
            };
            let remaining_node_pubkeys = {
                if i == 0 || i >= new_node_pubkeys.len() {
                    vec![]
                } else {
                    vec![new_node_pubkeys[i - 1]]
                }
            };
            assert_eq!(voted_pubkeys, remaining_vote_pubkeys);
            assert_eq!(node_pubkeys, remaining_node_pubkeys);

            // If we crossed the superminority threshold, then
            // `did_newly_reach_threshold == true`, otherwise the
            // threshold has not been reached
            if i >= success_index {
                assert!(propagated_stats.is_propagated);
                assert!(did_newly_reach_threshold);
            } else {
                assert!(!propagated_stats.is_propagated);
                assert!(!did_newly_reach_threshold);
            }
        }
    }

    #[test]
    fn test_update_slot_propagated_threshold_from_votes2() {
        let mut empty: Vec<Pubkey> = vec![];
        let genesis_config = create_genesis_config(100_000_000).genesis_config;
        let root_bank = Bank::new_for_tests(&genesis_config);
        let stake = 10_000;
        // Simulate a child slot seeing threshold (`child_reached_threshold` = true),
        // then the parent should also be marked as having reached threshold,
        // even if there are no new pubkeys to add (`newly_voted_pubkeys.is_empty()`)
        let mut propagated_stats = PropagatedStats {
            total_epoch_stake: stake * 10,
            ..PropagatedStats::default()
        };
        propagated_stats.total_epoch_stake = stake * 10;
        let child_reached_threshold = true;
        let mut newly_voted_pubkeys: Vec<Pubkey> = vec![];

        assert!(ReplayStage::update_slot_propagated_threshold_from_votes(
            &mut newly_voted_pubkeys,
            &mut empty,
            &root_bank,
            &mut propagated_stats,
            child_reached_threshold,
        ));

        // If propagation already happened (propagated_stats.is_propagated = true),
        // always returns false
        propagated_stats = PropagatedStats {
            total_epoch_stake: stake * 10,
            ..PropagatedStats::default()
        };
        propagated_stats.is_propagated = true;
        newly_voted_pubkeys = vec![];
        assert!(!ReplayStage::update_slot_propagated_threshold_from_votes(
            &mut newly_voted_pubkeys,
            &mut empty,
            &root_bank,
            &mut propagated_stats,
            child_reached_threshold,
        ));

        let child_reached_threshold = false;
        assert!(!ReplayStage::update_slot_propagated_threshold_from_votes(
            &mut newly_voted_pubkeys,
            &mut empty,
            &root_bank,
            &mut propagated_stats,
            child_reached_threshold,
        ));
    }

    #[test]
    fn test_update_propagation_status() {
        // Create genesis stakers
        let vote_keypairs = ValidatorVoteKeypairs::new_rand();
        let node_pubkey = vote_keypairs.node_keypair.pubkey();
        let vote_pubkey = vote_keypairs.vote_keypair.pubkey();
        let keypairs: HashMap<_, _> = vec![(node_pubkey, vote_keypairs)].into_iter().collect();
        let stake = 10_000;
        let (mut bank_forks, mut progress_map, _) =
            vote_simulator::initialize_state(&keypairs, stake);

        let bank0 = bank_forks.get(0).unwrap().clone();
        bank_forks.insert(Bank::new_from_parent(&bank0, &Pubkey::default(), 9));
        let bank9 = bank_forks.get(9).unwrap().clone();
        bank_forks.insert(Bank::new_from_parent(&bank9, &Pubkey::default(), 10));
        bank_forks.set_root(9, &AbsRequestSender::default(), None);
        let total_epoch_stake = bank0.total_epoch_stake();

        // Insert new ForkProgress for slot 10 and its
        // previous leader slot 9
        progress_map.insert(
            10,
            ForkProgress::new(
                Hash::default(),
                Some(9),
                Some(ValidatorStakeInfo {
                    total_epoch_stake,
                    ..ValidatorStakeInfo::default()
                }),
                0,
                0,
            ),
        );
        progress_map.insert(
            9,
            ForkProgress::new(
                Hash::default(),
                Some(8),
                Some(ValidatorStakeInfo {
                    total_epoch_stake,
                    ..ValidatorStakeInfo::default()
                }),
                0,
                0,
            ),
        );

        // Make sure is_propagated == false so that the propagation logic
        // runs in `update_propagation_status`
        assert!(!progress_map.is_propagated(10));

        let vote_tracker = VoteTracker::new(&bank_forks.root_bank());
        vote_tracker.insert_vote(10, vote_pubkey);
        ReplayStage::update_propagation_status(
            &mut progress_map,
            10,
            &RwLock::new(bank_forks),
            &vote_tracker,
            &ClusterSlots::default(),
        );

        let propagated_stats = &progress_map.get(&10).unwrap().propagated_stats;

        // There should now be a cached reference to the VoteTracker for
        // slot 10
        assert!(propagated_stats.slot_vote_tracker.is_some());

        // Updates should have been consumed
        assert!(propagated_stats
            .slot_vote_tracker
            .as_ref()
            .unwrap()
            .write()
            .unwrap()
            .get_voted_slot_updates()
            .is_none());

        // The voter should be recorded
        assert!(propagated_stats
            .propagated_validators
            .contains(&vote_pubkey));

        assert_eq!(propagated_stats.propagated_validators_stake, stake);
    }

    #[test]
    fn test_chain_update_propagation_status() {
        let keypairs: HashMap<_, _> = iter::repeat_with(|| {
            let vote_keypairs = ValidatorVoteKeypairs::new_rand();
            (vote_keypairs.node_keypair.pubkey(), vote_keypairs)
        })
        .take(10)
        .collect();

        let vote_pubkeys: Vec<_> = keypairs
            .values()
            .map(|keys| keys.vote_keypair.pubkey())
            .collect();

        let stake_per_validator = 10_000;
        let (mut bank_forks, mut progress_map, _) =
            vote_simulator::initialize_state(&keypairs, stake_per_validator);
        progress_map
            .get_propagated_stats_mut(0)
            .unwrap()
            .is_leader_slot = true;
        bank_forks.set_root(0, &AbsRequestSender::default(), None);
        let total_epoch_stake = bank_forks.root_bank().total_epoch_stake();

        // Insert new ForkProgress representing a slot for all slots 1..=num_banks. Only
        // make even numbered ones leader slots
        for i in 1..=10 {
            let parent_bank = bank_forks.get(i - 1).unwrap().clone();
            let prev_leader_slot = ((i - 1) / 2) * 2;
            bank_forks.insert(Bank::new_from_parent(&parent_bank, &Pubkey::default(), i));
            progress_map.insert(
                i,
                ForkProgress::new(
                    Hash::default(),
                    Some(prev_leader_slot),
                    {
                        if i % 2 == 0 {
                            Some(ValidatorStakeInfo {
                                total_epoch_stake,
                                ..ValidatorStakeInfo::default()
                            })
                        } else {
                            None
                        }
                    },
                    0,
                    0,
                ),
            );
        }

        let vote_tracker = VoteTracker::new(&bank_forks.root_bank());
        for vote_pubkey in &vote_pubkeys {
            // Insert a vote for the last bank for each voter
            vote_tracker.insert_vote(10, *vote_pubkey);
        }

        // The last bank should reach propagation threshold, and propagate it all
        // the way back through earlier leader banks
        ReplayStage::update_propagation_status(
            &mut progress_map,
            10,
            &RwLock::new(bank_forks),
            &vote_tracker,
            &ClusterSlots::default(),
        );

        for i in 1..=10 {
            let propagated_stats = &progress_map.get(&i).unwrap().propagated_stats;
            // Only the even numbered ones were leader banks, so only
            // those should have been updated
            if i % 2 == 0 {
                assert!(propagated_stats.is_propagated);
            } else {
                assert!(!propagated_stats.is_propagated);
            }
        }
    }

    #[test]
    fn test_chain_update_propagation_status2() {
        let num_validators = 6;
        let keypairs: HashMap<_, _> = iter::repeat_with(|| {
            let vote_keypairs = ValidatorVoteKeypairs::new_rand();
            (vote_keypairs.node_keypair.pubkey(), vote_keypairs)
        })
        .take(num_validators)
        .collect();

        let vote_pubkeys: Vec<_> = keypairs
            .values()
            .map(|keys| keys.vote_keypair.pubkey())
            .collect();

        let stake_per_validator = 10_000;
        let (mut bank_forks, mut progress_map, _) =
            vote_simulator::initialize_state(&keypairs, stake_per_validator);
        progress_map
            .get_propagated_stats_mut(0)
            .unwrap()
            .is_leader_slot = true;
        bank_forks.set_root(0, &AbsRequestSender::default(), None);

        let total_epoch_stake = num_validators as u64 * stake_per_validator;

        // Insert new ForkProgress representing a slot for all slots 1..=num_banks. Only
        // make even numbered ones leader slots
        for i in 1..=10 {
            let parent_bank = bank_forks.get(i - 1).unwrap().clone();
            let prev_leader_slot = i - 1;
            bank_forks.insert(Bank::new_from_parent(&parent_bank, &Pubkey::default(), i));
            let mut fork_progress = ForkProgress::new(
                Hash::default(),
                Some(prev_leader_slot),
                Some(ValidatorStakeInfo {
                    total_epoch_stake,
                    ..ValidatorStakeInfo::default()
                }),
                0,
                0,
            );

            let end_range = {
                // The earlier slots are one pubkey away from reaching confirmation
                if i < 5 {
                    2
                } else {
                    // The later slots are two pubkeys away from reaching confirmation
                    1
                }
            };
            fork_progress.propagated_stats.propagated_validators =
                vote_pubkeys[0..end_range].iter().copied().collect();
            fork_progress.propagated_stats.propagated_validators_stake =
                end_range as u64 * stake_per_validator;
            progress_map.insert(i, fork_progress);
        }

        let vote_tracker = VoteTracker::new(&bank_forks.root_bank());
        // Insert a new vote
        vote_tracker.insert_vote(10, vote_pubkeys[2]);

        // The last bank should reach propagation threshold, and propagate it all
        // the way back through earlier leader banks
        ReplayStage::update_propagation_status(
            &mut progress_map,
            10,
            &RwLock::new(bank_forks),
            &vote_tracker,
            &ClusterSlots::default(),
        );

        // Only the first 5 banks should have reached the threshold
        for i in 1..=10 {
            let propagated_stats = &progress_map.get(&i).unwrap().propagated_stats;
            if i < 5 {
                assert!(propagated_stats.is_propagated);
            } else {
                assert!(!propagated_stats.is_propagated);
            }
        }
    }

    #[test]
    fn test_check_propagation_for_start_leader() {
        let mut progress_map = ProgressMap::default();
        let poh_slot = 5;
        let parent_slot = poh_slot - NUM_CONSECUTIVE_LEADER_SLOTS;

        // If there is no previous leader slot (previous leader slot is None),
        // should succeed
        progress_map.insert(
            parent_slot,
            ForkProgress::new(Hash::default(), None, None, 0, 0),
        );
        assert!(ReplayStage::check_propagation_for_start_leader(
            poh_slot,
            parent_slot,
            &progress_map,
        ));

        // Now if we make the parent was itself the leader, then requires propagation
        // confirmation check because the parent is at least NUM_CONSECUTIVE_LEADER_SLOTS
        // slots from the `poh_slot`
        progress_map.insert(
            parent_slot,
            ForkProgress::new(
                Hash::default(),
                None,
                Some(ValidatorStakeInfo::default()),
                0,
                0,
            ),
        );
        assert!(!ReplayStage::check_propagation_for_start_leader(
            poh_slot,
            parent_slot,
            &progress_map,
        ));
        progress_map
            .get_mut(&parent_slot)
            .unwrap()
            .propagated_stats
            .is_propagated = true;
        assert!(ReplayStage::check_propagation_for_start_leader(
            poh_slot,
            parent_slot,
            &progress_map,
        ));
        // Now, set up the progress map to show that the `previous_leader_slot` of 5 is
        // `parent_slot - 1` (not equal to the actual parent!), so `parent_slot - 1` needs
        // to see propagation confirmation before we can start a leader for block 5
        let previous_leader_slot = parent_slot - 1;
        progress_map.insert(
            parent_slot,
            ForkProgress::new(Hash::default(), Some(previous_leader_slot), None, 0, 0),
        );
        progress_map.insert(
            previous_leader_slot,
            ForkProgress::new(
                Hash::default(),
                None,
                Some(ValidatorStakeInfo::default()),
                0,
                0,
            ),
        );

        // `previous_leader_slot` has not seen propagation threshold, so should fail
        assert!(!ReplayStage::check_propagation_for_start_leader(
            poh_slot,
            parent_slot,
            &progress_map,
        ));

        // If we set the is_propagated = true for the `previous_leader_slot`, should
        // allow the block to be generated
        progress_map
            .get_mut(&previous_leader_slot)
            .unwrap()
            .propagated_stats
            .is_propagated = true;
        assert!(ReplayStage::check_propagation_for_start_leader(
            poh_slot,
            parent_slot,
            &progress_map,
        ));

        // If the root is now set to `parent_slot`, this filters out `previous_leader_slot` from the progress map,
        // which implies confirmation
        let bank0 = Bank::new_for_tests(&genesis_config::create_genesis_config(10000).0);
        let parent_slot_bank =
            Bank::new_from_parent(&Arc::new(bank0), &Pubkey::default(), parent_slot);
        let mut bank_forks = BankForks::new(parent_slot_bank);
        let bank5 =
            Bank::new_from_parent(bank_forks.get(parent_slot).unwrap(), &Pubkey::default(), 5);
        bank_forks.insert(bank5);

        // Should purge only `previous_leader_slot` from the progress map
        progress_map.handle_new_root(&bank_forks);

        // Should succeed
        assert!(ReplayStage::check_propagation_for_start_leader(
            poh_slot,
            parent_slot,
            &progress_map,
        ));
    }

    #[test]
    fn test_check_propagation_skip_propagation_check() {
        let mut progress_map = ProgressMap::default();
        let poh_slot = 4;
        let mut parent_slot = poh_slot - 1;

        // Set up the progress map to show that the last leader slot of 4 is 3,
        // which means 3 and 4 are consecutive leader slots
        progress_map.insert(
            3,
            ForkProgress::new(
                Hash::default(),
                None,
                Some(ValidatorStakeInfo::default()),
                0,
                0,
            ),
        );

        // If the previous leader slot has not seen propagation threshold, but
        // was the direct parent (implying consecutive leader slots), create
        // the block regardless
        assert!(ReplayStage::check_propagation_for_start_leader(
            poh_slot,
            parent_slot,
            &progress_map,
        ));

        // If propagation threshold was achieved on parent, block should
        // also be created
        progress_map
            .get_mut(&3)
            .unwrap()
            .propagated_stats
            .is_propagated = true;
        assert!(ReplayStage::check_propagation_for_start_leader(
            poh_slot,
            parent_slot,
            &progress_map,
        ));

        // Now insert another parent slot 2 for which this validator is also the leader
        parent_slot = poh_slot - NUM_CONSECUTIVE_LEADER_SLOTS + 1;
        progress_map.insert(
            parent_slot,
            ForkProgress::new(
                Hash::default(),
                None,
                Some(ValidatorStakeInfo::default()),
                0,
                0,
            ),
        );

        // Even though `parent_slot` and `poh_slot` are separated by another block,
        // because they're within `NUM_CONSECUTIVE` blocks of each other, the propagation
        // check is still skipped
        assert!(ReplayStage::check_propagation_for_start_leader(
            poh_slot,
            parent_slot,
            &progress_map,
        ));

        // Once the distance becomes >= NUM_CONSECUTIVE_LEADER_SLOTS, then we need to
        // enforce the propagation check
        parent_slot = poh_slot - NUM_CONSECUTIVE_LEADER_SLOTS;
        progress_map.insert(
            parent_slot,
            ForkProgress::new(
                Hash::default(),
                None,
                Some(ValidatorStakeInfo::default()),
                0,
                0,
            ),
        );
        assert!(!ReplayStage::check_propagation_for_start_leader(
            poh_slot,
            parent_slot,
            &progress_map,
        ));
    }

    #[test]
    fn test_purge_unconfirmed_duplicate_slot() {
        let (vote_simulator, blockstore) = setup_default_forks(2, None::<GenerateVotes>);
        let VoteSimulator {
            bank_forks,
            node_pubkeys,
            mut progress,
            validator_keypairs,
            ..
        } = vote_simulator;

        // Create bank 7
        let root_bank = bank_forks.read().unwrap().root_bank();
        let bank7 = Bank::new_from_parent(
            &bank_forks.read().unwrap().get(6).unwrap().clone(),
            &Pubkey::default(),
            7,
        );
        bank_forks.write().unwrap().insert(bank7);
        blockstore.add_tree(tr(6) / tr(7), false, false, 3, Hash::default());
        let bank7 = bank_forks.read().unwrap().get(7).unwrap().clone();
        let mut descendants = bank_forks.read().unwrap().descendants().clone();
        let mut ancestors = bank_forks.read().unwrap().ancestors();

        // Process a transfer on bank 7
        let sender = node_pubkeys[0];
        let receiver = node_pubkeys[1];
        let old_balance = bank7.get_balance(&sender);
        let transfer_amount = old_balance / 2;
        let transfer_sig = bank7
            .transfer(
                transfer_amount,
                &validator_keypairs.get(&sender).unwrap().node_keypair,
                &receiver,
            )
            .unwrap();

        // Process a vote for slot 0 in bank 5
        let validator0_keypairs = &validator_keypairs.get(&sender).unwrap();
        let bank0 = bank_forks.read().unwrap().get(0).unwrap().clone();
        let vote_tx = vote_transaction::new_vote_transaction(
            vec![0],
            bank0.hash(),
            bank0.last_blockhash(),
            &validator0_keypairs.node_keypair,
            &validator0_keypairs.vote_keypair,
            &validator0_keypairs.vote_keypair,
            None,
        );
        bank7.process_transaction(&vote_tx).unwrap();
        assert!(bank7.get_signature_status(&vote_tx.signatures[0]).is_some());

        // Both signatures should exist in status cache
        assert!(bank7.get_signature_status(&vote_tx.signatures[0]).is_some());
        assert!(bank7.get_signature_status(&transfer_sig).is_some());

        // Mark slot 7 dead
        blockstore
            .set_dead_slot(7)
            .expect("Failed to mark slot as dead in blockstore");

        // Purging slot 5 should purge only slots 5 and its descendants 6,7
        ReplayStage::purge_unconfirmed_duplicate_slot(
            5,
            &mut ancestors,
            &mut descendants,
            &mut progress,
            &root_bank,
            &bank_forks,
            &blockstore,
        );
        for i in 5..=7 {
            assert!(bank_forks.read().unwrap().get(i).is_none());
            assert!(progress.get(&i).is_none());
        }
        for i in 0..=4 {
            assert!(bank_forks.read().unwrap().get(i).is_some());
            assert!(progress.get(&i).is_some());
        }

        // Blockstore should have been cleared
        for slot in &[5, 6, 7] {
            assert!(!blockstore.is_full(*slot));
            // Slot 7 was marked dead before, should no longer be marked
            assert!(!blockstore.is_dead(*slot));
            assert!(blockstore.get_slot_entries(*slot, 0).unwrap().is_empty());
        }

        // Should not be able to find signature in slot 5 for previously
        // processed transactions
        assert!(bank7.get_signature_status(&vote_tx.signatures[0]).is_none());
        assert!(bank7.get_signature_status(&transfer_sig).is_none());

        // Getting balance should return the old balance (accounts were cleared)
        assert_eq!(bank7.get_balance(&sender), old_balance);

        // Purging slot 4 should purge only slot 4
        let mut descendants = bank_forks.read().unwrap().descendants().clone();
        let mut ancestors = bank_forks.read().unwrap().ancestors();
        ReplayStage::purge_unconfirmed_duplicate_slot(
            4,
            &mut ancestors,
            &mut descendants,
            &mut progress,
            &root_bank,
            &bank_forks,
            &blockstore,
        );
        for i in 4..=7 {
            assert!(bank_forks.read().unwrap().get(i).is_none());
            assert!(progress.get(&i).is_none());
            assert!(blockstore.get_slot_entries(i, 0).unwrap().is_empty());
        }
        for i in 0..=3 {
            assert!(bank_forks.read().unwrap().get(i).is_some());
            assert!(progress.get(&i).is_some());
            assert!(!blockstore.get_slot_entries(i, 0).unwrap().is_empty());
        }

        // Purging slot 1 should purge both forks 2 and 3
        let mut descendants = bank_forks.read().unwrap().descendants().clone();
        let mut ancestors = bank_forks.read().unwrap().ancestors();
        ReplayStage::purge_unconfirmed_duplicate_slot(
            1,
            &mut ancestors,
            &mut descendants,
            &mut progress,
            &root_bank,
            &bank_forks,
            &blockstore,
        );
        for i in 1..=7 {
            assert!(bank_forks.read().unwrap().get(i).is_none());
            assert!(progress.get(&i).is_none());
            assert!(blockstore.get_slot_entries(i, 0).unwrap().is_empty());
        }
        assert!(bank_forks.read().unwrap().get(0).is_some());
        assert!(progress.get(&0).is_some());
    }

    #[test]
    fn test_purge_ancestors_descendants() {
        let (VoteSimulator { bank_forks, .. }, _) = setup_default_forks(1, None::<GenerateVotes>);

        // Purge branch rooted at slot 2
        let mut descendants = bank_forks.read().unwrap().descendants().clone();
        let mut ancestors = bank_forks.read().unwrap().ancestors();
        let slot_2_descendants = descendants.get(&2).unwrap().clone();
        ReplayStage::purge_ancestors_descendants(
            2,
            &slot_2_descendants,
            &mut ancestors,
            &mut descendants,
        );

        // Result should be equivalent to removing slot from BankForks
        // and regenerating the `ancestor` `descendant` maps
        for d in slot_2_descendants {
            bank_forks.write().unwrap().remove(d);
        }
        bank_forks.write().unwrap().remove(2);
        assert!(check_map_eq(
            &ancestors,
            &bank_forks.read().unwrap().ancestors()
        ));
        assert!(check_map_eq(
            &descendants,
            bank_forks.read().unwrap().descendants()
        ));

        // Try to purge the root
        bank_forks
            .write()
            .unwrap()
            .set_root(3, &AbsRequestSender::default(), None);
        let mut descendants = bank_forks.read().unwrap().descendants().clone();
        let mut ancestors = bank_forks.read().unwrap().ancestors();
        let slot_3_descendants = descendants.get(&3).unwrap().clone();
        ReplayStage::purge_ancestors_descendants(
            3,
            &slot_3_descendants,
            &mut ancestors,
            &mut descendants,
        );

        assert!(ancestors.is_empty());
        // Only remaining keys should be ones < root
        for k in descendants.keys() {
            assert!(*k < 3);
        }
    }

    #[test]
    fn test_leader_snapshot_restart_propagation() {
        let ReplayBlockstoreComponents {
            validator_node_to_vote_keys,
            leader_schedule_cache,
            vote_simulator,
            ..
        } = replay_blockstore_components(None, 1, None::<GenerateVotes>);

        let VoteSimulator {
            mut progress,
            bank_forks,
            ..
        } = vote_simulator;

        let root_bank = bank_forks.read().unwrap().root_bank();
        let my_pubkey = leader_schedule_cache
            .slot_leader_at(root_bank.slot(), Some(&root_bank))
            .unwrap();

        // Check that we are the leader of the root bank
        assert!(
            progress
                .get_propagated_stats(root_bank.slot())
                .unwrap()
                .is_leader_slot
        );
        let ancestors = bank_forks.read().unwrap().ancestors();

        // Freeze bank so it shows up in frozen banks
        root_bank.freeze();
        let mut frozen_banks: Vec<_> = bank_forks
            .read()
            .unwrap()
            .frozen_banks()
            .values()
            .cloned()
            .collect();

        // Compute bank stats, make sure vote is propagated back to starting root bank
        let vote_tracker = VoteTracker::default();

        // Add votes
        for vote_key in validator_node_to_vote_keys.values() {
            vote_tracker.insert_vote(root_bank.slot(), *vote_key);
        }

        assert!(!progress.is_propagated(root_bank.slot()));

        // Update propagation status
        let tower = Tower::new_for_tests(0, 0.67);
        ReplayStage::compute_bank_stats(
            &validator_node_to_vote_keys[&my_pubkey],
            &ancestors,
            &mut frozen_banks,
            &tower,
            &mut progress,
            &vote_tracker,
            &ClusterSlots::default(),
            &bank_forks,
            &mut HeaviestSubtreeForkChoice::new_from_bank_forks(&bank_forks.read().unwrap()),
            &mut LatestValidatorVotesForFrozenBanks::default(),
        );

        // Check status is true
        assert!(progress.is_propagated(root_bank.slot()));
    }

    #[test]
    fn test_unconfirmed_duplicate_slots_and_lockouts() {
        /*
            Build fork structure:

                 slot 0
                   |
                 slot 1
                 /    \
            slot 2    |
               |      |
            slot 3    |
               |      |
            slot 4    |
                    slot 5
                      |
                    slot 6
        */
        let forks = tr(0) / (tr(1) / (tr(2) / (tr(3) / (tr(4)))) / (tr(5) / (tr(6))));

        // Make enough validators for vote switch threshold later
        let mut vote_simulator = VoteSimulator::new(2);
        let validator_votes: HashMap<Pubkey, Vec<u64>> = vec![
            (vote_simulator.node_pubkeys[0], vec![5]),
            (vote_simulator.node_pubkeys[1], vec![2]),
        ]
        .into_iter()
        .collect();
        vote_simulator.fill_bank_forks(forks, &validator_votes, true);

        let (bank_forks, mut progress) = (vote_simulator.bank_forks, vote_simulator.progress);
        let ledger_path = get_tmp_ledger_path!();
        let blockstore = Arc::new(
            Blockstore::open(&ledger_path).expect("Expected to be able to open database ledger"),
        );
        let mut tower = Tower::new_for_tests(8, 0.67);

        // All forks have same weight so heaviest bank to vote/reset on should be the tip of
        // the fork with the lower slot
        let (vote_fork, reset_fork) = run_compute_and_select_forks(
            &bank_forks,
            &mut progress,
            &mut tower,
            &mut vote_simulator.heaviest_subtree_fork_choice,
            &mut vote_simulator.latest_validator_votes_for_frozen_banks,
        );
        assert_eq!(vote_fork.unwrap(), 4);
        assert_eq!(reset_fork.unwrap(), 4);

        // Record the vote for 4
        tower.record_bank_vote(
            bank_forks.read().unwrap().get(4).unwrap(),
            &Pubkey::default(),
        );

        // Mark 4 as duplicate, 3 should be the heaviest slot, but should not be votable
        // because of lockout
        blockstore.store_duplicate_slot(4, vec![], vec![]).unwrap();
        let mut duplicate_slots_tracker = DuplicateSlotsTracker::default();
        let mut gossip_duplicate_confirmed_slots = GossipDuplicateConfirmedSlots::default();
        let mut epoch_slots_frozen_slots = EpochSlotsFrozenSlots::default();
        let bank4_hash = bank_forks.read().unwrap().bank_hash(4).unwrap();
        assert_ne!(bank4_hash, Hash::default());
        let duplicate_state = DuplicateState::new_from_state(
            4,
            &gossip_duplicate_confirmed_slots,
            &mut vote_simulator.heaviest_subtree_fork_choice,
            || progress.is_dead(4).unwrap_or(false),
            || Some(bank4_hash),
        );
        let (ancestor_hashes_replay_update_sender, _ancestor_hashes_replay_update_receiver) =
            unbounded();
        check_slot_agrees_with_cluster(
            4,
            bank_forks.read().unwrap().root(),
            &blockstore,
            &mut duplicate_slots_tracker,
            &mut epoch_slots_frozen_slots,
            &mut vote_simulator.heaviest_subtree_fork_choice,
            &mut DuplicateSlotsToRepair::default(),
            &ancestor_hashes_replay_update_sender,
            SlotStateUpdate::Duplicate(duplicate_state),
        );

        let (vote_fork, reset_fork) = run_compute_and_select_forks(
            &bank_forks,
            &mut progress,
            &mut tower,
            &mut vote_simulator.heaviest_subtree_fork_choice,
            &mut vote_simulator.latest_validator_votes_for_frozen_banks,
        );
        assert!(vote_fork.is_none());
        assert_eq!(reset_fork.unwrap(), 3);

        // Now mark 2, an ancestor of 4, as duplicate
        blockstore.store_duplicate_slot(2, vec![], vec![]).unwrap();
        let bank2_hash = bank_forks.read().unwrap().bank_hash(2).unwrap();
        assert_ne!(bank2_hash, Hash::default());
        let duplicate_state = DuplicateState::new_from_state(
            2,
            &gossip_duplicate_confirmed_slots,
            &mut vote_simulator.heaviest_subtree_fork_choice,
            || progress.is_dead(2).unwrap_or(false),
            || Some(bank2_hash),
        );
        check_slot_agrees_with_cluster(
            2,
            bank_forks.read().unwrap().root(),
            &blockstore,
            &mut duplicate_slots_tracker,
            &mut epoch_slots_frozen_slots,
            &mut vote_simulator.heaviest_subtree_fork_choice,
            &mut DuplicateSlotsToRepair::default(),
            &ancestor_hashes_replay_update_sender,
            SlotStateUpdate::Duplicate(duplicate_state),
        );

        let (vote_fork, reset_fork) = run_compute_and_select_forks(
            &bank_forks,
            &mut progress,
            &mut tower,
            &mut vote_simulator.heaviest_subtree_fork_choice,
            &mut vote_simulator.latest_validator_votes_for_frozen_banks,
        );

        // Should now pick the next heaviest fork that is not a descendant of 2, which is 6.
        // However the lockout from vote 4 should still apply, so 6 should not be votable
        assert!(vote_fork.is_none());
        assert_eq!(reset_fork.unwrap(), 6);

        // If slot 4 is marked as confirmed, then this confirms slot 2 and 4, and
        // then slot 4 is now the heaviest bank again
        let mut duplicate_slots_to_repair = DuplicateSlotsToRepair::default();
        gossip_duplicate_confirmed_slots.insert(4, bank4_hash);
        let duplicate_confirmed_state = DuplicateConfirmedState::new_from_state(
            bank4_hash,
            || progress.is_dead(4).unwrap_or(false),
            || Some(bank4_hash),
        );
        check_slot_agrees_with_cluster(
            4,
            bank_forks.read().unwrap().root(),
            &blockstore,
            &mut duplicate_slots_tracker,
            &mut epoch_slots_frozen_slots,
            &mut vote_simulator.heaviest_subtree_fork_choice,
            &mut duplicate_slots_to_repair,
            &ancestor_hashes_replay_update_sender,
            SlotStateUpdate::DuplicateConfirmed(duplicate_confirmed_state),
        );
        // The confirmed hash is detected in `progress`, which means
        // it's confirmation on the replayed block. This means we have
        // the right version of the block, so `duplicate_slots_to_repair`
        // should be empty
        assert!(duplicate_slots_to_repair.is_empty());
        let (vote_fork, reset_fork) = run_compute_and_select_forks(
            &bank_forks,
            &mut progress,
            &mut tower,
            &mut vote_simulator.heaviest_subtree_fork_choice,
            &mut vote_simulator.latest_validator_votes_for_frozen_banks,
        );
        // Should now pick the heaviest fork 4 again, but lockouts apply so fork 4
        // is not votable, which avoids voting for 4 again.
        assert!(vote_fork.is_none());
        assert_eq!(reset_fork.unwrap(), 4);
    }

    #[test]
    fn test_dump_then_repair_correct_slots() {
        // Create the tree of banks in a BankForks object
        let forks = tr(0) / (tr(1)) / (tr(2));

        let ReplayBlockstoreComponents {
            ref mut vote_simulator,
            ref blockstore,
            ..
        } = replay_blockstore_components(Some(forks), 1, None);

        let VoteSimulator {
            ref mut progress,
            ref bank_forks,
            ..
        } = vote_simulator;

        let (mut ancestors, mut descendants) = {
            let r_bank_forks = bank_forks.read().unwrap();
            (r_bank_forks.ancestors(), r_bank_forks.descendants().clone())
        };

        // Insert different versions of both 1 and 2. Both slots 1 and 2 should
        // then be purged
        let mut duplicate_slots_to_repair = DuplicateSlotsToRepair::default();
        duplicate_slots_to_repair.insert(1, Hash::new_unique());
        duplicate_slots_to_repair.insert(2, Hash::new_unique());

        ReplayStage::dump_then_repair_correct_slots(
            &mut duplicate_slots_to_repair,
            &mut ancestors,
            &mut descendants,
            progress,
            bank_forks,
            blockstore,
            None,
        );

        let r_bank_forks = bank_forks.read().unwrap();
        for slot in 0..=2 {
            let bank = r_bank_forks.get(slot);
            let ancestor_result = ancestors.get(&slot);
            let descendants_result = descendants.get(&slot);
            if slot == 0 {
                assert!(bank.is_some());
                assert!(ancestor_result.is_some());
                assert!(descendants_result.is_some());
            } else {
                assert!(bank.is_none());
                assert!(ancestor_result.is_none());
                assert!(descendants_result.is_none());
            }
        }
    }

    fn setup_vote_then_rollback(
        first_vote: Slot,
        num_validators: usize,
        generate_votes: Option<GenerateVotes>,
    ) -> ReplayBlockstoreComponents {
        /*
            Build fork structure:

                 slot 0
                   |
                 slot 1
                 /    \
            slot 2    |
               |      |
            slot 3    |
               |      |
            slot 4    |
               |      |
            slot 5    |
                    slot 6
                      |
                    slot 7
        */
        let forks = tr(0) / (tr(1) / (tr(2) / (tr(3) / (tr(4) / (tr(5))))) / (tr(6) / (tr(7))));

        let mut replay_components =
            replay_blockstore_components(Some(forks), num_validators, generate_votes);

        let ReplayBlockstoreComponents {
            ref mut tower,
            ref blockstore,
            ref mut vote_simulator,
            ..
        } = replay_components;

        let VoteSimulator {
            ref mut progress,
            ref bank_forks,
            ref mut heaviest_subtree_fork_choice,
            ..
        } = vote_simulator;

        tower.record_bank_vote(
            bank_forks.read().unwrap().get(first_vote).unwrap(),
            &Pubkey::default(),
        );

        // Simulate another version of slot 2 was duplicate confirmed
        let our_bank2_hash = bank_forks.read().unwrap().bank_hash(2).unwrap();
        let duplicate_confirmed_bank2_hash = Hash::new_unique();
        let mut gossip_duplicate_confirmed_slots = GossipDuplicateConfirmedSlots::default();
        gossip_duplicate_confirmed_slots.insert(2, duplicate_confirmed_bank2_hash);
        let mut duplicate_slots_tracker = DuplicateSlotsTracker::default();
        let mut duplicate_slots_to_repair = DuplicateSlotsToRepair::default();
        let mut epoch_slots_frozen_slots = EpochSlotsFrozenSlots::default();

        // Mark fork choice branch as invalid so select forks below doesn't panic
        // on a nonexistent `heaviest_bank_on_same_fork` after we dump the duplciate fork.
        let duplicate_confirmed_state = DuplicateConfirmedState::new_from_state(
            duplicate_confirmed_bank2_hash,
            || progress.is_dead(2).unwrap_or(false),
            || Some(our_bank2_hash),
        );
        let (ancestor_hashes_replay_update_sender, _ancestor_hashes_replay_update_receiver) =
            unbounded();
        check_slot_agrees_with_cluster(
            2,
            bank_forks.read().unwrap().root(),
            blockstore,
            &mut duplicate_slots_tracker,
            &mut epoch_slots_frozen_slots,
            heaviest_subtree_fork_choice,
            &mut duplicate_slots_to_repair,
            &ancestor_hashes_replay_update_sender,
            SlotStateUpdate::DuplicateConfirmed(duplicate_confirmed_state),
        );
        assert_eq!(
            *duplicate_slots_to_repair.get(&2).unwrap(),
            duplicate_confirmed_bank2_hash
        );
        let mut ancestors = bank_forks.read().unwrap().ancestors();
        let mut descendants = bank_forks.read().unwrap().descendants().clone();
        let old_descendants_of_2 = descendants.get(&2).unwrap().clone();

        ReplayStage::dump_then_repair_correct_slots(
            &mut duplicate_slots_to_repair,
            &mut ancestors,
            &mut descendants,
            progress,
            bank_forks,
            blockstore,
            None,
        );

        // Check everything was purged properly
        for purged_slot in std::iter::once(&2).chain(old_descendants_of_2.iter()) {
            assert!(!ancestors.contains_key(purged_slot));
            assert!(!descendants.contains_key(purged_slot));
        }

        replay_components
    }

    fn run_test_duplicate_rollback_then_vote(first_vote: Slot) -> SelectVoteAndResetForkResult {
        let replay_components = setup_vote_then_rollback(
            first_vote,
            2,
            Some(Box::new(|node_keys| {
                // Simulate everyone else voting on 6, so we have enough to
                // make a switch to the other fork
                node_keys.into_iter().map(|k| (k, vec![6])).collect()
            })),
        );

        let ReplayBlockstoreComponents {
            mut tower,
            vote_simulator,
            ..
        } = replay_components;

        let VoteSimulator {
            mut progress,
            bank_forks,
            mut heaviest_subtree_fork_choice,
            mut latest_validator_votes_for_frozen_banks,
            ..
        } = vote_simulator;

        let mut frozen_banks: Vec<_> = bank_forks
            .read()
            .unwrap()
            .frozen_banks()
            .values()
            .cloned()
            .collect();

        let ancestors = bank_forks.read().unwrap().ancestors();
        let descendants = bank_forks.read().unwrap().descendants().clone();

        ReplayStage::compute_bank_stats(
            &Pubkey::new_unique(),
            &ancestors,
            &mut frozen_banks,
            &tower,
            &mut progress,
            &VoteTracker::default(),
            &ClusterSlots::default(),
            &bank_forks,
            &mut heaviest_subtree_fork_choice,
            &mut latest_validator_votes_for_frozen_banks,
        );

        // Try to switch to vote to the heaviest slot 6, then return the vote results
        let (heaviest_bank, heaviest_bank_on_same_fork) = heaviest_subtree_fork_choice
            .select_forks(&frozen_banks, &tower, &progress, &ancestors, &bank_forks);
        assert_eq!(heaviest_bank.slot(), 7);
        assert!(heaviest_bank_on_same_fork.is_none());
        ReplayStage::select_vote_and_reset_forks(
            &heaviest_bank,
            heaviest_bank_on_same_fork.as_ref(),
            &ancestors,
            &descendants,
            &progress,
            &mut tower,
            &latest_validator_votes_for_frozen_banks,
            &heaviest_subtree_fork_choice,
        )
    }

    #[test]
    fn test_duplicate_rollback_then_vote_locked_out() {
        let SelectVoteAndResetForkResult {
            vote_bank,
            reset_bank,
            heaviest_fork_failures,
        } = run_test_duplicate_rollback_then_vote(5);

        // If we vote on 5 first then try to vote on 7, we should be locked out,
        // despite the rollback
        assert!(vote_bank.is_none());
        assert_eq!(reset_bank.unwrap().slot(), 7);
        assert_eq!(
            heaviest_fork_failures,
            vec![HeaviestForkFailures::LockedOut(7)]
        );
    }

    #[test]
    fn test_duplicate_rollback_then_vote_success() {
        let SelectVoteAndResetForkResult {
            vote_bank,
            reset_bank,
            heaviest_fork_failures,
        } = run_test_duplicate_rollback_then_vote(4);

        // If we vote on 4 first then try to vote on 7, we should succeed
        assert_matches!(
            vote_bank
                .map(|(bank, switch_decision)| (bank.slot(), switch_decision))
                .unwrap(),
            (7, SwitchForkDecision::SwitchProof(_))
        );
        assert_eq!(reset_bank.unwrap().slot(), 7);
        assert!(heaviest_fork_failures.is_empty());
    }

    fn run_test_duplicate_rollback_then_vote_on_other_duplicate(
        first_vote: Slot,
    ) -> SelectVoteAndResetForkResult {
        let replay_components = setup_vote_then_rollback(first_vote, 10, None::<GenerateVotes>);

        let ReplayBlockstoreComponents {
            mut tower,
            mut vote_simulator,
            ..
        } = replay_components;

        // Simulate repairing an alternate version of slot 2, 3 and 4 that we just dumped. Because
        // we're including votes this time for slot 1, it should generate a different
        // version of 2.
        let cluster_votes: HashMap<Pubkey, Vec<Slot>> = vote_simulator
            .node_pubkeys
            .iter()
            .map(|k| (*k, vec![1, 2]))
            .collect();

        // Create new versions of slots 2, 3, 4, 5, with parent slot 1
        vote_simulator.create_and_vote_new_branch(
            1,
            5,
            &cluster_votes,
            &HashSet::new(),
            &Pubkey::new_unique(),
            &mut tower,
        );

        let VoteSimulator {
            mut progress,
            bank_forks,
            mut heaviest_subtree_fork_choice,
            mut latest_validator_votes_for_frozen_banks,
            ..
        } = vote_simulator;

        // Check that the new branch with slot 2 is different than the original version.
        let bank_1_hash = bank_forks.read().unwrap().bank_hash(1).unwrap();
        let children_of_1 = heaviest_subtree_fork_choice
            .children(&(1, bank_1_hash))
            .unwrap();
        let duplicate_versions_of_2 = children_of_1
            .iter()
            .filter(|(slot, _hash)| *slot == 2)
            .count();
        assert_eq!(duplicate_versions_of_2, 2);

        let mut frozen_banks: Vec<_> = bank_forks
            .read()
            .unwrap()
            .frozen_banks()
            .values()
            .cloned()
            .collect();

        let ancestors = bank_forks.read().unwrap().ancestors();
        let descendants = bank_forks.read().unwrap().descendants().clone();

        ReplayStage::compute_bank_stats(
            &Pubkey::new_unique(),
            &ancestors,
            &mut frozen_banks,
            &tower,
            &mut progress,
            &VoteTracker::default(),
            &ClusterSlots::default(),
            &bank_forks,
            &mut heaviest_subtree_fork_choice,
            &mut latest_validator_votes_for_frozen_banks,
        );

        // Try to switch to vote to the heaviest slot 5, then return the vote results
        let (heaviest_bank, heaviest_bank_on_same_fork) = heaviest_subtree_fork_choice
            .select_forks(&frozen_banks, &tower, &progress, &ancestors, &bank_forks);
        assert_eq!(heaviest_bank.slot(), 5);
        assert!(heaviest_bank_on_same_fork.is_none());
        ReplayStage::select_vote_and_reset_forks(
            &heaviest_bank,
            heaviest_bank_on_same_fork.as_ref(),
            &ancestors,
            &descendants,
            &progress,
            &mut tower,
            &latest_validator_votes_for_frozen_banks,
            &heaviest_subtree_fork_choice,
        )
    }

    #[test]
    fn test_duplicate_rollback_then_vote_on_other_duplicate_success() {
        let SelectVoteAndResetForkResult {
            vote_bank,
            reset_bank,
            heaviest_fork_failures,
        } = run_test_duplicate_rollback_then_vote_on_other_duplicate(3);

        // If we vote on 2 first then try to vote on 5, we should succeed
        assert_matches!(
            vote_bank
                .map(|(bank, switch_decision)| (bank.slot(), switch_decision))
                .unwrap(),
            (5, SwitchForkDecision::SwitchProof(_))
        );
        assert_eq!(reset_bank.unwrap().slot(), 5);
        assert!(heaviest_fork_failures.is_empty());
    }

    #[test]
    fn test_duplicate_rollback_then_vote_on_other_duplicate_same_slot_locked_out() {
        let SelectVoteAndResetForkResult {
            vote_bank,
            reset_bank,
            heaviest_fork_failures,
        } = run_test_duplicate_rollback_then_vote_on_other_duplicate(5);

        // If we vote on 5 first then try to vote on another version of 5,
        // lockout should fail
        assert!(vote_bank.is_none());
        assert_eq!(reset_bank.unwrap().slot(), 5);
        assert_eq!(
            heaviest_fork_failures,
            vec![HeaviestForkFailures::LockedOut(5)]
        );
    }

    #[test]
    #[ignore]
    fn test_duplicate_rollback_then_vote_on_other_duplicate_different_slot_locked_out() {
        let SelectVoteAndResetForkResult {
            vote_bank,
            reset_bank,
            heaviest_fork_failures,
        } = run_test_duplicate_rollback_then_vote_on_other_duplicate(4);

        // If we vote on 4 first then try to vote on 5 descended from another version
        // of 4, lockout should fail
        assert!(vote_bank.is_none());
        assert_eq!(reset_bank.unwrap().slot(), 5);
        assert_eq!(
            heaviest_fork_failures,
            vec![HeaviestForkFailures::LockedOut(5)]
        );
    }

    #[test]
    fn test_gossip_vote_doesnt_affect_fork_choice() {
        let (
            VoteSimulator {
                bank_forks,
                mut heaviest_subtree_fork_choice,
                mut latest_validator_votes_for_frozen_banks,
                vote_pubkeys,
                ..
            },
            _,
        ) = setup_default_forks(1, None::<GenerateVotes>);

        let vote_pubkey = vote_pubkeys[0];
        let mut unfrozen_gossip_verified_vote_hashes = UnfrozenGossipVerifiedVoteHashes::default();
        let (gossip_verified_vote_hash_sender, gossip_verified_vote_hash_receiver) = unbounded();

        // Best slot is 4
        assert_eq!(heaviest_subtree_fork_choice.best_overall_slot().0, 4);

        // Cast a vote for slot 3 on one fork
        let vote_slot = 3;
        let vote_bank = bank_forks.read().unwrap().get(vote_slot).unwrap().clone();
        gossip_verified_vote_hash_sender
            .send((vote_pubkey, vote_slot, vote_bank.hash()))
            .expect("Send should succeed");
        ReplayStage::process_gossip_verified_vote_hashes(
            &gossip_verified_vote_hash_receiver,
            &mut unfrozen_gossip_verified_vote_hashes,
            &heaviest_subtree_fork_choice,
            &mut latest_validator_votes_for_frozen_banks,
        );

        // Pick the best fork. Gossip votes shouldn't affect fork choice
        heaviest_subtree_fork_choice.compute_bank_stats(
            &vote_bank,
            &Tower::default(),
            &mut latest_validator_votes_for_frozen_banks,
        );

        // Best slot is still 4
        assert_eq!(heaviest_subtree_fork_choice.best_overall_slot().0, 4);
    }

    #[test]
    fn test_replay_stage_refresh_last_vote() {
        let ReplayBlockstoreComponents {
            cluster_info,
            poh_recorder,
            mut tower,
            my_pubkey,
            vote_simulator,
            ..
        } = replay_blockstore_components(None, 10, None::<GenerateVotes>);
        let tower_storage = crate::tower_storage::NullTowerStorage::default();

        let VoteSimulator {
            mut validator_keypairs,
            bank_forks,
            ..
        } = vote_simulator;

        let mut last_vote_refresh_time = LastVoteRefreshTime {
            last_refresh_time: Instant::now(),
            last_print_time: Instant::now(),
        };
        let has_new_vote_been_rooted = false;
        let mut voted_signatures = vec![];

        let identity_keypair = cluster_info.keypair().clone();
        let my_vote_keypair = vec![Arc::new(
            validator_keypairs.remove(&my_pubkey).unwrap().vote_keypair,
        )];
        let my_vote_pubkey = my_vote_keypair[0].pubkey();
        let bank0 = bank_forks.read().unwrap().get(0).unwrap().clone();

        let (voting_sender, voting_receiver) = channel();

        // Simulate landing a vote for slot 0 landing in slot 1
        let bank1 = Arc::new(Bank::new_from_parent(&bank0, &Pubkey::default(), 1));
        bank1.fill_bank_with_ticks();
        tower.record_bank_vote(&bank0, &my_vote_pubkey);
        ReplayStage::push_vote(
            &bank0,
            &my_vote_pubkey,
            &identity_keypair,
            &my_vote_keypair,
            &mut tower,
            SavedTower::default(),
            &SwitchForkDecision::SameFork,
            &mut voted_signatures,
            has_new_vote_been_rooted,
            &mut ReplayTiming::default(),
            &voting_sender,
        );
        let vote_info = voting_receiver
            .recv_timeout(Duration::from_secs(1))
            .unwrap();
        crate::voting_service::VotingService::handle_vote(
            &cluster_info,
            &poh_recorder,
            &tower_storage,
            vote_info,
            false,
        );

        let mut cursor = Cursor::default();
        let votes = cluster_info.get_votes(&mut cursor);
        assert_eq!(votes.len(), 1);
        let vote_tx = &votes[0];
        assert_eq!(vote_tx.message.recent_blockhash, bank0.last_blockhash());
        assert_eq!(tower.last_vote_tx_blockhash(), bank0.last_blockhash());
        assert_eq!(tower.last_voted_slot().unwrap(), 0);
        bank1.process_transaction(vote_tx).unwrap();
        bank1.freeze();

        // Trying to refresh the vote for bank 0 in bank 1 or bank 2 won't succeed because
        // the last vote has landed already
        let bank2 = Arc::new(Bank::new_from_parent(&bank1, &Pubkey::default(), 2));
        bank2.fill_bank_with_ticks();
        bank2.freeze();
        for refresh_bank in &[&bank1, &bank2] {
            ReplayStage::refresh_last_vote(
                &mut tower,
                refresh_bank,
                Tower::last_voted_slot_in_bank(refresh_bank, &my_vote_pubkey).unwrap(),
                &my_vote_pubkey,
                &identity_keypair,
                &my_vote_keypair,
                &mut voted_signatures,
                has_new_vote_been_rooted,
                &mut last_vote_refresh_time,
                &voting_sender,
            );

            // No new votes have been submitted to gossip
            let votes = cluster_info.get_votes(&mut cursor);
            assert!(votes.is_empty());
            // Tower's latest vote tx blockhash hasn't changed either
            assert_eq!(tower.last_vote_tx_blockhash(), bank0.last_blockhash());
            assert_eq!(tower.last_voted_slot().unwrap(), 0);
        }

        // Simulate submitting a new vote for bank 1 to the network, but the vote
        // not landing
        tower.record_bank_vote(&bank1, &my_vote_pubkey);
        ReplayStage::push_vote(
            &bank1,
            &my_vote_pubkey,
            &identity_keypair,
            &my_vote_keypair,
            &mut tower,
            SavedTower::default(),
            &SwitchForkDecision::SameFork,
            &mut voted_signatures,
            has_new_vote_been_rooted,
            &mut ReplayTiming::default(),
            &voting_sender,
        );
        let vote_info = voting_receiver
            .recv_timeout(Duration::from_secs(1))
            .unwrap();
        crate::voting_service::VotingService::handle_vote(
            &cluster_info,
            &poh_recorder,
            &tower_storage,
            vote_info,
            false,
        );
        let votes = cluster_info.get_votes(&mut cursor);
        assert_eq!(votes.len(), 1);
        let vote_tx = &votes[0];
        assert_eq!(vote_tx.message.recent_blockhash, bank1.last_blockhash());
        assert_eq!(tower.last_vote_tx_blockhash(), bank1.last_blockhash());
        assert_eq!(tower.last_voted_slot().unwrap(), 1);

        // Trying to refresh the vote for bank 1 in bank 2 won't succeed because
        // the last vote has not expired yet
        ReplayStage::refresh_last_vote(
            &mut tower,
            &bank2,
            Tower::last_voted_slot_in_bank(&bank2, &my_vote_pubkey).unwrap(),
            &my_vote_pubkey,
            &identity_keypair,
            &my_vote_keypair,
            &mut voted_signatures,
            has_new_vote_been_rooted,
            &mut last_vote_refresh_time,
            &voting_sender,
        );

        // No new votes have been submitted to gossip
        let votes = cluster_info.get_votes(&mut cursor);
        assert!(votes.is_empty());
        assert_eq!(tower.last_vote_tx_blockhash(), bank1.last_blockhash());
        assert_eq!(tower.last_voted_slot().unwrap(), 1);

        // Create a bank where the last vote transaction will have expired
        let expired_bank = Arc::new(Bank::new_from_parent(
            &bank2,
            &Pubkey::default(),
            bank2.slot() + MAX_PROCESSING_AGE as Slot,
        ));
        expired_bank.fill_bank_with_ticks();
        expired_bank.freeze();

        // Now trying to refresh the vote for slot 1 will succeed because the recent blockhash
        // of the last vote transaction has expired
        last_vote_refresh_time.last_refresh_time = last_vote_refresh_time
            .last_refresh_time
            .checked_sub(Duration::from_millis(
                MAX_VOTE_REFRESH_INTERVAL_MILLIS as u64 + 1,
            ))
            .unwrap();
        let clone_refresh_time = last_vote_refresh_time.last_refresh_time;
        ReplayStage::refresh_last_vote(
            &mut tower,
            &expired_bank,
            Tower::last_voted_slot_in_bank(&expired_bank, &my_vote_pubkey).unwrap(),
            &my_vote_pubkey,
            &identity_keypair,
            &my_vote_keypair,
            &mut voted_signatures,
            has_new_vote_been_rooted,
            &mut last_vote_refresh_time,
            &voting_sender,
        );
        let vote_info = voting_receiver
            .recv_timeout(Duration::from_secs(1))
            .unwrap();
        crate::voting_service::VotingService::handle_vote(
            &cluster_info,
            &poh_recorder,
            &tower_storage,
            vote_info,
            false,
        );

        assert!(last_vote_refresh_time.last_refresh_time > clone_refresh_time);
        let votes = cluster_info.get_votes(&mut cursor);
        assert_eq!(votes.len(), 1);
        let vote_tx = &votes[0];
        assert_eq!(
            vote_tx.message.recent_blockhash,
            expired_bank.last_blockhash()
        );
        assert_eq!(
            tower.last_vote_tx_blockhash(),
            expired_bank.last_blockhash()
        );
        assert_eq!(tower.last_voted_slot().unwrap(), 1);

        // Processing the vote transaction should be valid
        let expired_bank_child = Arc::new(Bank::new_from_parent(
            &expired_bank,
            &Pubkey::default(),
            expired_bank.slot() + 1,
        ));
        expired_bank_child.process_transaction(vote_tx).unwrap();
        let (_stake, vote_account) = expired_bank_child
            .get_vote_account(&my_vote_pubkey)
            .unwrap();
        assert_eq!(
            vote_account.vote_state().as_ref().unwrap().tower(),
            vec![0, 1]
        );
        expired_bank_child.fill_bank_with_ticks();
        expired_bank_child.freeze();

        // Trying to refresh the vote on a sibling bank where:
        // 1) The vote for slot 1 hasn't landed
        // 2) The latest refresh vote transaction's recent blockhash (the sibling's hash) doesn't exist
        // This will still not refresh because `MAX_VOTE_REFRESH_INTERVAL_MILLIS` has not expired yet
        let expired_bank_sibling = Arc::new(Bank::new_from_parent(
            &bank2,
            &Pubkey::default(),
            expired_bank_child.slot() + 1,
        ));
        expired_bank_sibling.fill_bank_with_ticks();
        expired_bank_sibling.freeze();
        // Set the last refresh to now, shouldn't refresh because the last refresh just happened.
        last_vote_refresh_time.last_refresh_time = Instant::now();
        ReplayStage::refresh_last_vote(
            &mut tower,
            &expired_bank_sibling,
            Tower::last_voted_slot_in_bank(&expired_bank_sibling, &my_vote_pubkey).unwrap(),
            &my_vote_pubkey,
            &identity_keypair,
            &my_vote_keypair,
            &mut voted_signatures,
            has_new_vote_been_rooted,
            &mut last_vote_refresh_time,
            &voting_sender,
        );

        let votes = cluster_info.get_votes(&mut cursor);
        assert!(votes.is_empty());
        assert_eq!(
            vote_tx.message.recent_blockhash,
            expired_bank.last_blockhash()
        );
        assert_eq!(
            tower.last_vote_tx_blockhash(),
            expired_bank.last_blockhash()
        );
        assert_eq!(tower.last_voted_slot().unwrap(), 1);
    }

    fn run_compute_and_select_forks(
        bank_forks: &RwLock<BankForks>,
        progress: &mut ProgressMap,
        tower: &mut Tower,
        heaviest_subtree_fork_choice: &mut HeaviestSubtreeForkChoice,
        latest_validator_votes_for_frozen_banks: &mut LatestValidatorVotesForFrozenBanks,
    ) -> (Option<Slot>, Option<Slot>) {
        let mut frozen_banks: Vec<_> = bank_forks
            .read()
            .unwrap()
            .frozen_banks()
            .values()
            .cloned()
            .collect();
        let ancestors = &bank_forks.read().unwrap().ancestors();
        let descendants = &bank_forks.read().unwrap().descendants().clone();
        ReplayStage::compute_bank_stats(
            &Pubkey::default(),
            &bank_forks.read().unwrap().ancestors(),
            &mut frozen_banks,
            tower,
            progress,
            &VoteTracker::default(),
            &ClusterSlots::default(),
            bank_forks,
            heaviest_subtree_fork_choice,
            latest_validator_votes_for_frozen_banks,
        );
        let (heaviest_bank, heaviest_bank_on_same_fork) = heaviest_subtree_fork_choice
            .select_forks(&frozen_banks, tower, progress, ancestors, bank_forks);
        assert!(heaviest_bank_on_same_fork.is_none());
        let SelectVoteAndResetForkResult {
            vote_bank,
            reset_bank,
            ..
        } = ReplayStage::select_vote_and_reset_forks(
            &heaviest_bank,
            heaviest_bank_on_same_fork.as_ref(),
            ancestors,
            descendants,
            progress,
            tower,
            latest_validator_votes_for_frozen_banks,
            heaviest_subtree_fork_choice,
        );
        (
            vote_bank.map(|(b, _)| b.slot()),
            reset_bank.map(|b| b.slot()),
        )
    }

    type GenerateVotes = Box<dyn Fn(Vec<Pubkey>) -> HashMap<Pubkey, Vec<Slot>>>;

    pub fn setup_forks_from_tree(
        tree: Tree<Slot>,
        num_keys: usize,
        generate_votes: Option<GenerateVotes>,
    ) -> (VoteSimulator, Blockstore) {
        let mut vote_simulator = VoteSimulator::new(num_keys);
        let pubkeys: Vec<Pubkey> = vote_simulator
            .validator_keypairs
            .values()
            .map(|k| k.node_keypair.pubkey())
            .collect();
        let cluster_votes = generate_votes
            .map(|generate_votes| generate_votes(pubkeys))
            .unwrap_or_default();
        vote_simulator.fill_bank_forks(tree.clone(), &cluster_votes, true);
        let ledger_path = get_tmp_ledger_path!();
        let blockstore = Blockstore::open(&ledger_path).unwrap();
        blockstore.add_tree(tree, false, true, 2, Hash::default());
        (vote_simulator, blockstore)
    }

    fn setup_default_forks(
        num_keys: usize,
        generate_votes: Option<GenerateVotes>,
    ) -> (VoteSimulator, Blockstore) {
        /*
            Build fork structure:

                 slot 0
                   |
                 slot 1
                 /    \
            slot 2    |
               |    slot 3
            slot 4    |
                    slot 5
                      |
                    slot 6
        */

        let tree = tr(0) / (tr(1) / (tr(2) / (tr(4))) / (tr(3) / (tr(5) / (tr(6)))));
        setup_forks_from_tree(tree, num_keys, generate_votes)
    }

    fn check_map_eq<K: Eq + std::hash::Hash + std::fmt::Debug, T: PartialEq + std::fmt::Debug>(
        map1: &HashMap<K, T>,
        map2: &HashMap<K, T>,
    ) -> bool {
        map1.len() == map2.len() && map1.iter().all(|(k, v)| map2.get(k).unwrap() == v)
    }
}<|MERGE_RESOLUTION|>--- conflicted
+++ resolved
@@ -1,4 +1,5 @@
 //! The `replay_stage` replays transactions broadcast by the leader.
+use solana_sdk::deepmind::deepmind_enabled;
 use {
     crate::{
         ancestor_hashes_service::AncestorHashesReplayUpdateSender,
@@ -72,7 +73,6 @@
         time::{Duration, Instant},
     },
 };
-use solana_sdk::deepmind::deepmind_enabled;
 
 pub const MAX_ENTRY_RECV_PER_ITER: usize = 512;
 pub const SUPERMINORITY_THRESHOLD: f64 = 1f64 / 3f64;
@@ -2148,7 +2148,6 @@
                     }
                 }
                 Self::record_rewards(&bank, rewards_recorder_sender);
-<<<<<<< HEAD
                 if let Some(ref block_metadata_notifier) = block_metadata_notifier {
                     let block_metadata_notifier = block_metadata_notifier.read().unwrap();
                     block_metadata_notifier.notify_block_metadata(
@@ -2159,7 +2158,6 @@
                         Some(bank.block_height()),
                     )
                 }
-=======
                 //****************************************************************
                 // DMLOG
                 //****************************************************************
@@ -2173,7 +2171,6 @@
                     );
                 }
                 //****************************************************************
->>>>>>> 2a1d1c07
             } else {
                 trace!(
                     "bank {} not completed tick_height: {}, max_tick_height: {}",
