use solana_sdk::deepmind::DMBatchContext;
use std::ops::Deref;
use {
    crate::{
        accounts_data_meter::AccountsDataMeter,
        ic_logger_msg, ic_msg,
        instruction_recorder::InstructionRecorder,
        log_collector::LogCollector,
        native_loader::NativeLoader,
        pre_account::PreAccount,
        timings::{ExecuteDetailsTimings, ExecuteTimings},
    },
    solana_measure::measure::Measure,
    solana_sdk::{
        account::{AccountSharedData, ReadableAccount},
        account_utils::StateMut,
        bpf_loader_upgradeable::{self, UpgradeableLoaderState},
        compute_budget::ComputeBudget,
        feature_set::{
            cap_accounts_data_len, do_support_realloc, neon_evm_compute_budget,
            reject_empty_instruction_without_program, remove_native_loader, requestable_heap_size,
            tx_wide_compute_cap, FeatureSet,
        },
        hash::Hash,
        instruction::{AccountMeta, CompiledInstruction, Instruction, InstructionError},
        keyed_account::{create_keyed_accounts_unified, keyed_account_at_index, KeyedAccount},
        message::{Message, SanitizedMessage},
        pubkey::Pubkey,
        rent::Rent,
        saturating_add_assign,
        sysvar::Sysvar,
    },
    std::{cell::RefCell, collections::HashMap, fmt::Debug, rc::Rc, sync::Arc},
};

pub type TransactionAccountRefCell = (Pubkey, Rc<RefCell<AccountSharedData>>);
pub type TransactionAccountRefCells = Vec<TransactionAccountRefCell>;

pub type ProcessInstructionWithContext =
    fn(usize, &[u8], &mut InvokeContext) -> Result<(), InstructionError>;

#[derive(Debug, PartialEq)]
pub struct ProcessInstructionResult {
    pub compute_units_consumed: u64,
    pub result: Result<(), InstructionError>,
}

#[derive(Clone)]
pub struct BuiltinProgram {
    pub program_id: Pubkey,
    pub process_instruction: ProcessInstructionWithContext,
}

impl std::fmt::Debug for BuiltinProgram {
    fn fmt(&self, f: &mut std::fmt::Formatter) -> std::fmt::Result {
        // These are just type aliases for work around of Debug-ing above pointers
        type ErasedProcessInstructionWithContext = fn(
            usize,
            &'static [u8],
            &'static mut InvokeContext<'static>,
        ) -> Result<(), InstructionError>;

        // rustc doesn't compile due to bug without this work around
        // https://github.com/rust-lang/rust/issues/50280
        // https://users.rust-lang.org/t/display-function-pointer/17073/2
        let erased_instruction: ErasedProcessInstructionWithContext = self.process_instruction;
        write!(f, "{}: {:p}", self.program_id, erased_instruction)
    }
}

/// Program executor
pub trait Executor: Debug + Send + Sync {
    /// Execute the program
    fn execute<'a, 'b>(
        &self,
        first_instruction_account: usize,
        instruction_data: &[u8],
        invoke_context: &'a mut InvokeContext<'b>,
        use_jit: bool,
    ) -> Result<(), InstructionError>;
}

pub type Executors = HashMap<Pubkey, TransactionExecutor>;

/// Tracks whether a given executor is "dirty" and needs to updated in the
/// executors cache
pub struct TransactionExecutor {
    executor: Arc<dyn Executor>,
    is_miss: bool,
    is_updated: bool,
}

impl TransactionExecutor {
    /// Wraps an executor and tracks that it doesn't need to be updated in the
    /// executors cache.
    pub fn new_cached(executor: Arc<dyn Executor>) -> Self {
        Self {
            executor,
            is_miss: false,
            is_updated: false,
        }
    }

    /// Wraps an executor and tracks that it needs to be updated in the
    /// executors cache.
    pub fn new_miss(executor: Arc<dyn Executor>) -> Self {
        Self {
            executor,
            is_miss: true,
            is_updated: false,
        }
    }

    /// Wraps an executor and tracks that it needs to be updated in the
    /// executors cache only if the transaction succeeded.
    pub fn new_updated(executor: Arc<dyn Executor>) -> Self {
        Self {
            executor,
            is_miss: false,
            is_updated: true,
        }
    }

    pub fn is_dirty(&self, include_updates: bool) -> bool {
        self.is_miss || (include_updates && self.is_updated)
    }

    pub fn get(&self) -> Arc<dyn Executor> {
        self.executor.clone()
    }

    pub fn clear_miss_for_test(&mut self) {
        self.is_miss = false;
    }
}

/// Compute meter
pub struct ComputeMeter {
    remaining: u64,
}
impl ComputeMeter {
    /// Consume compute units
    pub fn consume(&mut self, amount: u64) -> Result<(), InstructionError> {
        let exceeded = self.remaining < amount;
        self.remaining = self.remaining.saturating_sub(amount);
        if exceeded {
            return Err(InstructionError::ComputationalBudgetExceeded);
        }
        Ok(())
    }
    /// Get the number of remaining compute units
    pub fn get_remaining(&self) -> u64 {
        self.remaining
    }
    /// Set compute units
    ///
    /// Only use for tests and benchmarks
    pub fn mock_set_remaining(&mut self, remaining: u64) {
        self.remaining = remaining;
    }
    /// Construct a new one with the given remaining units
    pub fn new_ref(remaining: u64) -> Rc<RefCell<Self>> {
        Rc::new(RefCell::new(Self { remaining }))
    }
}

pub struct StackFrame<'a> {
    pub number_of_program_accounts: usize,
    pub keyed_accounts: Vec<KeyedAccount<'a>>,
    pub keyed_accounts_range: std::ops::Range<usize>,
}

impl<'a> StackFrame<'a> {
    pub fn new(number_of_program_accounts: usize, keyed_accounts: Vec<KeyedAccount<'a>>) -> Self {
        let keyed_accounts_range = std::ops::Range {
            start: 0,
            end: keyed_accounts.len(),
        };
        Self {
            number_of_program_accounts,
            keyed_accounts,
            keyed_accounts_range,
        }
    }

    pub fn program_id(&self) -> Option<&Pubkey> {
        self.keyed_accounts
            .get(self.number_of_program_accounts.saturating_sub(1))
            .map(|keyed_account| keyed_account.unsigned_key())
    }
}

pub struct InvokeContext<'a> {
    invoke_stack: Vec<StackFrame<'a>>,
    rent: Rent,
    pre_accounts: Vec<PreAccount>,
    accounts: &'a [TransactionAccountRefCell],
    builtin_programs: &'a [BuiltinProgram],
    pub sysvars: &'a [(Pubkey, Vec<u8>)],
    log_collector: Option<Rc<RefCell<LogCollector>>>,
    compute_budget: ComputeBudget,
    current_compute_budget: ComputeBudget,
    compute_meter: Rc<RefCell<ComputeMeter>>,
    accounts_data_meter: AccountsDataMeter,
    executors: Rc<RefCell<Executors>>,
    pub instruction_recorder: Option<&'a InstructionRecorder>,
    pub feature_set: Arc<FeatureSet>,
    pub timings: ExecuteDetailsTimings,
    pub blockhash: Hash,
    pub lamports_per_signature: u64,
    pub return_data: (Pubkey, Vec<u8>),

    dmbatch_context: &'a Option<Rc<RefCell<DMBatchContext>>>,
}

impl<'a> InvokeContext<'a> {
    #[allow(clippy::too_many_arguments)]
    pub fn new(
        rent: Rent,
        accounts: &'a [TransactionAccountRefCell],
        builtin_programs: &'a [BuiltinProgram],
        sysvars: &'a [(Pubkey, Vec<u8>)],
        log_collector: Option<Rc<RefCell<LogCollector>>>,
        compute_budget: ComputeBudget,
        executors: Rc<RefCell<Executors>>,
        feature_set: Arc<FeatureSet>,
        blockhash: Hash,
        lamports_per_signature: u64,
<<<<<<< HEAD
        current_accounts_data_len: u64,
=======
        dmbatch_context: &'a Option<Rc<RefCell<DMBatchContext>>>,
>>>>>>> b4a04ba3
    ) -> Self {
        Self {
            invoke_stack: Vec::with_capacity(compute_budget.max_invoke_depth),
            rent,
            pre_accounts: Vec::new(),
            accounts,
            builtin_programs,
            sysvars,
            log_collector,
            current_compute_budget: compute_budget,
            compute_budget,
            compute_meter: ComputeMeter::new_ref(compute_budget.max_units),
            accounts_data_meter: AccountsDataMeter::new(current_accounts_data_len),
            executors,
            instruction_recorder: None,
            feature_set,
            timings: ExecuteDetailsTimings::default(),
            blockhash,
            lamports_per_signature,
            return_data: (Pubkey::default(), Vec::new()),
            dmbatch_context,
        }
    }

    pub fn new_mock(
        accounts: &'a [TransactionAccountRefCell],
        builtin_programs: &'a [BuiltinProgram],
    ) -> Self {
        Self::new(
            Rent::default(),
            accounts,
            builtin_programs,
            &[],
            Some(LogCollector::new_ref(None)),
            ComputeBudget::default(),
            Rc::new(RefCell::new(Executors::default())),
            Arc::new(FeatureSet::all_enabled()),
            Hash::default(),
            0,
<<<<<<< HEAD
            0,
=======
            &None,
>>>>>>> b4a04ba3
        )
    }

    /// Push a stack frame onto the invocation stack
    pub fn push(
        &mut self,
        message: &SanitizedMessage,
        instruction: &CompiledInstruction,
        program_indices: &[usize],
        account_indices: &[usize],
    ) -> Result<(), InstructionError> {
        if self.invoke_stack.len() > self.compute_budget.max_invoke_depth {
            return Err(InstructionError::CallDepth);
        }

        let program_id = program_indices
            .last()
            .map(|index_of_program_id| &self.accounts[*index_of_program_id].0);
        if program_id.is_none()
            && self
                .feature_set
                .is_active(&reject_empty_instruction_without_program::id())
        {
            return Err(InstructionError::UnsupportedProgramId);
        }
        if self.invoke_stack.is_empty() {
            let mut compute_budget = self.compute_budget;
            if !self.feature_set.is_active(&tx_wide_compute_cap::id())
                && self.feature_set.is_active(&neon_evm_compute_budget::id())
                && program_id == Some(&crate::neon_evm_program::id())
            {
                // Bump the compute budget for neon_evm
                compute_budget.max_units = compute_budget.max_units.max(500_000);
            }
            if !self.feature_set.is_active(&requestable_heap_size::id())
                && self.feature_set.is_active(&neon_evm_compute_budget::id())
                && program_id == Some(&crate::neon_evm_program::id())
            {
                // Bump the compute budget for neon_evm
                compute_budget.heap_size = Some(256_usize.saturating_mul(1024));
            }
            self.current_compute_budget = compute_budget;

            if !self.feature_set.is_active(&tx_wide_compute_cap::id()) {
                self.compute_meter = ComputeMeter::new_ref(self.current_compute_budget.max_units);
            }

            self.pre_accounts = Vec::with_capacity(instruction.accounts.len());
            let mut work = |_unique_index: usize, account_index: usize| {
                if account_index < self.accounts.len() {
                    let account = self.accounts[account_index].1.borrow();
                    self.pre_accounts
                        .push(PreAccount::new(&self.accounts[account_index].0, &account));
                    return Ok(());
                }
                Err(InstructionError::MissingAccount)
            };
            instruction.visit_each_account(&mut work)?;
        } else {
            let contains = self
                .invoke_stack
                .iter()
                .any(|frame| frame.program_id() == program_id);
            let is_last = if let Some(last_frame) = self.invoke_stack.last() {
                last_frame.program_id() == program_id
            } else {
                false
            };
            if contains && !is_last {
                // Reentrancy not allowed unless caller is calling itself
                return Err(InstructionError::ReentrancyNotAllowed);
            }
        }

        // Create the KeyedAccounts that will be passed to the program
        let keyed_accounts = program_indices
            .iter()
            .map(|account_index| {
                (
                    false,
                    false,
                    &self.accounts[*account_index].0,
                    &self.accounts[*account_index].1 as &RefCell<AccountSharedData>,
                )
            })
            .chain(instruction.accounts.iter().map(|index_in_instruction| {
                let index_in_instruction = *index_in_instruction as usize;
                let account_index = if account_indices.is_empty() {
                    index_in_instruction
                } else {
                    account_indices[index_in_instruction]
                };
                (
                    message.is_signer(index_in_instruction),
                    message.is_writable(index_in_instruction),
                    &self.accounts[account_index].0,
                    &self.accounts[account_index].1 as &RefCell<AccountSharedData>,
                )
            }))
            .collect::<Vec<_>>();

        self.invoke_stack.push(StackFrame::new(
            program_indices.len(),
            create_keyed_accounts_unified(keyed_accounts.as_slice()),
        ));
        Ok(())
    }

    /// Pop a stack frame from the invocation stack
    pub fn pop(&mut self) {
        self.invoke_stack.pop();
    }

    /// Current depth of the invocation stack
    pub fn invoke_depth(&self) -> usize {
        self.invoke_stack.len()
    }

    /// Verify the results of an instruction
    fn verify(
        &mut self,
        message: &SanitizedMessage,
        instruction: &CompiledInstruction,
        program_indices: &[usize],
    ) -> Result<(), InstructionError> {
        let program_id = message
            .get_account_key(instruction.program_id_index as usize)
            .expect("invalid program id index");
        let do_support_realloc = self.feature_set.is_active(&do_support_realloc::id());
        let cap_accounts_data_len = self.feature_set.is_active(&cap_accounts_data_len::id());

        // Verify all executable accounts have zero outstanding refs
        for account_index in program_indices.iter() {
            self.accounts[*account_index]
                .1
                .try_borrow_mut()
                .map_err(|_| InstructionError::AccountBorrowOutstanding)?;
        }

        // Verify the per-account instruction results
        let (mut pre_sum, mut post_sum) = (0_u128, 0_u128);
        let mut work = |unique_index: usize, account_index: usize| {
            {
                // Verify account has no outstanding references
                let _ = self.accounts[account_index]
                    .1
                    .try_borrow_mut()
                    .map_err(|_| InstructionError::AccountBorrowOutstanding)?;
            }
            let pre_account = &self.pre_accounts[unique_index];
            let account = self.accounts[account_index].1.borrow();
            pre_account
                .verify(
                    program_id,
                    message.is_writable(account_index),
                    &self.rent,
                    &account,
                    &mut self.timings,
                    true,
                    do_support_realloc,
                    self.dmbatch_context,
                )
                .map_err(|err| {
                    ic_logger_msg!(
                        self.log_collector,
                        "failed to verify account {}: {}",
                        pre_account.key(),
                        err
                    );
                    err
                })?;

            pre_sum = pre_sum
                .checked_add(u128::from(pre_account.lamports()))
                .ok_or(InstructionError::UnbalancedInstruction)?;
            post_sum = post_sum
                .checked_add(u128::from(account.lamports()))
                .ok_or(InstructionError::UnbalancedInstruction)?;

            if cap_accounts_data_len {
                let pre_data_len = pre_account.data().len() as i64;
                let post_data_len = account.data().len() as i64;
                let data_len_delta = post_data_len.saturating_sub(pre_data_len);
                self.accounts_data_meter.consume(data_len_delta)?;
            }

            Ok(())
        };
        instruction.visit_each_account(&mut work)?;

        // Verify that the total sum of all the lamports did not change
        if pre_sum != post_sum {
            return Err(InstructionError::UnbalancedInstruction);
        }
        Ok(())
    }

    /// Verify and update PreAccount state based on program execution
    fn verify_and_update(
        &mut self,
        instruction: &CompiledInstruction,
        account_indices: &[usize],
        write_privileges: &[bool],
    ) -> Result<(), InstructionError> {
        let do_support_realloc = self.feature_set.is_active(&do_support_realloc::id());
        let cap_accounts_data_len = self.feature_set.is_active(&cap_accounts_data_len::id());
        let program_id = self
            .invoke_stack
            .last()
            .and_then(|frame| frame.program_id())
            .ok_or(InstructionError::CallDepth)?;
        let rent = &self.rent;
        let log_collector = &self.log_collector;
        let accounts = &self.accounts;
        let pre_accounts = &mut self.pre_accounts;
        let timings = &mut self.timings;

        // Verify the per-account instruction results
        let (mut pre_sum, mut post_sum) = (0_u128, 0_u128);
        let mut work = |_unique_index: usize, index_in_instruction: usize| {
            if index_in_instruction < write_privileges.len()
                && index_in_instruction < account_indices.len()
            {
                let account_index = account_indices[index_in_instruction];
                let (key, account) = &accounts[account_index];
                let is_writable = write_privileges[index_in_instruction];
                // Find the matching PreAccount
                for pre_account in pre_accounts.iter_mut() {
                    if key == pre_account.key() {
                        {
                            // Verify account has no outstanding references
                            let _ = account
                                .try_borrow_mut()
                                .map_err(|_| InstructionError::AccountBorrowOutstanding)?;
                        }
                        let account = account.borrow();
                        pre_account
                            .verify(
                                program_id,
                                is_writable,
                                rent,
                                &account,
                                timings,
                                false,
                                do_support_realloc,
                                self.dmbatch_context,
                            )
                            .map_err(|err| {
                                ic_logger_msg!(
                                    log_collector,
                                    "failed to verify account {}: {}",
                                    key,
                                    err
                                );
                                err
                            })?;
                        pre_sum = pre_sum
                            .checked_add(u128::from(pre_account.lamports()))
                            .ok_or(InstructionError::UnbalancedInstruction)?;
                        post_sum = post_sum
                            .checked_add(u128::from(account.lamports()))
                            .ok_or(InstructionError::UnbalancedInstruction)?;
                        if is_writable && !pre_account.executable() {
                            pre_account.update(&account);
                        }

                        if cap_accounts_data_len {
                            let pre_data_len = pre_account.data().len() as i64;
                            let post_data_len = account.data().len() as i64;
                            let data_len_delta = post_data_len.saturating_sub(pre_data_len);
                            self.accounts_data_meter.consume(data_len_delta)?;
                        }

                        return Ok(());
                    }
                }
            }
            Err(InstructionError::MissingAccount)
        };
        instruction.visit_each_account(&mut work)?;

        // Verify that the total sum of all the lamports did not change
        if pre_sum != post_sum {
            return Err(InstructionError::UnbalancedInstruction);
        }
        Ok(())
    }

    /// Entrypoint for a cross-program invocation from a builtin program
    pub fn native_invoke(
        &mut self,
        instruction: Instruction,
        signers: &[Pubkey],
    ) -> Result<(), InstructionError> {
        let (message, caller_write_privileges, program_indices) =
            self.create_message(&instruction, signers)?;
        let mut account_indices = Vec::with_capacity(message.account_keys.len());
        let mut prev_account_sizes = Vec::with_capacity(message.account_keys.len());
        for account_key in message.account_keys.iter() {
            let (account_index, account) = self
                .get_account(account_key)
                .ok_or(InstructionError::MissingAccount)?;
            let account_length = account.borrow().data().len();
            account_indices.push(account_index);
            prev_account_sizes.push((account, account_length));
        }

        if let Some(instruction_recorder) = &self.instruction_recorder {
            instruction_recorder.record_instruction(instruction);
        }

        let message = SanitizedMessage::Legacy(message);
        self.process_instruction(
            &message,
            &message.instructions()[0],
            &program_indices,
            &account_indices,
            &caller_write_privileges,
            &mut ExecuteTimings::default(),
        )
        .result?;

        // Verify the called program has not misbehaved
        let do_support_realloc = self.feature_set.is_active(&do_support_realloc::id());
        for (account, prev_size) in prev_account_sizes.iter() {
            if !do_support_realloc && *prev_size != account.borrow().data().len() && *prev_size != 0
            {
                // Only support for `CreateAccount` at this time.
                // Need a way to limit total realloc size across multiple CPI calls
                ic_msg!(
                    self,
                    "Inner instructions do not support realloc, only SystemProgram::CreateAccount",
                );
                return Err(InstructionError::InvalidRealloc);
            }
        }

        Ok(())
    }

    /// Helper to prepare for process_instruction()
    pub fn create_message(
        &mut self,
        instruction: &Instruction,
        signers: &[Pubkey],
    ) -> Result<(Message, Vec<bool>, Vec<usize>), InstructionError> {
        let message = Message::new(&[instruction.clone()], None);

        // Gather keyed_accounts in the order of message.account_keys
        let caller_keyed_accounts = self.get_instruction_keyed_accounts()?;
        let callee_keyed_accounts = message
            .account_keys
            .iter()
            .map(|account_key| {
                caller_keyed_accounts
                    .iter()
                    .find(|keyed_account| keyed_account.unsigned_key() == account_key)
                    .ok_or_else(|| {
                        ic_msg!(
                            self,
                            "Instruction references an unknown account {}",
                            account_key
                        );
                        InstructionError::MissingAccount
                    })
            })
            .collect::<Result<Vec<_>, InstructionError>>()?;

        // Check for privilege escalation
        for account in instruction.accounts.iter() {
            let keyed_account = callee_keyed_accounts
                .iter()
                .find_map(|keyed_account| {
                    if &account.pubkey == keyed_account.unsigned_key() {
                        Some(keyed_account)
                    } else {
                        None
                    }
                })
                .ok_or_else(|| {
                    ic_msg!(
                        self,
                        "Instruction references an unknown account {}",
                        account.pubkey
                    );
                    InstructionError::MissingAccount
                })?;
            // Readonly account cannot become writable
            if account.is_writable && !keyed_account.is_writable() {
                ic_msg!(self, "{}'s writable privilege escalated", account.pubkey);
                return Err(InstructionError::PrivilegeEscalation);
            }

            if account.is_signer && // If message indicates account is signed
            !( // one of the following needs to be true:
                keyed_account.signer_key().is_some() // Signed in the parent instruction
                || signers.contains(&account.pubkey) // Signed by the program
            ) {
                ic_msg!(self, "{}'s signer privilege escalated", account.pubkey);
                return Err(InstructionError::PrivilegeEscalation);
            }
        }
        let caller_write_privileges = callee_keyed_accounts
            .iter()
            .map(|keyed_account| keyed_account.is_writable())
            .collect::<Vec<bool>>();

        // Find and validate executables / program accounts
        let callee_program_id = instruction.program_id;
        let (program_account_index, program_account) = callee_keyed_accounts
            .iter()
            .find(|keyed_account| &callee_program_id == keyed_account.unsigned_key())
            .and_then(|_keyed_account| self.get_account(&callee_program_id))
            .ok_or_else(|| {
                ic_msg!(self, "Unknown program {}", callee_program_id);
                InstructionError::MissingAccount
            })?;
        if !program_account.borrow().executable() {
            ic_msg!(self, "Account {} is not executable", callee_program_id);
            return Err(InstructionError::AccountNotExecutable);
        }
        let mut program_indices = vec![];
        if program_account.borrow().owner() == &bpf_loader_upgradeable::id() {
            if let UpgradeableLoaderState::Program {
                programdata_address,
            } = program_account.borrow().state()?
            {
                if let Some((programdata_account_index, _programdata_account)) =
                    self.get_account(&programdata_address)
                {
                    program_indices.push(programdata_account_index);
                } else {
                    ic_msg!(
                        self,
                        "Unknown upgradeable programdata account {}",
                        programdata_address,
                    );
                    return Err(InstructionError::MissingAccount);
                }
            } else {
                ic_msg!(
                    self,
                    "Invalid upgradeable program account {}",
                    callee_program_id,
                );
                return Err(InstructionError::MissingAccount);
            }
        }
        program_indices.push(program_account_index);

        Ok((message, caller_write_privileges, program_indices))
    }

    /// Processes a cross-program instruction and returns how many compute units were used
    pub fn process_instruction(
        &mut self,
        message: &SanitizedMessage,
        instruction: &CompiledInstruction,
        program_indices: &[usize],
        account_indices: &[usize],
        caller_write_privileges: &[bool],
        timings: &mut ExecuteTimings,
    ) -> ProcessInstructionResult {
        let is_lowest_invocation_level = self.invoke_stack.is_empty();
        if !is_lowest_invocation_level {
            // Verify the calling program hasn't misbehaved
            let mut verify_caller_time = Measure::start("verify_caller_time");
            let result =
                self.verify_and_update(instruction, account_indices, caller_write_privileges);
            verify_caller_time.stop();
            saturating_add_assign!(
                timings
                    .execute_accessories
                    .process_instructions
                    .verify_caller_us,
                verify_caller_time.as_us()
            );
            if result.is_err() {
                return ProcessInstructionResult {
                    compute_units_consumed: 0,
                    result,
                };
            }
        }

        let mut compute_units_consumed = 0;
        let result = self
            .push(message, instruction, program_indices, account_indices)
            .and_then(|_| {
<<<<<<< HEAD
                let mut process_executable_chain_time =
                    Measure::start("process_executable_chain_time");
                let program_id = message
                    .get_account_key(instruction.program_id_index as usize)
                    .expect("invalid program id index");
                self.return_data = (*program_id, Vec::new());
=======
                //*********************************************************************************
                // DMLOG: This is the call entry point for inner instruction
                // 1) Store the current parent ordinal number to restore after the inner call is completed
                // 2) The current ordinal number will be the parent for the next calls
                // 3) Increment the ordinal number

                let program_id = instruction.program_id(&message.account_keys);
                let mut instruction_accounts = instruction
                    .accounts
                    .iter()
                    .map(|index| &message.account_keys[*index as usize]);

                self.dmbatch_start_instruction(
                    program_id,
                    &mut instruction_accounts,
                    &instruction.data,
                );
                //****************************************************************

                self.return_data = (*instruction.program_id(&message.account_keys), Vec::new());
>>>>>>> b4a04ba3
                let pre_remaining_units = self.compute_meter.borrow().get_remaining();
                let execution_result = self.process_executable_chain(&instruction.data);
                let post_remaining_units = self.compute_meter.borrow().get_remaining();
                compute_units_consumed = pre_remaining_units.saturating_sub(post_remaining_units);
                process_executable_chain_time.stop();

                // Verify the called program has not misbehaved
                let mut verify_callee_time = Measure::start("verify_callee_time");
                let result = execution_result.and_then(|_| {
                    if is_lowest_invocation_level {
                        self.verify(message, instruction, program_indices)
                    } else {
                        let write_privileges: Vec<bool> = (0..message.account_keys_len())
                            .map(|i| message.is_writable(i))
                            .collect();
                        self.verify_and_update(instruction, account_indices, &write_privileges)
                    }
                });
                verify_callee_time.stop();

                saturating_add_assign!(
                    timings
                        .execute_accessories
                        .process_instructions
                        .process_executable_chain_us,
                    process_executable_chain_time.as_us()
                );
                saturating_add_assign!(
                    timings
                        .execute_accessories
                        .process_instructions
                        .verify_callee_us,
                    verify_callee_time.as_us()
                );

                result
            });

        // Pop the invoke_stack to restore previous state
        self.pop();

        //*********************************************************************************
        // DMLOG: The inner call is completed..
        //**********************************************************************************
        if let Some(ctx_ref) = &self.dmbatch_context {
            let ctx = ctx_ref.deref();
            if result.is_err() {
                if let Some(error) = &result.clone().err() {
                    ctx.borrow_mut().error_instruction(error);
                }
            }
        }
        self.dmbatch_end_instruction();
        //****************************************************************

        ProcessInstructionResult {
            compute_units_consumed,
            result,
        }
    }

    /// Calls the instruction's program entrypoint method
    fn process_executable_chain(
        &mut self,
        instruction_data: &[u8],
    ) -> Result<(), InstructionError> {
        let keyed_accounts = self.get_keyed_accounts()?;
        let root_account = keyed_account_at_index(keyed_accounts, 0)
            .map_err(|_| InstructionError::UnsupportedProgramId)?;
        let root_id = root_account.unsigned_key();
        let owner_id = &root_account.owner()?;
        if solana_sdk::native_loader::check_id(owner_id) {
            for entry in self.builtin_programs {
                if entry.program_id == *root_id {
                    // Call the builtin program
                    return (entry.process_instruction)(
                        1, // root_id to be skipped
                        instruction_data,
                        self,
                    );
                }
            }
            if !self.feature_set.is_active(&remove_native_loader::id()) {
                let native_loader = NativeLoader::default();
                // Call the program via the native loader
                return native_loader.process_instruction(0, instruction_data, self);
            }
        } else {
            for entry in self.builtin_programs {
                if entry.program_id == *owner_id {
                    // Call the program via a builtin loader
                    return (entry.process_instruction)(
                        0, // no root_id was provided
                        instruction_data,
                        self,
                    );
                }
            }
        }
        Err(InstructionError::UnsupportedProgramId)
    }

    /// Get the program ID of the currently executing program
    pub fn get_caller(&self) -> Result<&Pubkey, InstructionError> {
        self.invoke_stack
            .last()
            .and_then(|frame| frame.program_id())
            .ok_or(InstructionError::CallDepth)
    }

    /// Get the owner of the currently executing program
    pub fn get_loader(&self) -> Result<Pubkey, InstructionError> {
        let frame = self
            .invoke_stack
            .last()
            .ok_or(InstructionError::CallDepth)?;
        let first_instruction_account = frame
            .number_of_program_accounts
            .checked_sub(1)
            .ok_or(InstructionError::CallDepth)?;
        frame.keyed_accounts[first_instruction_account].owner()
    }

    /// Removes the first keyed account
    #[deprecated(
        since = "1.9.0",
        note = "To be removed together with remove_native_loader"
    )]
    pub fn remove_first_keyed_account(&mut self) -> Result<(), InstructionError> {
        if !self.feature_set.is_active(&remove_native_loader::id()) {
            let stack_frame = &mut self
                .invoke_stack
                .last_mut()
                .ok_or(InstructionError::CallDepth)?;
            stack_frame.keyed_accounts_range.start =
                stack_frame.keyed_accounts_range.start.saturating_add(1);
        }
        Ok(())
    }

    /// Get the list of keyed accounts
    pub fn get_keyed_accounts(&self) -> Result<&[KeyedAccount], InstructionError> {
        self.invoke_stack
            .last()
            .map(|frame| &frame.keyed_accounts[frame.keyed_accounts_range.clone()])
            .ok_or(InstructionError::CallDepth)
    }

    /// Get the list of keyed accounts without the chain of program accounts
    ///
    /// Note: This only contains the `KeyedAccount`s passed by the caller.
    pub fn get_instruction_keyed_accounts(&self) -> Result<&[KeyedAccount], InstructionError> {
        let frame = self
            .invoke_stack
            .last()
            .ok_or(InstructionError::CallDepth)?;
        Ok(&frame.keyed_accounts[frame.number_of_program_accounts..])
    }

    /// Get this invocation's LogCollector
    pub fn get_log_collector(&self) -> Option<Rc<RefCell<LogCollector>>> {
        self.log_collector.clone()
    }

    /// Get this invocation's ComputeMeter
    pub fn get_compute_meter(&self) -> Rc<RefCell<ComputeMeter>> {
        self.compute_meter.clone()
    }

    /// Get this invocation's AccountsDataMeter
    pub fn get_accounts_data_meter(&self) -> &AccountsDataMeter {
        &self.accounts_data_meter
    }

    /// Cache an executor that wasn't found in the cache
    pub fn add_executor(&self, pubkey: &Pubkey, executor: Arc<dyn Executor>) {
        self.executors
            .borrow_mut()
            .insert(*pubkey, TransactionExecutor::new_miss(executor));
    }

    /// Cache an executor that has changed
    pub fn update_executor(&self, pubkey: &Pubkey, executor: Arc<dyn Executor>) {
        self.executors
            .borrow_mut()
            .insert(*pubkey, TransactionExecutor::new_updated(executor));
    }

    /// Get the completed loader work that can be re-used across execution
    pub fn get_executor(&self, pubkey: &Pubkey) -> Option<Arc<dyn Executor>> {
        self.executors
            .borrow()
            .get(pubkey)
            .map(|tx_executor| tx_executor.executor.clone())
    }

    /// Find an account_index and account by its key
    pub fn get_account(&self, pubkey: &Pubkey) -> Option<(usize, Rc<RefCell<AccountSharedData>>)> {
        for (index, (key, account)) in self.accounts.iter().enumerate().rev() {
            if key == pubkey {
                return Some((index, account.clone()));
            }
        }
        None
    }

    /// Get this invocation's compute budget
    pub fn get_compute_budget(&self) -> &ComputeBudget {
        &self.current_compute_budget
    }

    /// Get the value of a sysvar by its id
    pub fn get_sysvar<T: Sysvar>(&self, id: &Pubkey) -> Result<T, InstructionError> {
        self.sysvars
            .iter()
            .find_map(|(key, data)| {
                if id == key {
                    bincode::deserialize(data).ok()
                } else {
                    None
                }
            })
            .ok_or_else(|| {
                ic_msg!(self, "Unable to get sysvar {}", id);
                InstructionError::UnsupportedSysvar
            })
    }

    //****************************************************************
    // DMLOG
    //****************************************************************
    fn dmbatch_start_instruction(
        &self,
        program_id: &Pubkey,
        keyed_accounts: &mut dyn Iterator<Item = &Pubkey>,
        instruction_data: &[u8],
    ) {
        if let Some(ctx_ref) = &self.dmbatch_context {
            let ctx = ctx_ref.deref();
            ctx.borrow_mut()
                .start_instruction(program_id, keyed_accounts, instruction_data);
        }
    }

    fn dmbatch_end_instruction(&self) {
        if let Some(ctx_ref) = &self.dmbatch_context {
            let ctx = ctx_ref.deref();
            ctx.borrow_mut().end_instruction();
        }
    }
    //****************************************************************
}

pub struct MockInvokeContextPreparation {
    pub accounts: TransactionAccountRefCells,
    pub message: SanitizedMessage,
    pub account_indices: Vec<usize>,
}

pub fn prepare_mock_invoke_context(
    program_indices: &[usize],
    instruction_data: &[u8],
    keyed_accounts: &[(bool, bool, Pubkey, Rc<RefCell<AccountSharedData>>)],
) -> MockInvokeContextPreparation {
    #[allow(clippy::type_complexity)]
    let (accounts, mut metas): (TransactionAccountRefCells, Vec<AccountMeta>) = keyed_accounts
        .iter()
        .map(|(is_signer, is_writable, pubkey, account)| {
            (
                (*pubkey, account.clone()),
                AccountMeta {
                    pubkey: *pubkey,
                    is_signer: *is_signer,
                    is_writable: *is_writable,
                },
            )
        })
        .unzip();
    let program_id = if let Some(program_index) = program_indices.last() {
        accounts[*program_index].0
    } else {
        Pubkey::default()
    };
    for program_index in program_indices.iter().rev() {
        metas.remove(*program_index);
    }
    let message = SanitizedMessage::Legacy(Message::new(
        &[Instruction::new_with_bytes(
            program_id,
            instruction_data,
            metas,
        )],
        None,
    ));
    let account_indices: Vec<usize> = message
        .account_keys_iter()
        .map(|search_key| {
            accounts
                .iter()
                .position(|(key, _account)| key == search_key)
                .unwrap_or(accounts.len())
        })
        .collect();
    MockInvokeContextPreparation {
        accounts,
        message,
        account_indices,
    }
}

pub fn with_mock_invoke_context<R, F: FnMut(&mut InvokeContext) -> R>(
    loader_id: Pubkey,
    account_size: usize,
    mut callback: F,
) -> R {
    let program_indices = vec![0, 1];
    let keyed_accounts = [
        (
            false,
            false,
            loader_id,
            AccountSharedData::new_ref(0, 0, &solana_sdk::native_loader::id()),
        ),
        (
            false,
            false,
            Pubkey::new_unique(),
            AccountSharedData::new_ref(1, 0, &loader_id),
        ),
        (
            false,
            false,
            Pubkey::new_unique(),
            AccountSharedData::new_ref(2, account_size, &Pubkey::new_unique()),
        ),
    ];
    let preparation = prepare_mock_invoke_context(&program_indices, &[], &keyed_accounts);
    let mut invoke_context = InvokeContext::new_mock(&preparation.accounts, &[]);
    invoke_context
        .push(
            &preparation.message,
            &preparation.message.instructions()[0],
            &program_indices,
            &preparation.account_indices,
        )
        .unwrap();
    callback(&mut invoke_context)
}

pub fn mock_process_instruction_with_sysvars(
    loader_id: &Pubkey,
    mut program_indices: Vec<usize>,
    instruction_data: &[u8],
    keyed_accounts: &[(bool, bool, Pubkey, Rc<RefCell<AccountSharedData>>)],
    sysvars: &[(Pubkey, Vec<u8>)],
    process_instruction: ProcessInstructionWithContext,
) -> Result<(), InstructionError> {
    let mut preparation =
        prepare_mock_invoke_context(&program_indices, instruction_data, keyed_accounts);
    let processor_account = AccountSharedData::new_ref(0, 0, &solana_sdk::native_loader::id());
    program_indices.insert(0, preparation.accounts.len());
    preparation.accounts.push((*loader_id, processor_account));
    let mut invoke_context = InvokeContext::new_mock(&preparation.accounts, &[]);
    invoke_context.sysvars = sysvars;
    invoke_context.push(
        &preparation.message,
        &preparation.message.instructions()[0],
        &program_indices,
        &preparation.account_indices,
    )?;
    process_instruction(1, instruction_data, &mut invoke_context)
}

pub fn mock_process_instruction(
    loader_id: &Pubkey,
    program_indices: Vec<usize>,
    instruction_data: &[u8],
    keyed_accounts: &[(bool, bool, Pubkey, Rc<RefCell<AccountSharedData>>)],
    process_instruction: ProcessInstructionWithContext,
) -> Result<(), InstructionError> {
    mock_process_instruction_with_sysvars(
        loader_id,
        program_indices,
        instruction_data,
        keyed_accounts,
        &[],
        process_instruction,
    )
}

#[cfg(test)]
mod tests {
    use {
        super::*,
        serde::{Deserialize, Serialize},
        solana_sdk::{
            account::{ReadableAccount, WritableAccount},
            instruction::{AccountMeta, Instruction, InstructionError},
            message::Message,
            native_loader,
        },
    };

    #[derive(Debug, Serialize, Deserialize)]
    enum MockInstruction {
        NoopSuccess,
        NoopFail,
        ModifyOwned,
        ModifyNotOwned,
        ModifyReadonly,
        ConsumeComputeUnits {
            compute_units_consumed: u64,
            desired_result: Result<(), InstructionError>,
        },
        Resize {
            new_len: usize,
        },
    }

    #[test]
    fn test_program_entry_debug() {
        #[allow(clippy::unnecessary_wraps)]
        fn mock_process_instruction(
            _first_instruction_account: usize,
            _data: &[u8],
            _invoke_context: &mut InvokeContext,
        ) -> Result<(), InstructionError> {
            Ok(())
        }
        #[allow(clippy::unnecessary_wraps)]
        fn mock_ix_processor(
            _first_instruction_account: usize,
            _data: &[u8],
            _context: &mut InvokeContext,
        ) -> Result<(), InstructionError> {
            Ok(())
        }
        let builtin_programs = &[
            BuiltinProgram {
                program_id: solana_sdk::pubkey::new_rand(),
                process_instruction: mock_process_instruction,
            },
            BuiltinProgram {
                program_id: solana_sdk::pubkey::new_rand(),
                process_instruction: mock_ix_processor,
            },
        ];
        assert!(!format!("{:?}", builtin_programs).is_empty());
    }

    #[allow(clippy::integer_arithmetic)]
    fn mock_process_instruction(
        first_instruction_account: usize,
        data: &[u8],
        invoke_context: &mut InvokeContext,
    ) -> Result<(), InstructionError> {
        let program_id = invoke_context.get_caller()?;
        let keyed_accounts = invoke_context.get_keyed_accounts()?;
        assert_eq!(
            *program_id,
            keyed_account_at_index(keyed_accounts, first_instruction_account)?.owner()?
        );
        assert_ne!(
            keyed_account_at_index(keyed_accounts, first_instruction_account + 1)?.owner()?,
            *keyed_account_at_index(keyed_accounts, first_instruction_account)?.unsigned_key()
        );

        if let Ok(instruction) = bincode::deserialize(data) {
            match instruction {
                MockInstruction::NoopSuccess => (),
                MockInstruction::NoopFail => return Err(InstructionError::GenericError),
                MockInstruction::ModifyOwned => {
                    keyed_account_at_index(keyed_accounts, first_instruction_account)?
                        .try_account_ref_mut()?
                        .data_as_mut_slice()[0] = 1
                }
                MockInstruction::ModifyNotOwned => {
                    keyed_account_at_index(keyed_accounts, first_instruction_account + 1)?
                        .try_account_ref_mut()?
                        .data_as_mut_slice()[0] = 1
                }
                MockInstruction::ModifyReadonly => {
                    keyed_account_at_index(keyed_accounts, first_instruction_account + 2)?
                        .try_account_ref_mut()?
                        .data_as_mut_slice()[0] = 1
                }
                MockInstruction::ConsumeComputeUnits {
                    compute_units_consumed,
                    desired_result,
                } => {
                    invoke_context
                        .get_compute_meter()
                        .borrow_mut()
                        .consume(compute_units_consumed)
                        .unwrap();
                    return desired_result;
                }
                MockInstruction::Resize { new_len } => {
                    keyed_account_at_index(keyed_accounts, first_instruction_account)?
                        .try_account_ref_mut()?
                        .data_mut()
                        .resize_with(new_len, Default::default)
                }
            }
        } else {
            return Err(InstructionError::InvalidInstructionData);
        }
        Ok(())
    }

    #[test]
    fn test_invoke_context() {
        const MAX_DEPTH: usize = 10;
        let mut invoke_stack = vec![];
        let mut accounts = vec![];
        let mut metas = vec![];
        for i in 0..MAX_DEPTH {
            invoke_stack.push(solana_sdk::pubkey::new_rand());
            accounts.push((
                solana_sdk::pubkey::new_rand(),
                Rc::new(RefCell::new(AccountSharedData::new(
                    i as u64,
                    1,
                    &invoke_stack[i],
                ))),
            ));
            metas.push(AccountMeta::new(accounts[i].0, false));
        }
        for program_id in invoke_stack.iter() {
            accounts.push((
                *program_id,
                Rc::new(RefCell::new(AccountSharedData::new(
                    1,
                    1,
                    &solana_sdk::pubkey::Pubkey::default(),
                ))),
            ));
            metas.push(AccountMeta::new(*program_id, false));
        }
        let account_indices = (0..accounts.len()).collect::<Vec<usize>>();

        let message = SanitizedMessage::Legacy(Message::new(
            &[Instruction::new_with_bytes(invoke_stack[0], &[0], metas)],
            None,
        ));
        let mut invoke_context = InvokeContext::new_mock(&accounts, &[]);

        // Check call depth increases and has a limit
        let mut depth_reached = 0;
        for _ in 0..invoke_stack.len() {
            if Err(InstructionError::CallDepth)
                == invoke_context.push(
                    &message,
                    &message.instructions()[0],
                    &[MAX_DEPTH + depth_reached],
                    &[],
                )
            {
                break;
            }
            depth_reached += 1;
        }
        assert_ne!(depth_reached, 0);
        assert!(depth_reached < MAX_DEPTH);

        // Mock each invocation
        for owned_index in (1..depth_reached).rev() {
            let not_owned_index = owned_index - 1;
            let metas = vec![
                AccountMeta::new(accounts[not_owned_index].0, false),
                AccountMeta::new(accounts[owned_index].0, false),
            ];
            let message = Message::new(
                &[Instruction::new_with_bytes(
                    invoke_stack[owned_index],
                    &[0],
                    metas,
                )],
                None,
            );
            let write_privileges: Vec<bool> = (0..message.account_keys.len())
                .map(|i| message.is_writable(i))
                .collect();

            // modify account owned by the program
            accounts[owned_index].1.borrow_mut().data_as_mut_slice()[0] =
                (MAX_DEPTH + owned_index) as u8;
            invoke_context
                .verify_and_update(
                    &message.instructions[0],
                    &account_indices[not_owned_index..owned_index + 1],
                    &write_privileges,
                )
                .unwrap();
            assert_eq!(
                invoke_context.pre_accounts[owned_index].data()[0],
                (MAX_DEPTH + owned_index) as u8
            );

            // modify account not owned by the program
            let data = accounts[not_owned_index].1.borrow_mut().data()[0];
            accounts[not_owned_index].1.borrow_mut().data_as_mut_slice()[0] =
                (MAX_DEPTH + not_owned_index) as u8;
            assert_eq!(
                invoke_context.verify_and_update(
                    &message.instructions[0],
                    &account_indices[not_owned_index..owned_index + 1],
                    &write_privileges,
                ),
                Err(InstructionError::ExternalAccountDataModified)
            );
            assert_eq!(invoke_context.pre_accounts[not_owned_index].data()[0], data);
            accounts[not_owned_index].1.borrow_mut().data_as_mut_slice()[0] = data;

            invoke_context.pop();
        }
    }

    #[test]
    fn test_invoke_context_verify() {
        let accounts = vec![(
            solana_sdk::pubkey::new_rand(),
            Rc::new(RefCell::new(AccountSharedData::default())),
        )];
        let message = SanitizedMessage::Legacy(Message::new(
            &[Instruction::new_with_bincode(
                accounts[0].0,
                &MockInstruction::NoopSuccess,
                vec![AccountMeta::new_readonly(accounts[0].0, false)],
            )],
            None,
        ));
        let mut invoke_context = InvokeContext::new_mock(&accounts, &[]);
        invoke_context
            .push(&message, &message.instructions()[0], &[0], &[])
            .unwrap();
        assert!(invoke_context
            .verify(&message, &message.instructions()[0], &[0])
            .is_ok());

        let mut _borrowed = accounts[0].1.borrow();
        assert_eq!(
            invoke_context.verify(&message, &message.instructions()[0], &[0]),
            Err(InstructionError::AccountBorrowOutstanding)
        );
    }

    #[test]
    fn test_process_cross_program() {
        let caller_program_id = solana_sdk::pubkey::new_rand();
        let callee_program_id = solana_sdk::pubkey::new_rand();

        let owned_account = AccountSharedData::new(42, 1, &callee_program_id);
        let not_owned_account = AccountSharedData::new(84, 1, &solana_sdk::pubkey::new_rand());
        let readonly_account = AccountSharedData::new(168, 1, &solana_sdk::pubkey::new_rand());
        let loader_account = AccountSharedData::new(0, 0, &native_loader::id());
        let mut program_account = AccountSharedData::new(1, 0, &native_loader::id());
        program_account.set_executable(true);

        let accounts = vec![
            (
                solana_sdk::pubkey::new_rand(),
                Rc::new(RefCell::new(owned_account)),
            ),
            (
                solana_sdk::pubkey::new_rand(),
                Rc::new(RefCell::new(not_owned_account)),
            ),
            (
                solana_sdk::pubkey::new_rand(),
                Rc::new(RefCell::new(readonly_account)),
            ),
            (caller_program_id, Rc::new(RefCell::new(loader_account))),
            (callee_program_id, Rc::new(RefCell::new(program_account))),
        ];
        let account_indices = [0, 1, 2];
        let program_indices = [3, 4];

        let metas = vec![
            AccountMeta::new(accounts[0].0, false),
            AccountMeta::new(accounts[1].0, false),
            AccountMeta::new_readonly(accounts[2].0, false),
        ];

        let caller_instruction =
            CompiledInstruction::new(program_indices[0] as u8, &(), vec![0, 1, 2, 3, 4]);
        let callee_instruction = Instruction::new_with_bincode(
            callee_program_id,
            &MockInstruction::NoopSuccess,
            metas.clone(),
        );
        let message = SanitizedMessage::Legacy(Message::new(&[callee_instruction], None));

        let builtin_programs = &[BuiltinProgram {
            program_id: callee_program_id,
            process_instruction: mock_process_instruction,
        }];
        let mut invoke_context = InvokeContext::new_mock(&accounts, builtin_programs);
        invoke_context
            .push(&message, &caller_instruction, &program_indices[..1], &[])
            .unwrap();

        // not owned account modified by the caller (before the invoke)
        let caller_write_privileges = message
            .account_keys_iter()
            .enumerate()
            .map(|(i, _)| message.is_writable(i))
            .collect::<Vec<bool>>();
        accounts[0].1.borrow_mut().data_as_mut_slice()[0] = 1;
        assert_eq!(
            invoke_context
                .process_instruction(
                    &message,
                    &message.instructions()[0],
                    &program_indices[1..],
                    &account_indices,
                    &caller_write_privileges,
                    &mut ExecuteTimings::default(),
                )
                .result,
            Err(InstructionError::ExternalAccountDataModified)
        );
        accounts[0].1.borrow_mut().data_as_mut_slice()[0] = 0;

        // readonly account modified by the invoker
        accounts[2].1.borrow_mut().data_as_mut_slice()[0] = 1;
        assert_eq!(
            invoke_context
                .process_instruction(
                    &message,
                    &message.instructions()[0],
                    &program_indices[1..],
                    &account_indices,
                    &caller_write_privileges,
                    &mut ExecuteTimings::default(),
                )
                .result,
            Err(InstructionError::ReadonlyDataModified)
        );
        accounts[2].1.borrow_mut().data_as_mut_slice()[0] = 0;

        invoke_context.pop();

        let cases = vec![
            (
                MockInstruction::NoopSuccess,
                ProcessInstructionResult {
                    result: Ok(()),
                    compute_units_consumed: 0,
                },
            ),
            (
                MockInstruction::NoopFail,
                ProcessInstructionResult {
                    result: Err(InstructionError::GenericError),
                    compute_units_consumed: 0,
                },
            ),
            (
                MockInstruction::ModifyOwned,
                ProcessInstructionResult {
                    result: Ok(()),
                    compute_units_consumed: 0,
                },
            ),
            (
                MockInstruction::ModifyNotOwned,
                ProcessInstructionResult {
                    result: Err(InstructionError::ExternalAccountDataModified),
                    compute_units_consumed: 0,
                },
            ),
        ];
        for case in cases {
            let callee_instruction =
                Instruction::new_with_bincode(callee_program_id, &case.0, metas.clone());
            let message = SanitizedMessage::Legacy(Message::new(&[callee_instruction], None));
            invoke_context
                .push(&message, &caller_instruction, &program_indices[..1], &[])
                .unwrap();
            let caller_write_privileges = message
                .account_keys_iter()
                .enumerate()
                .map(|(i, _)| message.is_writable(i))
                .collect::<Vec<bool>>();
            assert_eq!(
                invoke_context.process_instruction(
                    &message,
                    &message.instructions()[0],
                    &program_indices[1..],
                    &account_indices,
                    &caller_write_privileges,
                    &mut ExecuteTimings::default(),
                ),
                case.1
            );
            invoke_context.pop();
        }
    }

    #[test]
    fn test_native_invoke() {
        let caller_program_id = solana_sdk::pubkey::new_rand();
        let callee_program_id = solana_sdk::pubkey::new_rand();

        let owned_account = AccountSharedData::new(42, 1, &callee_program_id);
        let not_owned_account = AccountSharedData::new(84, 1, &solana_sdk::pubkey::new_rand());
        let readonly_account = AccountSharedData::new(168, 1, &solana_sdk::pubkey::new_rand());
        let loader_account = AccountSharedData::new(0, 0, &native_loader::id());
        let mut program_account = AccountSharedData::new(1, 0, &native_loader::id());
        program_account.set_executable(true);

        let accounts = vec![
            (
                solana_sdk::pubkey::new_rand(),
                Rc::new(RefCell::new(owned_account)),
            ),
            (
                solana_sdk::pubkey::new_rand(),
                Rc::new(RefCell::new(not_owned_account)),
            ),
            (
                solana_sdk::pubkey::new_rand(),
                Rc::new(RefCell::new(readonly_account)),
            ),
            (caller_program_id, Rc::new(RefCell::new(loader_account))),
            (callee_program_id, Rc::new(RefCell::new(program_account))),
        ];
        let program_indices = [3];
        let metas = vec![
            AccountMeta::new(accounts[0].0, false),
            AccountMeta::new(accounts[1].0, false),
            AccountMeta::new_readonly(accounts[2].0, false),
        ];

        let caller_instruction =
            CompiledInstruction::new(program_indices[0] as u8, &(), vec![0, 1, 2, 3, 4]);
        let callee_instruction = Instruction::new_with_bincode(
            callee_program_id,
            &MockInstruction::NoopSuccess,
            metas.clone(),
        );
        let message = SanitizedMessage::Legacy(Message::new(&[callee_instruction.clone()], None));

        let builtin_programs = &[BuiltinProgram {
            program_id: callee_program_id,
            process_instruction: mock_process_instruction,
        }];
        let mut invoke_context = InvokeContext::new_mock(&accounts, builtin_programs);
        invoke_context
            .push(&message, &caller_instruction, &program_indices, &[])
            .unwrap();

        // not owned account modified by the invoker
        accounts[0].1.borrow_mut().data_as_mut_slice()[0] = 1;
        assert_eq!(
            invoke_context.native_invoke(callee_instruction.clone(), &[]),
            Err(InstructionError::ExternalAccountDataModified)
        );
        accounts[0].1.borrow_mut().data_as_mut_slice()[0] = 0;

        // readonly account modified by the invoker
        accounts[2].1.borrow_mut().data_as_mut_slice()[0] = 1;
        assert_eq!(
            invoke_context.native_invoke(callee_instruction, &[]),
            Err(InstructionError::ReadonlyDataModified)
        );
        accounts[2].1.borrow_mut().data_as_mut_slice()[0] = 0;

        invoke_context.pop();

        // Other test cases
        let cases = vec![
            (MockInstruction::NoopSuccess, Ok(())),
            (
                MockInstruction::NoopFail,
                Err(InstructionError::GenericError),
            ),
            (MockInstruction::ModifyOwned, Ok(())),
            (
                MockInstruction::ModifyNotOwned,
                Err(InstructionError::ExternalAccountDataModified),
            ),
            (
                MockInstruction::ModifyReadonly,
                Err(InstructionError::ReadonlyDataModified),
            ),
        ];
        for case in cases {
            let callee_instruction =
                Instruction::new_with_bincode(callee_program_id, &case.0, metas.clone());
            let message =
                SanitizedMessage::Legacy(Message::new(&[callee_instruction.clone()], None));
            invoke_context
                .push(&message, &caller_instruction, &program_indices, &[])
                .unwrap();
            assert_eq!(
                invoke_context.native_invoke(callee_instruction, &[]),
                case.1
            );
            invoke_context.pop();
        }
    }

    #[test]
    fn test_invoke_context_compute_budget() {
        let accounts = vec![
            (
                solana_sdk::pubkey::new_rand(),
                Rc::new(RefCell::new(AccountSharedData::default())),
            ),
            (
                crate::neon_evm_program::id(),
                Rc::new(RefCell::new(AccountSharedData::default())),
            ),
        ];

        let noop_message = SanitizedMessage::Legacy(Message::new(
            &[Instruction::new_with_bincode(
                accounts[0].0,
                &MockInstruction::NoopSuccess,
                vec![AccountMeta::new_readonly(accounts[0].0, false)],
            )],
            None,
        ));
        let neon_message = SanitizedMessage::Legacy(Message::new(
            &[Instruction::new_with_bincode(
                crate::neon_evm_program::id(),
                &MockInstruction::NoopSuccess,
                vec![AccountMeta::new_readonly(accounts[0].0, false)],
            )],
            None,
        ));

        let mut feature_set = FeatureSet::all_enabled();
        feature_set.deactivate(&tx_wide_compute_cap::id());
        feature_set.deactivate(&requestable_heap_size::id());
        let mut invoke_context = InvokeContext::new_mock(&accounts, &[]);
        invoke_context.feature_set = Arc::new(feature_set);

        invoke_context
            .push(&noop_message, &noop_message.instructions()[0], &[0], &[])
            .unwrap();
        assert_eq!(
            *invoke_context.get_compute_budget(),
            ComputeBudget::default()
        );
        invoke_context.pop();

        invoke_context
            .push(&neon_message, &neon_message.instructions()[0], &[1], &[])
            .unwrap();
        let expected_compute_budget = ComputeBudget {
            max_units: 500_000,
            heap_size: Some(256_usize.saturating_mul(1024)),
            ..ComputeBudget::default()
        };
        assert_eq!(
            *invoke_context.get_compute_budget(),
            expected_compute_budget
        );
        invoke_context.pop();

        invoke_context
            .push(&noop_message, &noop_message.instructions()[0], &[0], &[])
            .unwrap();
        assert_eq!(
            *invoke_context.get_compute_budget(),
            ComputeBudget::default()
        );
        invoke_context.pop();
    }

    #[test]
    fn test_process_instruction_compute_budget() {
        let caller_program_id = solana_sdk::pubkey::new_rand();
        let callee_program_id = solana_sdk::pubkey::new_rand();
        let owned_account = AccountSharedData::new(42, 1, &callee_program_id);
        let not_owned_account = AccountSharedData::new(84, 1, &solana_sdk::pubkey::new_rand());
        let readonly_account = AccountSharedData::new(168, 1, &solana_sdk::pubkey::new_rand());
        let loader_account = AccountSharedData::new(0, 0, &native_loader::id());
        let mut program_account = AccountSharedData::new(1, 0, &native_loader::id());
        program_account.set_executable(true);

        let accounts = vec![
            (
                solana_sdk::pubkey::new_rand(),
                Rc::new(RefCell::new(owned_account)),
            ),
            (
                solana_sdk::pubkey::new_rand(),
                Rc::new(RefCell::new(not_owned_account)),
            ),
            (
                solana_sdk::pubkey::new_rand(),
                Rc::new(RefCell::new(readonly_account)),
            ),
            (caller_program_id, Rc::new(RefCell::new(loader_account))),
            (callee_program_id, Rc::new(RefCell::new(program_account))),
        ];
        let account_indices = [0, 1, 2];
        let program_indices = [3, 4];

        let metas = vec![
            AccountMeta::new(accounts[0].0, false),
            AccountMeta::new(accounts[1].0, false),
            AccountMeta::new_readonly(accounts[2].0, false),
        ];

        let builtin_programs = &[BuiltinProgram {
            program_id: callee_program_id,
            process_instruction: mock_process_instruction,
        }];
        let mut invoke_context = InvokeContext::new_mock(&accounts, builtin_programs);

        let compute_units_consumed = 10;
        let desired_results = vec![Ok(()), Err(InstructionError::GenericError)];

        for desired_result in desired_results {
            let caller_instruction =
                CompiledInstruction::new(program_indices[0] as u8, &(), vec![0, 1, 2, 3, 4]);
            let callee_instruction = Instruction::new_with_bincode(
                callee_program_id,
                &MockInstruction::ConsumeComputeUnits {
                    compute_units_consumed,
                    desired_result: desired_result.clone(),
                },
                metas.clone(),
            );
            let message =
                SanitizedMessage::Legacy(Message::new(&[callee_instruction.clone()], None));
            invoke_context
                .push(&message, &caller_instruction, &program_indices[..1], &[])
                .unwrap();
            let caller_write_privileges = message
                .account_keys_iter()
                .enumerate()
                .map(|(i, _)| message.is_writable(i))
                .collect::<Vec<bool>>();
            let result = invoke_context.process_instruction(
                &message,
                &message.instructions()[0],
                &program_indices[1..],
                &account_indices,
                &caller_write_privileges,
                &mut ExecuteTimings::default(),
            );

            // Because the instruction had compute cost > 0, then regardless of the execution result,
            // the number of compute units consumed should be a non-default which is something greater
            // than zero.
            assert!(result.compute_units_consumed > 0);
            assert_eq!(
                result,
                ProcessInstructionResult {
                    compute_units_consumed,
                    result: desired_result,
                }
            );
        }
    }

    #[test]
    fn test_process_instruction_accounts_data_meter() {
        let program_key = Pubkey::new_unique();
        let user_account_data_len = 123;
        let user_account = AccountSharedData::new(100, user_account_data_len, &program_key);
        let dummy1_account = AccountSharedData::new(10, 0, &program_key);
        let mut program_account = AccountSharedData::new(500, 500, &native_loader::id());
        program_account.set_executable(true);
        let accounts = vec![
            (Pubkey::new_unique(), Rc::new(RefCell::new(user_account))),
            (Pubkey::new_unique(), Rc::new(RefCell::new(dummy1_account))),
            (program_key, Rc::new(RefCell::new(program_account))),
        ];
        let account_indices = [];
        let program_indices = [accounts.len() - 1];

        let metas = accounts
            .iter()
            .map(|account| AccountMeta::new(account.0, false))
            .collect::<Vec<_>>();

        let builtin_programs = [BuiltinProgram {
            program_id: program_key,
            process_instruction: mock_process_instruction,
        }];

        let mut invoke_context = InvokeContext::new_mock(&accounts, &builtin_programs);
        invoke_context
            .accounts_data_meter
            .set_current(user_account_data_len as u64);
        invoke_context
            .accounts_data_meter
            .set_maximum(user_account_data_len as u64 * 3);
        let remaining_account_data_len = invoke_context.accounts_data_meter.remaining() as usize;

        // Test 1: Resize the account to use up all the space; this must succeed
        {
            let new_len = user_account_data_len + remaining_account_data_len;
            let instruction = Instruction::new_with_bincode(
                program_key,
                &MockInstruction::Resize { new_len },
                metas.clone(),
            );
            let message = SanitizedMessage::Legacy(Message::new(&[instruction], None));
            let caller_write_privileges = message
                .account_keys_iter()
                .enumerate()
                .map(|(i, _)| message.is_writable(i))
                .collect::<Vec<_>>();

            let result = invoke_context
                .process_instruction(
                    &message,
                    &message.instructions()[0],
                    &program_indices,
                    &account_indices,
                    &caller_write_privileges,
                    &mut ExecuteTimings::default(),
                )
                .result;

            assert!(result.is_ok());
            assert_eq!(invoke_context.accounts_data_meter.remaining(), 0);
        }

        // Test 2: Resize the account to *the same size*, so not consuming any additional size; this must succeed
        {
            let new_len = user_account_data_len + remaining_account_data_len;
            let instruction = Instruction::new_with_bincode(
                program_key,
                &MockInstruction::Resize { new_len },
                metas.clone(),
            );
            let message = SanitizedMessage::Legacy(Message::new(&[instruction], None));
            let caller_write_privileges = message
                .account_keys_iter()
                .enumerate()
                .map(|(i, _)| message.is_writable(i))
                .collect::<Vec<_>>();

            let result = invoke_context
                .process_instruction(
                    &message,
                    &message.instructions()[0],
                    &program_indices,
                    &account_indices,
                    &caller_write_privileges,
                    &mut ExecuteTimings::default(),
                )
                .result;

            assert!(result.is_ok());
            assert_eq!(invoke_context.accounts_data_meter.remaining(), 0);
        }

        // Test 3: Resize the account to exceed the budget; this must fail
        {
            let new_len = user_account_data_len + remaining_account_data_len + 1;
            let instruction = Instruction::new_with_bincode(
                program_key,
                &MockInstruction::Resize { new_len },
                metas,
            );
            let message = SanitizedMessage::Legacy(Message::new(&[instruction], None));
            let caller_write_privileges = message
                .account_keys_iter()
                .enumerate()
                .map(|(i, _)| message.is_writable(i))
                .collect::<Vec<_>>();

            let result = invoke_context
                .process_instruction(
                    &message,
                    &message.instructions()[0],
                    &program_indices,
                    &account_indices,
                    &caller_write_privileges,
                    &mut ExecuteTimings::default(),
                )
                .result;

            assert!(result.is_err());
            assert!(matches!(
                result,
                Err(solana_sdk::instruction::InstructionError::AccountsDataBudgetExceeded)
            ));
            assert_eq!(invoke_context.accounts_data_meter.remaining(), 0);
        }
    }
}<|MERGE_RESOLUTION|>--- conflicted
+++ resolved
@@ -226,11 +226,8 @@
         feature_set: Arc<FeatureSet>,
         blockhash: Hash,
         lamports_per_signature: u64,
-<<<<<<< HEAD
         current_accounts_data_len: u64,
-=======
         dmbatch_context: &'a Option<Rc<RefCell<DMBatchContext>>>,
->>>>>>> b4a04ba3
     ) -> Self {
         Self {
             invoke_stack: Vec::with_capacity(compute_budget.max_invoke_depth),
@@ -270,11 +267,8 @@
             Arc::new(FeatureSet::all_enabled()),
             Hash::default(),
             0,
-<<<<<<< HEAD
             0,
-=======
             &None,
->>>>>>> b4a04ba3
         )
     }
 
@@ -764,25 +758,23 @@
         let result = self
             .push(message, instruction, program_indices, account_indices)
             .and_then(|_| {
-<<<<<<< HEAD
                 let mut process_executable_chain_time =
                     Measure::start("process_executable_chain_time");
                 let program_id = message
                     .get_account_key(instruction.program_id_index as usize)
                     .expect("invalid program id index");
-                self.return_data = (*program_id, Vec::new());
-=======
+
                 //*********************************************************************************
                 // DMLOG: This is the call entry point for inner instruction
                 // 1) Store the current parent ordinal number to restore after the inner call is completed
                 // 2) The current ordinal number will be the parent for the next calls
                 // 3) Increment the ordinal number
 
-                let program_id = instruction.program_id(&message.account_keys);
-                let mut instruction_accounts = instruction
-                    .accounts
-                    .iter()
-                    .map(|index| &message.account_keys[*index as usize]);
+                let mut instruction_accounts = instruction.accounts.iter().map(|index| {
+                    message
+                        .get_account_key(*index as usize)
+                        .expect("pubkey is expected in message")
+                });
 
                 self.dmbatch_start_instruction(
                     program_id,
@@ -791,8 +783,7 @@
                 );
                 //****************************************************************
 
-                self.return_data = (*instruction.program_id(&message.account_keys), Vec::new());
->>>>>>> b4a04ba3
+                self.return_data = (*program_id, Vec::new());
                 let pre_remaining_units = self.compute_meter.borrow().get_remaining();
                 let execution_result = self.process_executable_chain(&instruction.data);
                 let post_remaining_units = self.compute_meter.borrow().get_remaining();
