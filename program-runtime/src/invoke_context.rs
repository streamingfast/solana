use solana_sdk::deepmind::DMBatchContext;
use std::ops::Deref;
use {
    crate::{
        accounts_data_meter::AccountsDataMeter,
        compute_budget::ComputeBudget,
        ic_logger_msg, ic_msg,
        instruction_recorder::InstructionRecorder,
        log_collector::LogCollector,
        native_loader::NativeLoader,
        pre_account::PreAccount,
        sysvar_cache::SysvarCache,
        timings::{ExecuteDetailsTimings, ExecuteTimings},
    },
    solana_measure::measure::Measure,
    solana_sdk::{
        account::{AccountSharedData, ReadableAccount},
        account_utils::StateMut,
        bpf_loader_upgradeable::{self, UpgradeableLoaderState},
        feature_set::{
            cap_accounts_data_len, do_support_realloc, neon_evm_compute_budget,
            reject_empty_instruction_without_program, remove_native_loader, requestable_heap_size,
            tx_wide_compute_cap, FeatureSet,
        },
        hash::Hash,
        instruction::{AccountMeta, CompiledInstruction, Instruction, InstructionError},
        keyed_account::{create_keyed_accounts_unified, keyed_account_at_index, KeyedAccount},
        message::{Message, SanitizedMessage},
        pubkey::Pubkey,
        rent::Rent,
        saturating_add_assign,
    },
    std::{borrow::Cow, cell::RefCell, collections::HashMap, fmt::Debug, rc::Rc, sync::Arc},
};

pub type TransactionAccountRefCell = (Pubkey, Rc<RefCell<AccountSharedData>>);
pub type TransactionAccountRefCells = Vec<TransactionAccountRefCell>;

pub type ProcessInstructionWithContext =
    fn(usize, &[u8], &mut InvokeContext) -> Result<(), InstructionError>;

#[derive(Debug, PartialEq)]
pub struct ProcessInstructionResult {
    pub compute_units_consumed: u64,
    pub result: Result<(), InstructionError>,
}

#[derive(Clone)]
pub struct BuiltinProgram {
    pub program_id: Pubkey,
    pub process_instruction: ProcessInstructionWithContext,
}

impl std::fmt::Debug for BuiltinProgram {
    fn fmt(&self, f: &mut std::fmt::Formatter) -> std::fmt::Result {
        // These are just type aliases for work around of Debug-ing above pointers
        type ErasedProcessInstructionWithContext = fn(
            usize,
            &'static [u8],
            &'static mut InvokeContext<'static>,
        ) -> Result<(), InstructionError>;

        // rustc doesn't compile due to bug without this work around
        // https://github.com/rust-lang/rust/issues/50280
        // https://users.rust-lang.org/t/display-function-pointer/17073/2
        let erased_instruction: ErasedProcessInstructionWithContext = self.process_instruction;
        write!(f, "{}: {:p}", self.program_id, erased_instruction)
    }
}

/// Program executor
pub trait Executor: Debug + Send + Sync {
    /// Execute the program
    fn execute<'a, 'b>(
        &self,
        first_instruction_account: usize,
        instruction_data: &[u8],
        invoke_context: &'a mut InvokeContext<'b>,
        use_jit: bool,
    ) -> Result<(), InstructionError>;
}

pub type Executors = HashMap<Pubkey, TransactionExecutor>;

/// Tracks whether a given executor is "dirty" and needs to updated in the
/// executors cache
pub struct TransactionExecutor {
    executor: Arc<dyn Executor>,
    is_miss: bool,
    is_updated: bool,
}

impl TransactionExecutor {
    /// Wraps an executor and tracks that it doesn't need to be updated in the
    /// executors cache.
    pub fn new_cached(executor: Arc<dyn Executor>) -> Self {
        Self {
            executor,
            is_miss: false,
            is_updated: false,
        }
    }

    /// Wraps an executor and tracks that it needs to be updated in the
    /// executors cache.
    pub fn new_miss(executor: Arc<dyn Executor>) -> Self {
        Self {
            executor,
            is_miss: true,
            is_updated: false,
        }
    }

    /// Wraps an executor and tracks that it needs to be updated in the
    /// executors cache only if the transaction succeeded.
    pub fn new_updated(executor: Arc<dyn Executor>) -> Self {
        Self {
            executor,
            is_miss: false,
            is_updated: true,
        }
    }

    pub fn is_dirty(&self, include_updates: bool) -> bool {
        self.is_miss || (include_updates && self.is_updated)
    }

    pub fn get(&self) -> Arc<dyn Executor> {
        self.executor.clone()
    }

    pub fn clear_miss_for_test(&mut self) {
        self.is_miss = false;
    }
}

/// Compute meter
pub struct ComputeMeter {
    remaining: u64,
}
impl ComputeMeter {
    /// Consume compute units
    pub fn consume(&mut self, amount: u64) -> Result<(), InstructionError> {
        let exceeded = self.remaining < amount;
        self.remaining = self.remaining.saturating_sub(amount);
        if exceeded {
            return Err(InstructionError::ComputationalBudgetExceeded);
        }
        Ok(())
    }
    /// Get the number of remaining compute units
    pub fn get_remaining(&self) -> u64 {
        self.remaining
    }
    /// Set compute units
    ///
    /// Only use for tests and benchmarks
    pub fn mock_set_remaining(&mut self, remaining: u64) {
        self.remaining = remaining;
    }
    /// Construct a new one with the given remaining units
    pub fn new_ref(remaining: u64) -> Rc<RefCell<Self>> {
        Rc::new(RefCell::new(Self { remaining }))
    }
}

pub struct StackFrame<'a> {
    pub number_of_program_accounts: usize,
    pub keyed_accounts: Vec<KeyedAccount<'a>>,
    pub keyed_accounts_range: std::ops::Range<usize>,
}

impl<'a> StackFrame<'a> {
    pub fn new(number_of_program_accounts: usize, keyed_accounts: Vec<KeyedAccount<'a>>) -> Self {
        let keyed_accounts_range = std::ops::Range {
            start: 0,
            end: keyed_accounts.len(),
        };
        Self {
            number_of_program_accounts,
            keyed_accounts,
            keyed_accounts_range,
        }
    }

    pub fn program_id(&self) -> Option<&Pubkey> {
        self.keyed_accounts
            .get(self.number_of_program_accounts.saturating_sub(1))
            .map(|keyed_account| keyed_account.unsigned_key())
    }
}

pub struct InvokeContext<'a> {
    invoke_stack: Vec<StackFrame<'a>>,
    rent: Rent,
    pre_accounts: Vec<PreAccount>,
    accounts: &'a [TransactionAccountRefCell],
    builtin_programs: &'a [BuiltinProgram],
    pub sysvar_cache: Cow<'a, SysvarCache>,
    log_collector: Option<Rc<RefCell<LogCollector>>>,
    compute_budget: ComputeBudget,
    current_compute_budget: ComputeBudget,
    compute_meter: Rc<RefCell<ComputeMeter>>,
    accounts_data_meter: AccountsDataMeter,
    executors: Rc<RefCell<Executors>>,
    pub instruction_recorder: Option<&'a InstructionRecorder>,
    pub feature_set: Arc<FeatureSet>,
    pub timings: ExecuteDetailsTimings,
    pub blockhash: Hash,
    pub lamports_per_signature: u64,
    pub return_data: (Pubkey, Vec<u8>),

    dmbatch_context: &'a Option<Rc<RefCell<DMBatchContext>>>,
}

impl<'a> InvokeContext<'a> {
    #[allow(clippy::too_many_arguments)]
    pub fn new(
        rent: Rent,
        accounts: &'a [TransactionAccountRefCell],
        builtin_programs: &'a [BuiltinProgram],
        sysvar_cache: Cow<'a, SysvarCache>,
        log_collector: Option<Rc<RefCell<LogCollector>>>,
        compute_budget: ComputeBudget,
        executors: Rc<RefCell<Executors>>,
        feature_set: Arc<FeatureSet>,
        blockhash: Hash,
        lamports_per_signature: u64,
        current_accounts_data_len: u64,
        dmbatch_context: &'a Option<Rc<RefCell<DMBatchContext>>>,
    ) -> Self {
        Self {
            invoke_stack: Vec::with_capacity(compute_budget.max_invoke_depth),
            rent,
            pre_accounts: Vec::new(),
            accounts,
            builtin_programs,
            sysvar_cache,
            log_collector,
            current_compute_budget: compute_budget,
            compute_budget,
            compute_meter: ComputeMeter::new_ref(compute_budget.max_units),
            accounts_data_meter: AccountsDataMeter::new(current_accounts_data_len),
            executors,
            instruction_recorder: None,
            feature_set,
            timings: ExecuteDetailsTimings::default(),
            blockhash,
            lamports_per_signature,
            return_data: (Pubkey::default(), Vec::new()),
            dmbatch_context,
        }
    }

    pub fn new_mock(
        accounts: &'a [TransactionAccountRefCell],
        builtin_programs: &'a [BuiltinProgram],
    ) -> Self {
        Self::new(
            Rent::default(),
            accounts,
            builtin_programs,
<<<<<<< HEAD
            Cow::Owned(SysvarCache::default()),
            Some(LogCollector::new_ref()),
=======
            &[],
            Some(LogCollector::new_ref(None)),
>>>>>>> 7c1a6bcc
            ComputeBudget::default(),
            Rc::new(RefCell::new(Executors::default())),
            Arc::new(FeatureSet::all_enabled()),
            Hash::default(),
            0,
            0,
            &None,
        )
    }

    /// Push a stack frame onto the invocation stack
    pub fn push(
        &mut self,
        message: &SanitizedMessage,
        instruction: &CompiledInstruction,
        program_indices: &[usize],
        account_indices: &[usize],
    ) -> Result<(), InstructionError> {
        if self.invoke_stack.len() > self.compute_budget.max_invoke_depth {
            return Err(InstructionError::CallDepth);
        }

        let program_id = program_indices
            .last()
            .map(|index_of_program_id| &self.accounts[*index_of_program_id].0);
        if program_id.is_none()
            && self
                .feature_set
                .is_active(&reject_empty_instruction_without_program::id())
        {
            return Err(InstructionError::UnsupportedProgramId);
        }
        if self.invoke_stack.is_empty() {
            let mut compute_budget = self.compute_budget;
            if !self.feature_set.is_active(&tx_wide_compute_cap::id())
                && self.feature_set.is_active(&neon_evm_compute_budget::id())
                && program_id == Some(&crate::neon_evm_program::id())
            {
                // Bump the compute budget for neon_evm
                compute_budget.max_units = compute_budget.max_units.max(500_000);
            }
            if !self.feature_set.is_active(&requestable_heap_size::id())
                && self.feature_set.is_active(&neon_evm_compute_budget::id())
                && program_id == Some(&crate::neon_evm_program::id())
            {
                // Bump the compute budget for neon_evm
                compute_budget.heap_size = Some(256_usize.saturating_mul(1024));
            }
            self.current_compute_budget = compute_budget;

            if !self.feature_set.is_active(&tx_wide_compute_cap::id()) {
                self.compute_meter = ComputeMeter::new_ref(self.current_compute_budget.max_units);
            }

            self.pre_accounts = Vec::with_capacity(instruction.accounts.len());
            let mut work = |_unique_index: usize, account_index: usize| {
                if account_index < self.accounts.len() {
                    let account = self.accounts[account_index].1.borrow();
                    self.pre_accounts
                        .push(PreAccount::new(&self.accounts[account_index].0, &account));
                    return Ok(());
                }
                Err(InstructionError::MissingAccount)
            };
            instruction.visit_each_account(&mut work)?;
        } else {
            let contains = self
                .invoke_stack
                .iter()
                .any(|frame| frame.program_id() == program_id);
            let is_last = if let Some(last_frame) = self.invoke_stack.last() {
                last_frame.program_id() == program_id
            } else {
                false
            };
            if contains && !is_last {
                // Reentrancy not allowed unless caller is calling itself
                return Err(InstructionError::ReentrancyNotAllowed);
            }
        }

        // Create the KeyedAccounts that will be passed to the program
        let keyed_accounts = program_indices
            .iter()
            .map(|account_index| {
                (
                    false,
                    false,
                    &self.accounts[*account_index].0,
                    &self.accounts[*account_index].1 as &RefCell<AccountSharedData>,
                )
            })
            .chain(instruction.accounts.iter().map(|index_in_instruction| {
                let index_in_instruction = *index_in_instruction as usize;
                let account_index = if account_indices.is_empty() {
                    index_in_instruction
                } else {
                    account_indices[index_in_instruction]
                };
                (
                    message.is_signer(index_in_instruction),
                    message.is_writable(index_in_instruction),
                    &self.accounts[account_index].0,
                    &self.accounts[account_index].1 as &RefCell<AccountSharedData>,
                )
            }))
            .collect::<Vec<_>>();

        self.invoke_stack.push(StackFrame::new(
            program_indices.len(),
            create_keyed_accounts_unified(keyed_accounts.as_slice()),
        ));
        Ok(())
    }

    /// Pop a stack frame from the invocation stack
    pub fn pop(&mut self) {
        self.invoke_stack.pop();
    }

    /// Current depth of the invocation stack
    pub fn invoke_depth(&self) -> usize {
        self.invoke_stack.len()
    }

    /// Verify the results of an instruction
    fn verify(
        &mut self,
        message: &SanitizedMessage,
        instruction: &CompiledInstruction,
        program_indices: &[usize],
    ) -> Result<(), InstructionError> {
        let program_id = message
            .get_account_key(instruction.program_id_index as usize)
            .expect("invalid program id index");
        let do_support_realloc = self.feature_set.is_active(&do_support_realloc::id());
        let cap_accounts_data_len = self.feature_set.is_active(&cap_accounts_data_len::id());

        // Verify all executable accounts have zero outstanding refs
        for account_index in program_indices.iter() {
            self.accounts[*account_index]
                .1
                .try_borrow_mut()
                .map_err(|_| InstructionError::AccountBorrowOutstanding)?;
        }

        // Verify the per-account instruction results
        let (mut pre_sum, mut post_sum) = (0_u128, 0_u128);
        let mut work = |unique_index: usize, account_index: usize| {
            {
                // Verify account has no outstanding references
                let _ = self.accounts[account_index]
                    .1
                    .try_borrow_mut()
                    .map_err(|_| InstructionError::AccountBorrowOutstanding)?;
            }
            let pre_account = &self.pre_accounts[unique_index];
            let account = self.accounts[account_index].1.borrow();
            pre_account
                .verify(
                    program_id,
                    message.is_writable(account_index),
                    &self.rent,
                    &account,
                    &mut self.timings,
                    true,
                    do_support_realloc,
                    self.dmbatch_context,
                )
                .map_err(|err| {
                    ic_logger_msg!(
                        self.log_collector,
                        "failed to verify account {}: {}",
                        pre_account.key(),
                        err
                    );
                    err
                })?;

            pre_sum = pre_sum
                .checked_add(u128::from(pre_account.lamports()))
                .ok_or(InstructionError::UnbalancedInstruction)?;
            post_sum = post_sum
                .checked_add(u128::from(account.lamports()))
                .ok_or(InstructionError::UnbalancedInstruction)?;

            if cap_accounts_data_len {
                let pre_data_len = pre_account.data().len() as i64;
                let post_data_len = account.data().len() as i64;
                let data_len_delta = post_data_len.saturating_sub(pre_data_len);
                self.accounts_data_meter.consume(data_len_delta)?;
            }

            Ok(())
        };
        instruction.visit_each_account(&mut work)?;

        // Verify that the total sum of all the lamports did not change
        if pre_sum != post_sum {
            return Err(InstructionError::UnbalancedInstruction);
        }
        Ok(())
    }

    /// Verify and update PreAccount state based on program execution
    fn verify_and_update(
        &mut self,
        instruction: &CompiledInstruction,
        account_indices: &[usize],
        write_privileges: &[bool],
    ) -> Result<(), InstructionError> {
        let do_support_realloc = self.feature_set.is_active(&do_support_realloc::id());
        let cap_accounts_data_len = self.feature_set.is_active(&cap_accounts_data_len::id());
        let program_id = self
            .invoke_stack
            .last()
            .and_then(|frame| frame.program_id())
            .ok_or(InstructionError::CallDepth)?;
        let rent = &self.rent;
        let log_collector = &self.log_collector;
        let accounts = &self.accounts;
        let pre_accounts = &mut self.pre_accounts;
        let timings = &mut self.timings;

        // Verify the per-account instruction results
        let (mut pre_sum, mut post_sum) = (0_u128, 0_u128);
        let mut work = |_unique_index: usize, index_in_instruction: usize| {
            if index_in_instruction < write_privileges.len()
                && index_in_instruction < account_indices.len()
            {
                let account_index = account_indices[index_in_instruction];
                let (key, account) = &accounts[account_index];
                let is_writable = write_privileges[index_in_instruction];
                // Find the matching PreAccount
                for pre_account in pre_accounts.iter_mut() {
                    if key == pre_account.key() {
                        {
                            // Verify account has no outstanding references
                            let _ = account
                                .try_borrow_mut()
                                .map_err(|_| InstructionError::AccountBorrowOutstanding)?;
                        }
                        let account = account.borrow();
                        pre_account
                            .verify(
                                program_id,
                                is_writable,
                                rent,
                                &account,
                                timings,
                                false,
                                do_support_realloc,
                                self.dmbatch_context,
                            )
                            .map_err(|err| {
                                ic_logger_msg!(
                                    log_collector,
                                    "failed to verify account {}: {}",
                                    key,
                                    err
                                );
                                err
                            })?;
                        pre_sum = pre_sum
                            .checked_add(u128::from(pre_account.lamports()))
                            .ok_or(InstructionError::UnbalancedInstruction)?;
                        post_sum = post_sum
                            .checked_add(u128::from(account.lamports()))
                            .ok_or(InstructionError::UnbalancedInstruction)?;
                        if is_writable && !pre_account.executable() {
                            pre_account.update(&account);
                        }

                        if cap_accounts_data_len {
                            let pre_data_len = pre_account.data().len() as i64;
                            let post_data_len = account.data().len() as i64;
                            let data_len_delta = post_data_len.saturating_sub(pre_data_len);
                            self.accounts_data_meter.consume(data_len_delta)?;
                        }

                        return Ok(());
                    }
                }
            }
            Err(InstructionError::MissingAccount)
        };
        instruction.visit_each_account(&mut work)?;

        // Verify that the total sum of all the lamports did not change
        if pre_sum != post_sum {
            return Err(InstructionError::UnbalancedInstruction);
        }
        Ok(())
    }

    /// Entrypoint for a cross-program invocation from a builtin program
    pub fn native_invoke(
        &mut self,
        instruction: Instruction,
        signers: &[Pubkey],
    ) -> Result<(), InstructionError> {
        let (message, caller_write_privileges, program_indices) =
            self.create_message(&instruction, signers)?;
        let mut account_indices = Vec::with_capacity(message.account_keys.len());
        let mut prev_account_sizes = Vec::with_capacity(message.account_keys.len());
        for account_key in message.account_keys.iter() {
            let (account_index, account) = self
                .get_account(account_key)
                .ok_or(InstructionError::MissingAccount)?;
            let account_length = account.borrow().data().len();
            account_indices.push(account_index);
            prev_account_sizes.push((account, account_length));
        }

        if let Some(instruction_recorder) = &self.instruction_recorder {
            instruction_recorder.record_instruction(instruction);
        }

        let message = SanitizedMessage::Legacy(message);
        self.process_instruction(
            &message,
            &message.instructions()[0],
            &program_indices,
            &account_indices,
            &caller_write_privileges,
            &mut ExecuteTimings::default(),
        )
        .result?;

        // Verify the called program has not misbehaved
        let do_support_realloc = self.feature_set.is_active(&do_support_realloc::id());
        for (account, prev_size) in prev_account_sizes.iter() {
            if !do_support_realloc && *prev_size != account.borrow().data().len() && *prev_size != 0
            {
                // Only support for `CreateAccount` at this time.
                // Need a way to limit total realloc size across multiple CPI calls
                ic_msg!(
                    self,
                    "Inner instructions do not support realloc, only SystemProgram::CreateAccount",
                );
                return Err(InstructionError::InvalidRealloc);
            }
        }

        Ok(())
    }

    /// Helper to prepare for process_instruction()
    pub fn create_message(
        &mut self,
        instruction: &Instruction,
        signers: &[Pubkey],
    ) -> Result<(Message, Vec<bool>, Vec<usize>), InstructionError> {
        let message = Message::new(&[instruction.clone()], None);

        // Gather keyed_accounts in the order of message.account_keys
        let caller_keyed_accounts = self.get_instruction_keyed_accounts()?;
        let callee_keyed_accounts = message
            .account_keys
            .iter()
            .map(|account_key| {
                caller_keyed_accounts
                    .iter()
                    .find(|keyed_account| keyed_account.unsigned_key() == account_key)
                    .ok_or_else(|| {
                        ic_msg!(
                            self,
                            "Instruction references an unknown account {}",
                            account_key
                        );
                        InstructionError::MissingAccount
                    })
            })
            .collect::<Result<Vec<_>, InstructionError>>()?;

        // Check for privilege escalation
        for account in instruction.accounts.iter() {
            let keyed_account = callee_keyed_accounts
                .iter()
                .find_map(|keyed_account| {
                    if &account.pubkey == keyed_account.unsigned_key() {
                        Some(keyed_account)
                    } else {
                        None
                    }
                })
                .ok_or_else(|| {
                    ic_msg!(
                        self,
                        "Instruction references an unknown account {}",
                        account.pubkey
                    );
                    InstructionError::MissingAccount
                })?;
            // Readonly account cannot become writable
            if account.is_writable && !keyed_account.is_writable() {
                ic_msg!(self, "{}'s writable privilege escalated", account.pubkey);
                return Err(InstructionError::PrivilegeEscalation);
            }

            if account.is_signer && // If message indicates account is signed
            !( // one of the following needs to be true:
                keyed_account.signer_key().is_some() // Signed in the parent instruction
                || signers.contains(&account.pubkey) // Signed by the program
            ) {
                ic_msg!(self, "{}'s signer privilege escalated", account.pubkey);
                return Err(InstructionError::PrivilegeEscalation);
            }
        }
        let caller_write_privileges = callee_keyed_accounts
            .iter()
            .map(|keyed_account| keyed_account.is_writable())
            .collect::<Vec<bool>>();

        // Find and validate executables / program accounts
        let callee_program_id = instruction.program_id;
        let (program_account_index, program_account) = callee_keyed_accounts
            .iter()
            .find(|keyed_account| &callee_program_id == keyed_account.unsigned_key())
            .and_then(|_keyed_account| self.get_account(&callee_program_id))
            .ok_or_else(|| {
                ic_msg!(self, "Unknown program {}", callee_program_id);
                InstructionError::MissingAccount
            })?;
        if !program_account.borrow().executable() {
            ic_msg!(self, "Account {} is not executable", callee_program_id);
            return Err(InstructionError::AccountNotExecutable);
        }
        let mut program_indices = vec![];
        if program_account.borrow().owner() == &bpf_loader_upgradeable::id() {
            if let UpgradeableLoaderState::Program {
                programdata_address,
            } = program_account.borrow().state()?
            {
                if let Some((programdata_account_index, _programdata_account)) =
                    self.get_account(&programdata_address)
                {
                    program_indices.push(programdata_account_index);
                } else {
                    ic_msg!(
                        self,
                        "Unknown upgradeable programdata account {}",
                        programdata_address,
                    );
                    return Err(InstructionError::MissingAccount);
                }
            } else {
                ic_msg!(
                    self,
                    "Invalid upgradeable program account {}",
                    callee_program_id,
                );
                return Err(InstructionError::MissingAccount);
            }
        }
        program_indices.push(program_account_index);

        Ok((message, caller_write_privileges, program_indices))
    }

    /// Processes a cross-program instruction and returns how many compute units were used
    pub fn process_instruction(
        &mut self,
        message: &SanitizedMessage,
        instruction: &CompiledInstruction,
        program_indices: &[usize],
        account_indices: &[usize],
        caller_write_privileges: &[bool],
        timings: &mut ExecuteTimings,
    ) -> ProcessInstructionResult {
        let is_lowest_invocation_level = self.invoke_stack.is_empty();
        if !is_lowest_invocation_level {
            // Verify the calling program hasn't misbehaved
            let mut verify_caller_time = Measure::start("verify_caller_time");
            let result =
                self.verify_and_update(instruction, account_indices, caller_write_privileges);
            verify_caller_time.stop();
            saturating_add_assign!(
                timings
                    .execute_accessories
                    .process_instructions
                    .verify_caller_us,
                verify_caller_time.as_us()
            );
            if result.is_err() {
                return ProcessInstructionResult {
                    compute_units_consumed: 0,
                    result,
                };
            }
        }

        let mut compute_units_consumed = 0;
        let result = self
            .push(message, instruction, program_indices, account_indices)
            .and_then(|_| {
                let mut process_executable_chain_time =
                    Measure::start("process_executable_chain_time");
                let program_id = message
                    .get_account_key(instruction.program_id_index as usize)
                    .expect("invalid program id index");

                //*********************************************************************************
                // DMLOG: This is the call entry point for inner instruction
                // 1) Store the current parent ordinal number to restore after the inner call is completed
                // 2) The current ordinal number will be the parent for the next calls
                // 3) Increment the ordinal number

                let mut instruction_accounts = instruction.accounts.iter().map(|index| {
                    message
                        .get_account_key(*index as usize)
                        .expect("pubkey is expected in message")
                });

                self.dmbatch_start_instruction(
                    program_id,
                    &mut instruction_accounts,
                    &instruction.data,
                );
                //****************************************************************

                self.return_data = (*program_id, Vec::new());
                let pre_remaining_units = self.compute_meter.borrow().get_remaining();
                let execution_result = self.process_executable_chain(&instruction.data);
                let post_remaining_units = self.compute_meter.borrow().get_remaining();
                compute_units_consumed = pre_remaining_units.saturating_sub(post_remaining_units);
                process_executable_chain_time.stop();

                // Verify the called program has not misbehaved
                let mut verify_callee_time = Measure::start("verify_callee_time");
                let result = execution_result.and_then(|_| {
                    if is_lowest_invocation_level {
                        self.verify(message, instruction, program_indices)
                    } else {
                        let write_privileges: Vec<bool> = (0..message.account_keys_len())
                            .map(|i| message.is_writable(i))
                            .collect();
                        self.verify_and_update(instruction, account_indices, &write_privileges)
                    }
                });
                verify_callee_time.stop();

                saturating_add_assign!(
                    timings
                        .execute_accessories
                        .process_instructions
                        .process_executable_chain_us,
                    process_executable_chain_time.as_us()
                );
                saturating_add_assign!(
                    timings
                        .execute_accessories
                        .process_instructions
                        .verify_callee_us,
                    verify_callee_time.as_us()
                );

                result
            });

        // Pop the invoke_stack to restore previous state
        self.pop();

        //*********************************************************************************
        // DMLOG: The inner call is completed..
        //**********************************************************************************
        if let Some(ctx_ref) = &self.dmbatch_context {
            let ctx = ctx_ref.deref();
            if result.is_err() {
                if let Some(error) = &result.clone().err() {
                    ctx.borrow_mut().error_instruction(error);
                }
            }
        }
        self.dmbatch_end_instruction();
        //****************************************************************

        ProcessInstructionResult {
            compute_units_consumed,
            result,
        }
    }

    /// Calls the instruction's program entrypoint method
    fn process_executable_chain(
        &mut self,
        instruction_data: &[u8],
    ) -> Result<(), InstructionError> {
        let keyed_accounts = self.get_keyed_accounts()?;
        let root_account = keyed_account_at_index(keyed_accounts, 0)
            .map_err(|_| InstructionError::UnsupportedProgramId)?;
        let root_id = root_account.unsigned_key();
        let owner_id = &root_account.owner()?;
        if solana_sdk::native_loader::check_id(owner_id) {
            for entry in self.builtin_programs {
                if entry.program_id == *root_id {
                    // Call the builtin program
                    return (entry.process_instruction)(
                        1, // root_id to be skipped
                        instruction_data,
                        self,
                    );
                }
            }
            if !self.feature_set.is_active(&remove_native_loader::id()) {
                let native_loader = NativeLoader::default();
                // Call the program via the native loader
                return native_loader.process_instruction(0, instruction_data, self);
            }
        } else {
            for entry in self.builtin_programs {
                if entry.program_id == *owner_id {
                    // Call the program via a builtin loader
                    return (entry.process_instruction)(
                        0, // no root_id was provided
                        instruction_data,
                        self,
                    );
                }
            }
        }
        Err(InstructionError::UnsupportedProgramId)
    }

    /// Get the program ID of the currently executing program
    pub fn get_caller(&self) -> Result<&Pubkey, InstructionError> {
        self.invoke_stack
            .last()
            .and_then(|frame| frame.program_id())
            .ok_or(InstructionError::CallDepth)
    }

    /// Get the owner of the currently executing program
    pub fn get_loader(&self) -> Result<Pubkey, InstructionError> {
        let frame = self
            .invoke_stack
            .last()
            .ok_or(InstructionError::CallDepth)?;
        let first_instruction_account = frame
            .number_of_program_accounts
            .checked_sub(1)
            .ok_or(InstructionError::CallDepth)?;
        frame.keyed_accounts[first_instruction_account].owner()
    }

    /// Removes the first keyed account
    #[deprecated(
        since = "1.9.0",
        note = "To be removed together with remove_native_loader"
    )]
    pub fn remove_first_keyed_account(&mut self) -> Result<(), InstructionError> {
        if !self.feature_set.is_active(&remove_native_loader::id()) {
            let stack_frame = &mut self
                .invoke_stack
                .last_mut()
                .ok_or(InstructionError::CallDepth)?;
            stack_frame.keyed_accounts_range.start =
                stack_frame.keyed_accounts_range.start.saturating_add(1);
        }
        Ok(())
    }

    /// Get the list of keyed accounts
    pub fn get_keyed_accounts(&self) -> Result<&[KeyedAccount], InstructionError> {
        self.invoke_stack
            .last()
            .map(|frame| &frame.keyed_accounts[frame.keyed_accounts_range.clone()])
            .ok_or(InstructionError::CallDepth)
    }

    /// Get the list of keyed accounts without the chain of program accounts
    ///
    /// Note: This only contains the `KeyedAccount`s passed by the caller.
    pub fn get_instruction_keyed_accounts(&self) -> Result<&[KeyedAccount], InstructionError> {
        let frame = self
            .invoke_stack
            .last()
            .ok_or(InstructionError::CallDepth)?;
        Ok(&frame.keyed_accounts[frame.number_of_program_accounts..])
    }

    /// Get this invocation's LogCollector
    pub fn get_log_collector(&self) -> Option<Rc<RefCell<LogCollector>>> {
        self.log_collector.clone()
    }

    /// Get this invocation's ComputeMeter
    pub fn get_compute_meter(&self) -> Rc<RefCell<ComputeMeter>> {
        self.compute_meter.clone()
    }

    /// Get this invocation's AccountsDataMeter
    pub fn get_accounts_data_meter(&self) -> &AccountsDataMeter {
        &self.accounts_data_meter
    }

    /// Cache an executor that wasn't found in the cache
    pub fn add_executor(&self, pubkey: &Pubkey, executor: Arc<dyn Executor>) {
        self.executors
            .borrow_mut()
            .insert(*pubkey, TransactionExecutor::new_miss(executor));
    }

    /// Cache an executor that has changed
    pub fn update_executor(&self, pubkey: &Pubkey, executor: Arc<dyn Executor>) {
        self.executors
            .borrow_mut()
            .insert(*pubkey, TransactionExecutor::new_updated(executor));
    }

    /// Get the completed loader work that can be re-used across execution
    pub fn get_executor(&self, pubkey: &Pubkey) -> Option<Arc<dyn Executor>> {
        self.executors
            .borrow()
            .get(pubkey)
            .map(|tx_executor| tx_executor.executor.clone())
    }

    /// Find an account_index and account by its key
    pub fn get_account(&self, pubkey: &Pubkey) -> Option<(usize, Rc<RefCell<AccountSharedData>>)> {
        for (index, (key, account)) in self.accounts.iter().enumerate().rev() {
            if key == pubkey {
                return Some((index, account.clone()));
            }
        }
        None
    }

    /// Get this invocation's compute budget
    pub fn get_compute_budget(&self) -> &ComputeBudget {
        &self.current_compute_budget
    }

    /// Get cached sysvars
    pub fn get_sysvar_cache(&self) -> &SysvarCache {
        &self.sysvar_cache
    }

    //****************************************************************
    // DMLOG
    //****************************************************************
    fn dmbatch_start_instruction(
        &self,
        program_id: &Pubkey,
        keyed_accounts: &mut dyn Iterator<Item = &Pubkey>,
        instruction_data: &[u8],
    ) {
        if let Some(ctx_ref) = &self.dmbatch_context {
            let ctx = ctx_ref.deref();
            ctx.borrow_mut()
                .start_instruction(program_id, keyed_accounts, instruction_data);
        }
    }

    fn dmbatch_end_instruction(&self) {
        if let Some(ctx_ref) = &self.dmbatch_context {
            let ctx = ctx_ref.deref();
            ctx.borrow_mut().end_instruction();
        }
    }
    //****************************************************************
}

pub struct MockInvokeContextPreparation {
    pub accounts: TransactionAccountRefCells,
    pub message: SanitizedMessage,
    pub account_indices: Vec<usize>,
}

pub fn prepare_mock_invoke_context(
    program_indices: &[usize],
    instruction_data: &[u8],
    keyed_accounts: &[(bool, bool, Pubkey, Rc<RefCell<AccountSharedData>>)],
) -> MockInvokeContextPreparation {
    #[allow(clippy::type_complexity)]
    let (accounts, mut metas): (TransactionAccountRefCells, Vec<AccountMeta>) = keyed_accounts
        .iter()
        .map(|(is_signer, is_writable, pubkey, account)| {
            (
                (*pubkey, account.clone()),
                AccountMeta {
                    pubkey: *pubkey,
                    is_signer: *is_signer,
                    is_writable: *is_writable,
                },
            )
        })
        .unzip();
    let program_id = if let Some(program_index) = program_indices.last() {
        accounts[*program_index].0
    } else {
        Pubkey::default()
    };
    for program_index in program_indices.iter().rev() {
        metas.remove(*program_index);
    }
    let message = SanitizedMessage::Legacy(Message::new(
        &[Instruction::new_with_bytes(
            program_id,
            instruction_data,
            metas,
        )],
        None,
    ));
    let account_indices: Vec<usize> = message
        .account_keys_iter()
        .map(|search_key| {
            accounts
                .iter()
                .position(|(key, _account)| key == search_key)
                .unwrap_or(accounts.len())
        })
        .collect();
    MockInvokeContextPreparation {
        accounts,
        message,
        account_indices,
    }
}

pub fn with_mock_invoke_context<R, F: FnMut(&mut InvokeContext) -> R>(
    loader_id: Pubkey,
    account_size: usize,
    mut callback: F,
) -> R {
    let program_indices = vec![0, 1];
    let keyed_accounts = [
        (
            false,
            false,
            loader_id,
            AccountSharedData::new_ref(0, 0, &solana_sdk::native_loader::id()),
        ),
        (
            false,
            false,
            Pubkey::new_unique(),
            AccountSharedData::new_ref(1, 0, &loader_id),
        ),
        (
            false,
            false,
            Pubkey::new_unique(),
            AccountSharedData::new_ref(2, account_size, &Pubkey::new_unique()),
        ),
    ];
    let preparation = prepare_mock_invoke_context(&program_indices, &[], &keyed_accounts);
    let mut invoke_context = InvokeContext::new_mock(&preparation.accounts, &[]);
    invoke_context
        .push(
            &preparation.message,
            &preparation.message.instructions()[0],
            &program_indices,
            &preparation.account_indices,
        )
        .unwrap();
    callback(&mut invoke_context)
}

pub fn mock_process_instruction_with_sysvars(
    loader_id: &Pubkey,
    mut program_indices: Vec<usize>,
    instruction_data: &[u8],
    keyed_accounts: &[(bool, bool, Pubkey, Rc<RefCell<AccountSharedData>>)],
    sysvar_cache: &SysvarCache,
    process_instruction: ProcessInstructionWithContext,
) -> Result<(), InstructionError> {
    let mut preparation =
        prepare_mock_invoke_context(&program_indices, instruction_data, keyed_accounts);
    let processor_account = AccountSharedData::new_ref(0, 0, &solana_sdk::native_loader::id());
    program_indices.insert(0, preparation.accounts.len());
    preparation.accounts.push((*loader_id, processor_account));
    let mut invoke_context = InvokeContext::new_mock(&preparation.accounts, &[]);
    invoke_context.sysvar_cache = Cow::Borrowed(sysvar_cache);
    invoke_context.push(
        &preparation.message,
        &preparation.message.instructions()[0],
        &program_indices,
        &preparation.account_indices,
    )?;
    process_instruction(1, instruction_data, &mut invoke_context)
}

pub fn mock_process_instruction(
    loader_id: &Pubkey,
    program_indices: Vec<usize>,
    instruction_data: &[u8],
    keyed_accounts: &[(bool, bool, Pubkey, Rc<RefCell<AccountSharedData>>)],
    process_instruction: ProcessInstructionWithContext,
) -> Result<(), InstructionError> {
    mock_process_instruction_with_sysvars(
        loader_id,
        program_indices,
        instruction_data,
        keyed_accounts,
        &SysvarCache::default(),
        process_instruction,
    )
}

#[cfg(test)]
mod tests {
    use {
        super::*,
        serde::{Deserialize, Serialize},
        solana_sdk::{
            account::{ReadableAccount, WritableAccount},
            instruction::{AccountMeta, Instruction, InstructionError},
            message::Message,
            native_loader,
        },
    };

    #[derive(Debug, Serialize, Deserialize)]
    enum MockInstruction {
        NoopSuccess,
        NoopFail,
        ModifyOwned,
        ModifyNotOwned,
        ModifyReadonly,
        ConsumeComputeUnits {
            compute_units_consumed: u64,
            desired_result: Result<(), InstructionError>,
        },
        Resize {
            new_len: usize,
        },
    }

    #[test]
    fn test_program_entry_debug() {
        #[allow(clippy::unnecessary_wraps)]
        fn mock_process_instruction(
            _first_instruction_account: usize,
            _data: &[u8],
            _invoke_context: &mut InvokeContext,
        ) -> Result<(), InstructionError> {
            Ok(())
        }
        #[allow(clippy::unnecessary_wraps)]
        fn mock_ix_processor(
            _first_instruction_account: usize,
            _data: &[u8],
            _context: &mut InvokeContext,
        ) -> Result<(), InstructionError> {
            Ok(())
        }
        let builtin_programs = &[
            BuiltinProgram {
                program_id: solana_sdk::pubkey::new_rand(),
                process_instruction: mock_process_instruction,
            },
            BuiltinProgram {
                program_id: solana_sdk::pubkey::new_rand(),
                process_instruction: mock_ix_processor,
            },
        ];
        assert!(!format!("{:?}", builtin_programs).is_empty());
    }

    #[allow(clippy::integer_arithmetic)]
    fn mock_process_instruction(
        first_instruction_account: usize,
        data: &[u8],
        invoke_context: &mut InvokeContext,
    ) -> Result<(), InstructionError> {
        let program_id = invoke_context.get_caller()?;
        let keyed_accounts = invoke_context.get_keyed_accounts()?;
        assert_eq!(
            *program_id,
            keyed_account_at_index(keyed_accounts, first_instruction_account)?.owner()?
        );
        assert_ne!(
            keyed_account_at_index(keyed_accounts, first_instruction_account + 1)?.owner()?,
            *keyed_account_at_index(keyed_accounts, first_instruction_account)?.unsigned_key()
        );

        if let Ok(instruction) = bincode::deserialize(data) {
            match instruction {
                MockInstruction::NoopSuccess => (),
                MockInstruction::NoopFail => return Err(InstructionError::GenericError),
                MockInstruction::ModifyOwned => {
                    keyed_account_at_index(keyed_accounts, first_instruction_account)?
                        .try_account_ref_mut()?
                        .data_as_mut_slice()[0] = 1
                }
                MockInstruction::ModifyNotOwned => {
                    keyed_account_at_index(keyed_accounts, first_instruction_account + 1)?
                        .try_account_ref_mut()?
                        .data_as_mut_slice()[0] = 1
                }
                MockInstruction::ModifyReadonly => {
                    keyed_account_at_index(keyed_accounts, first_instruction_account + 2)?
                        .try_account_ref_mut()?
                        .data_as_mut_slice()[0] = 1
                }
                MockInstruction::ConsumeComputeUnits {
                    compute_units_consumed,
                    desired_result,
                } => {
                    invoke_context
                        .get_compute_meter()
                        .borrow_mut()
                        .consume(compute_units_consumed)
                        .unwrap();
                    return desired_result;
                }
                MockInstruction::Resize { new_len } => {
                    keyed_account_at_index(keyed_accounts, first_instruction_account)?
                        .try_account_ref_mut()?
                        .data_mut()
                        .resize_with(new_len, Default::default)
                }
            }
        } else {
            return Err(InstructionError::InvalidInstructionData);
        }
        Ok(())
    }

    #[test]
    fn test_invoke_context() {
        const MAX_DEPTH: usize = 10;
        let mut invoke_stack = vec![];
        let mut accounts = vec![];
        let mut metas = vec![];
        for i in 0..MAX_DEPTH {
            invoke_stack.push(solana_sdk::pubkey::new_rand());
            accounts.push((
                solana_sdk::pubkey::new_rand(),
                Rc::new(RefCell::new(AccountSharedData::new(
                    i as u64,
                    1,
                    &invoke_stack[i],
                ))),
            ));
            metas.push(AccountMeta::new(accounts[i].0, false));
        }
        for program_id in invoke_stack.iter() {
            accounts.push((
                *program_id,
                Rc::new(RefCell::new(AccountSharedData::new(
                    1,
                    1,
                    &solana_sdk::pubkey::Pubkey::default(),
                ))),
            ));
            metas.push(AccountMeta::new(*program_id, false));
        }
        let account_indices = (0..accounts.len()).collect::<Vec<usize>>();

        let message = SanitizedMessage::Legacy(Message::new(
            &[Instruction::new_with_bytes(invoke_stack[0], &[0], metas)],
            None,
        ));
        let mut invoke_context = InvokeContext::new_mock(&accounts, &[]);

        // Check call depth increases and has a limit
        let mut depth_reached = 0;
        for _ in 0..invoke_stack.len() {
            if Err(InstructionError::CallDepth)
                == invoke_context.push(
                    &message,
                    &message.instructions()[0],
                    &[MAX_DEPTH + depth_reached],
                    &[],
                )
            {
                break;
            }
            depth_reached += 1;
        }
        assert_ne!(depth_reached, 0);
        assert!(depth_reached < MAX_DEPTH);

        // Mock each invocation
        for owned_index in (1..depth_reached).rev() {
            let not_owned_index = owned_index - 1;
            let metas = vec![
                AccountMeta::new(accounts[not_owned_index].0, false),
                AccountMeta::new(accounts[owned_index].0, false),
            ];
            let message = Message::new(
                &[Instruction::new_with_bytes(
                    invoke_stack[owned_index],
                    &[0],
                    metas,
                )],
                None,
            );
            let write_privileges: Vec<bool> = (0..message.account_keys.len())
                .map(|i| message.is_writable(i))
                .collect();

            // modify account owned by the program
            accounts[owned_index].1.borrow_mut().data_as_mut_slice()[0] =
                (MAX_DEPTH + owned_index) as u8;
            invoke_context
                .verify_and_update(
                    &message.instructions[0],
                    &account_indices[not_owned_index..owned_index + 1],
                    &write_privileges,
                )
                .unwrap();
            assert_eq!(
                invoke_context.pre_accounts[owned_index].data()[0],
                (MAX_DEPTH + owned_index) as u8
            );

            // modify account not owned by the program
            let data = accounts[not_owned_index].1.borrow_mut().data()[0];
            accounts[not_owned_index].1.borrow_mut().data_as_mut_slice()[0] =
                (MAX_DEPTH + not_owned_index) as u8;
            assert_eq!(
                invoke_context.verify_and_update(
                    &message.instructions[0],
                    &account_indices[not_owned_index..owned_index + 1],
                    &write_privileges,
                ),
                Err(InstructionError::ExternalAccountDataModified)
            );
            assert_eq!(invoke_context.pre_accounts[not_owned_index].data()[0], data);
            accounts[not_owned_index].1.borrow_mut().data_as_mut_slice()[0] = data;

            invoke_context.pop();
        }
    }

    #[test]
    fn test_invoke_context_verify() {
        let accounts = vec![(
            solana_sdk::pubkey::new_rand(),
            Rc::new(RefCell::new(AccountSharedData::default())),
        )];
        let message = SanitizedMessage::Legacy(Message::new(
            &[Instruction::new_with_bincode(
                accounts[0].0,
                &MockInstruction::NoopSuccess,
                vec![AccountMeta::new_readonly(accounts[0].0, false)],
            )],
            None,
        ));
        let mut invoke_context = InvokeContext::new_mock(&accounts, &[]);
        invoke_context
            .push(&message, &message.instructions()[0], &[0], &[])
            .unwrap();
        assert!(invoke_context
            .verify(&message, &message.instructions()[0], &[0])
            .is_ok());

        let mut _borrowed = accounts[0].1.borrow();
        assert_eq!(
            invoke_context.verify(&message, &message.instructions()[0], &[0]),
            Err(InstructionError::AccountBorrowOutstanding)
        );
    }

    #[test]
    fn test_process_cross_program() {
        let caller_program_id = solana_sdk::pubkey::new_rand();
        let callee_program_id = solana_sdk::pubkey::new_rand();

        let owned_account = AccountSharedData::new(42, 1, &callee_program_id);
        let not_owned_account = AccountSharedData::new(84, 1, &solana_sdk::pubkey::new_rand());
        let readonly_account = AccountSharedData::new(168, 1, &solana_sdk::pubkey::new_rand());
        let loader_account = AccountSharedData::new(0, 0, &native_loader::id());
        let mut program_account = AccountSharedData::new(1, 0, &native_loader::id());
        program_account.set_executable(true);

        let accounts = vec![
            (
                solana_sdk::pubkey::new_rand(),
                Rc::new(RefCell::new(owned_account)),
            ),
            (
                solana_sdk::pubkey::new_rand(),
                Rc::new(RefCell::new(not_owned_account)),
            ),
            (
                solana_sdk::pubkey::new_rand(),
                Rc::new(RefCell::new(readonly_account)),
            ),
            (caller_program_id, Rc::new(RefCell::new(loader_account))),
            (callee_program_id, Rc::new(RefCell::new(program_account))),
        ];
        let account_indices = [0, 1, 2];
        let program_indices = [3, 4];

        let metas = vec![
            AccountMeta::new(accounts[0].0, false),
            AccountMeta::new(accounts[1].0, false),
            AccountMeta::new_readonly(accounts[2].0, false),
        ];

        let caller_instruction =
            CompiledInstruction::new(program_indices[0] as u8, &(), vec![0, 1, 2, 3, 4]);
        let callee_instruction = Instruction::new_with_bincode(
            callee_program_id,
            &MockInstruction::NoopSuccess,
            metas.clone(),
        );
        let message = SanitizedMessage::Legacy(Message::new(&[callee_instruction], None));

        let builtin_programs = &[BuiltinProgram {
            program_id: callee_program_id,
            process_instruction: mock_process_instruction,
        }];
        let mut invoke_context = InvokeContext::new_mock(&accounts, builtin_programs);
        invoke_context
            .push(&message, &caller_instruction, &program_indices[..1], &[])
            .unwrap();

        // not owned account modified by the caller (before the invoke)
        let caller_write_privileges = message
            .account_keys_iter()
            .enumerate()
            .map(|(i, _)| message.is_writable(i))
            .collect::<Vec<bool>>();
        accounts[0].1.borrow_mut().data_as_mut_slice()[0] = 1;
        assert_eq!(
            invoke_context
                .process_instruction(
                    &message,
                    &message.instructions()[0],
                    &program_indices[1..],
                    &account_indices,
                    &caller_write_privileges,
                    &mut ExecuteTimings::default(),
                )
                .result,
            Err(InstructionError::ExternalAccountDataModified)
        );
        accounts[0].1.borrow_mut().data_as_mut_slice()[0] = 0;

        // readonly account modified by the invoker
        accounts[2].1.borrow_mut().data_as_mut_slice()[0] = 1;
        assert_eq!(
            invoke_context
                .process_instruction(
                    &message,
                    &message.instructions()[0],
                    &program_indices[1..],
                    &account_indices,
                    &caller_write_privileges,
                    &mut ExecuteTimings::default(),
                )
                .result,
            Err(InstructionError::ReadonlyDataModified)
        );
        accounts[2].1.borrow_mut().data_as_mut_slice()[0] = 0;

        invoke_context.pop();

        let cases = vec![
            (
                MockInstruction::NoopSuccess,
                ProcessInstructionResult {
                    result: Ok(()),
                    compute_units_consumed: 0,
                },
            ),
            (
                MockInstruction::NoopFail,
                ProcessInstructionResult {
                    result: Err(InstructionError::GenericError),
                    compute_units_consumed: 0,
                },
            ),
            (
                MockInstruction::ModifyOwned,
                ProcessInstructionResult {
                    result: Ok(()),
                    compute_units_consumed: 0,
                },
            ),
            (
                MockInstruction::ModifyNotOwned,
                ProcessInstructionResult {
                    result: Err(InstructionError::ExternalAccountDataModified),
                    compute_units_consumed: 0,
                },
            ),
        ];
        for case in cases {
            let callee_instruction =
                Instruction::new_with_bincode(callee_program_id, &case.0, metas.clone());
            let message = SanitizedMessage::Legacy(Message::new(&[callee_instruction], None));
            invoke_context
                .push(&message, &caller_instruction, &program_indices[..1], &[])
                .unwrap();
            let caller_write_privileges = message
                .account_keys_iter()
                .enumerate()
                .map(|(i, _)| message.is_writable(i))
                .collect::<Vec<bool>>();
            assert_eq!(
                invoke_context.process_instruction(
                    &message,
                    &message.instructions()[0],
                    &program_indices[1..],
                    &account_indices,
                    &caller_write_privileges,
                    &mut ExecuteTimings::default(),
                ),
                case.1
            );
            invoke_context.pop();
        }
    }

    #[test]
    fn test_native_invoke() {
        let caller_program_id = solana_sdk::pubkey::new_rand();
        let callee_program_id = solana_sdk::pubkey::new_rand();

        let owned_account = AccountSharedData::new(42, 1, &callee_program_id);
        let not_owned_account = AccountSharedData::new(84, 1, &solana_sdk::pubkey::new_rand());
        let readonly_account = AccountSharedData::new(168, 1, &solana_sdk::pubkey::new_rand());
        let loader_account = AccountSharedData::new(0, 0, &native_loader::id());
        let mut program_account = AccountSharedData::new(1, 0, &native_loader::id());
        program_account.set_executable(true);

        let accounts = vec![
            (
                solana_sdk::pubkey::new_rand(),
                Rc::new(RefCell::new(owned_account)),
            ),
            (
                solana_sdk::pubkey::new_rand(),
                Rc::new(RefCell::new(not_owned_account)),
            ),
            (
                solana_sdk::pubkey::new_rand(),
                Rc::new(RefCell::new(readonly_account)),
            ),
            (caller_program_id, Rc::new(RefCell::new(loader_account))),
            (callee_program_id, Rc::new(RefCell::new(program_account))),
        ];
        let program_indices = [3];
        let metas = vec![
            AccountMeta::new(accounts[0].0, false),
            AccountMeta::new(accounts[1].0, false),
            AccountMeta::new_readonly(accounts[2].0, false),
        ];

        let caller_instruction =
            CompiledInstruction::new(program_indices[0] as u8, &(), vec![0, 1, 2, 3, 4]);
        let callee_instruction = Instruction::new_with_bincode(
            callee_program_id,
            &MockInstruction::NoopSuccess,
            metas.clone(),
        );
        let message = SanitizedMessage::Legacy(Message::new(&[callee_instruction.clone()], None));

        let builtin_programs = &[BuiltinProgram {
            program_id: callee_program_id,
            process_instruction: mock_process_instruction,
        }];
        let mut invoke_context = InvokeContext::new_mock(&accounts, builtin_programs);
        invoke_context
            .push(&message, &caller_instruction, &program_indices, &[])
            .unwrap();

        // not owned account modified by the invoker
        accounts[0].1.borrow_mut().data_as_mut_slice()[0] = 1;
        assert_eq!(
            invoke_context.native_invoke(callee_instruction.clone(), &[]),
            Err(InstructionError::ExternalAccountDataModified)
        );
        accounts[0].1.borrow_mut().data_as_mut_slice()[0] = 0;

        // readonly account modified by the invoker
        accounts[2].1.borrow_mut().data_as_mut_slice()[0] = 1;
        assert_eq!(
            invoke_context.native_invoke(callee_instruction, &[]),
            Err(InstructionError::ReadonlyDataModified)
        );
        accounts[2].1.borrow_mut().data_as_mut_slice()[0] = 0;

        invoke_context.pop();

        // Other test cases
        let cases = vec![
            (MockInstruction::NoopSuccess, Ok(())),
            (
                MockInstruction::NoopFail,
                Err(InstructionError::GenericError),
            ),
            (MockInstruction::ModifyOwned, Ok(())),
            (
                MockInstruction::ModifyNotOwned,
                Err(InstructionError::ExternalAccountDataModified),
            ),
            (
                MockInstruction::ModifyReadonly,
                Err(InstructionError::ReadonlyDataModified),
            ),
        ];
        for case in cases {
            let callee_instruction =
                Instruction::new_with_bincode(callee_program_id, &case.0, metas.clone());
            let message =
                SanitizedMessage::Legacy(Message::new(&[callee_instruction.clone()], None));
            invoke_context
                .push(&message, &caller_instruction, &program_indices, &[])
                .unwrap();
            assert_eq!(
                invoke_context.native_invoke(callee_instruction, &[]),
                case.1
            );
            invoke_context.pop();
        }
    }

    #[test]
    fn test_invoke_context_compute_budget() {
        let accounts = vec![
            (
                solana_sdk::pubkey::new_rand(),
                Rc::new(RefCell::new(AccountSharedData::default())),
            ),
            (
                crate::neon_evm_program::id(),
                Rc::new(RefCell::new(AccountSharedData::default())),
            ),
        ];

        let noop_message = SanitizedMessage::Legacy(Message::new(
            &[Instruction::new_with_bincode(
                accounts[0].0,
                &MockInstruction::NoopSuccess,
                vec![AccountMeta::new_readonly(accounts[0].0, false)],
            )],
            None,
        ));
        let neon_message = SanitizedMessage::Legacy(Message::new(
            &[Instruction::new_with_bincode(
                crate::neon_evm_program::id(),
                &MockInstruction::NoopSuccess,
                vec![AccountMeta::new_readonly(accounts[0].0, false)],
            )],
            None,
        ));

        let mut feature_set = FeatureSet::all_enabled();
        feature_set.deactivate(&tx_wide_compute_cap::id());
        feature_set.deactivate(&requestable_heap_size::id());
        let mut invoke_context = InvokeContext::new_mock(&accounts, &[]);
        invoke_context.feature_set = Arc::new(feature_set);

        invoke_context
            .push(&noop_message, &noop_message.instructions()[0], &[0], &[])
            .unwrap();
        assert_eq!(
            *invoke_context.get_compute_budget(),
            ComputeBudget::default()
        );
        invoke_context.pop();

        invoke_context
            .push(&neon_message, &neon_message.instructions()[0], &[1], &[])
            .unwrap();
        let expected_compute_budget = ComputeBudget {
            max_units: 500_000,
            heap_size: Some(256_usize.saturating_mul(1024)),
            ..ComputeBudget::default()
        };
        assert_eq!(
            *invoke_context.get_compute_budget(),
            expected_compute_budget
        );
        invoke_context.pop();

        invoke_context
            .push(&noop_message, &noop_message.instructions()[0], &[0], &[])
            .unwrap();
        assert_eq!(
            *invoke_context.get_compute_budget(),
            ComputeBudget::default()
        );
        invoke_context.pop();
    }

    #[test]
    fn test_process_instruction_compute_budget() {
        let caller_program_id = solana_sdk::pubkey::new_rand();
        let callee_program_id = solana_sdk::pubkey::new_rand();
        let owned_account = AccountSharedData::new(42, 1, &callee_program_id);
        let not_owned_account = AccountSharedData::new(84, 1, &solana_sdk::pubkey::new_rand());
        let readonly_account = AccountSharedData::new(168, 1, &solana_sdk::pubkey::new_rand());
        let loader_account = AccountSharedData::new(0, 0, &native_loader::id());
        let mut program_account = AccountSharedData::new(1, 0, &native_loader::id());
        program_account.set_executable(true);

        let accounts = vec![
            (
                solana_sdk::pubkey::new_rand(),
                Rc::new(RefCell::new(owned_account)),
            ),
            (
                solana_sdk::pubkey::new_rand(),
                Rc::new(RefCell::new(not_owned_account)),
            ),
            (
                solana_sdk::pubkey::new_rand(),
                Rc::new(RefCell::new(readonly_account)),
            ),
            (caller_program_id, Rc::new(RefCell::new(loader_account))),
            (callee_program_id, Rc::new(RefCell::new(program_account))),
        ];
        let account_indices = [0, 1, 2];
        let program_indices = [3, 4];

        let metas = vec![
            AccountMeta::new(accounts[0].0, false),
            AccountMeta::new(accounts[1].0, false),
            AccountMeta::new_readonly(accounts[2].0, false),
        ];

        let builtin_programs = &[BuiltinProgram {
            program_id: callee_program_id,
            process_instruction: mock_process_instruction,
        }];
        let mut invoke_context = InvokeContext::new_mock(&accounts, builtin_programs);

        let compute_units_consumed = 10;
        let desired_results = vec![Ok(()), Err(InstructionError::GenericError)];

        for desired_result in desired_results {
            let caller_instruction =
                CompiledInstruction::new(program_indices[0] as u8, &(), vec![0, 1, 2, 3, 4]);
            let callee_instruction = Instruction::new_with_bincode(
                callee_program_id,
                &MockInstruction::ConsumeComputeUnits {
                    compute_units_consumed,
                    desired_result: desired_result.clone(),
                },
                metas.clone(),
            );
            let message =
                SanitizedMessage::Legacy(Message::new(&[callee_instruction.clone()], None));
            invoke_context
                .push(&message, &caller_instruction, &program_indices[..1], &[])
                .unwrap();
            let caller_write_privileges = message
                .account_keys_iter()
                .enumerate()
                .map(|(i, _)| message.is_writable(i))
                .collect::<Vec<bool>>();
            let result = invoke_context.process_instruction(
                &message,
                &message.instructions()[0],
                &program_indices[1..],
                &account_indices,
                &caller_write_privileges,
                &mut ExecuteTimings::default(),
            );

            // Because the instruction had compute cost > 0, then regardless of the execution result,
            // the number of compute units consumed should be a non-default which is something greater
            // than zero.
            assert!(result.compute_units_consumed > 0);
            assert_eq!(
                result,
                ProcessInstructionResult {
                    compute_units_consumed,
                    result: desired_result,
                }
            );
        }
    }

    #[test]
    fn test_process_instruction_accounts_data_meter() {
        let program_key = Pubkey::new_unique();
        let user_account_data_len = 123;
        let user_account = AccountSharedData::new(100, user_account_data_len, &program_key);
        let dummy1_account = AccountSharedData::new(10, 0, &program_key);
        let mut program_account = AccountSharedData::new(500, 500, &native_loader::id());
        program_account.set_executable(true);
        let accounts = vec![
            (Pubkey::new_unique(), Rc::new(RefCell::new(user_account))),
            (Pubkey::new_unique(), Rc::new(RefCell::new(dummy1_account))),
            (program_key, Rc::new(RefCell::new(program_account))),
        ];
        let account_indices = [];
        let program_indices = [accounts.len() - 1];

        let metas = accounts
            .iter()
            .map(|account| AccountMeta::new(account.0, false))
            .collect::<Vec<_>>();

        let builtin_programs = [BuiltinProgram {
            program_id: program_key,
            process_instruction: mock_process_instruction,
        }];

        let mut invoke_context = InvokeContext::new_mock(&accounts, &builtin_programs);
        invoke_context
            .accounts_data_meter
            .set_current(user_account_data_len as u64);
        invoke_context
            .accounts_data_meter
            .set_maximum(user_account_data_len as u64 * 3);
        let remaining_account_data_len = invoke_context.accounts_data_meter.remaining() as usize;

        // Test 1: Resize the account to use up all the space; this must succeed
        {
            let new_len = user_account_data_len + remaining_account_data_len;
            let instruction = Instruction::new_with_bincode(
                program_key,
                &MockInstruction::Resize { new_len },
                metas.clone(),
            );
            let message = SanitizedMessage::Legacy(Message::new(&[instruction], None));
            let caller_write_privileges = message
                .account_keys_iter()
                .enumerate()
                .map(|(i, _)| message.is_writable(i))
                .collect::<Vec<_>>();

            let result = invoke_context
                .process_instruction(
                    &message,
                    &message.instructions()[0],
                    &program_indices,
                    &account_indices,
                    &caller_write_privileges,
                    &mut ExecuteTimings::default(),
                )
                .result;

            assert!(result.is_ok());
            assert_eq!(invoke_context.accounts_data_meter.remaining(), 0);
        }

        // Test 2: Resize the account to *the same size*, so not consuming any additional size; this must succeed
        {
            let new_len = user_account_data_len + remaining_account_data_len;
            let instruction = Instruction::new_with_bincode(
                program_key,
                &MockInstruction::Resize { new_len },
                metas.clone(),
            );
            let message = SanitizedMessage::Legacy(Message::new(&[instruction], None));
            let caller_write_privileges = message
                .account_keys_iter()
                .enumerate()
                .map(|(i, _)| message.is_writable(i))
                .collect::<Vec<_>>();

            let result = invoke_context
                .process_instruction(
                    &message,
                    &message.instructions()[0],
                    &program_indices,
                    &account_indices,
                    &caller_write_privileges,
                    &mut ExecuteTimings::default(),
                )
                .result;

            assert!(result.is_ok());
            assert_eq!(invoke_context.accounts_data_meter.remaining(), 0);
        }

        // Test 3: Resize the account to exceed the budget; this must fail
        {
            let new_len = user_account_data_len + remaining_account_data_len + 1;
            let instruction = Instruction::new_with_bincode(
                program_key,
                &MockInstruction::Resize { new_len },
                metas,
            );
            let message = SanitizedMessage::Legacy(Message::new(&[instruction], None));
            let caller_write_privileges = message
                .account_keys_iter()
                .enumerate()
                .map(|(i, _)| message.is_writable(i))
                .collect::<Vec<_>>();

            let result = invoke_context
                .process_instruction(
                    &message,
                    &message.instructions()[0],
                    &program_indices,
                    &account_indices,
                    &caller_write_privileges,
                    &mut ExecuteTimings::default(),
                )
                .result;

            assert!(result.is_err());
            assert!(matches!(
                result,
                Err(solana_sdk::instruction::InstructionError::AccountsDataBudgetExceeded)
            ));
            assert_eq!(invoke_context.accounts_data_meter.remaining(), 0);
        }
    }
}<|MERGE_RESOLUTION|>--- conflicted
+++ resolved
@@ -260,13 +260,8 @@
             Rent::default(),
             accounts,
             builtin_programs,
-<<<<<<< HEAD
             Cow::Owned(SysvarCache::default()),
-            Some(LogCollector::new_ref()),
-=======
-            &[],
             Some(LogCollector::new_ref(None)),
->>>>>>> 7c1a6bcc
             ComputeBudget::default(),
             Rc::new(RefCell::new(Executors::default())),
             Arc::new(FeatureSet::all_enabled()),
