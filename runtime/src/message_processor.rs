--- conflicted
+++ resolved
@@ -72,11 +72,8 @@
         blockhash: Hash,
         lamports_per_signature: u64,
         current_accounts_data_len: u64,
-<<<<<<< HEAD
         accumulated_consumed_units: &mut u64,
-=======
         dmbatch_context: &Option<Rc<RefCell<DMBatchContext>>>,
->>>>>>> 3cc115c0
     ) -> Result<ProcessedMessageInfo, TransactionError> {
         let mut invoke_context = InvokeContext::new(
             rent,
@@ -289,11 +286,8 @@
             Hash::default(),
             0,
             0,
-<<<<<<< HEAD
             &mut 0,
-=======
             &None,
->>>>>>> 3cc115c0
         );
         assert!(result.is_ok());
         assert_eq!(accounts[0].1.borrow().lamports(), 100);
@@ -324,11 +318,8 @@
             Hash::default(),
             0,
             0,
-<<<<<<< HEAD
             &mut 0,
-=======
             &None,
->>>>>>> 3cc115c0
         );
         assert_eq!(
             result,
@@ -363,11 +354,8 @@
             Hash::default(),
             0,
             0,
-<<<<<<< HEAD
             &mut 0,
-=======
             &None,
->>>>>>> 3cc115c0
         );
         assert_eq!(
             result,
@@ -514,11 +502,8 @@
             Hash::default(),
             0,
             0,
-<<<<<<< HEAD
             &mut 0,
-=======
             &None,
->>>>>>> 3cc115c0
         );
         assert_eq!(
             result,
@@ -553,11 +538,8 @@
             Hash::default(),
             0,
             0,
-<<<<<<< HEAD
             &mut 0,
-=======
             &None,
->>>>>>> 3cc115c0
         );
         assert!(result.is_ok());
 
@@ -589,11 +571,8 @@
             Hash::default(),
             0,
             0,
-<<<<<<< HEAD
             &mut 0,
-=======
             &None,
->>>>>>> 3cc115c0
         );
         assert!(result.is_ok());
         assert_eq!(accounts[0].1.borrow().lamports(), 80);
@@ -652,11 +631,8 @@
             Hash::default(),
             0,
             0,
-<<<<<<< HEAD
             &mut 0,
-=======
             &None,
->>>>>>> 3cc115c0
         );
 
         assert_eq!(
