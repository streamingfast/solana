use {
    serde::{Deserialize, Serialize},
    solana_measure::measure::Measure,
    solana_program_runtime::{
        compute_budget::ComputeBudget,
        instruction_recorder::InstructionRecorder,
        invoke_context::{
            BuiltinProgram, Executors, InvokeContext, ProcessInstructionResult,
            TransactionAccountRefCell,
        },
        log_collector::LogCollector,
        sysvar_cache::SysvarCache,
        timings::ExecuteTimings,
    },
    solana_sdk::{
        account::WritableAccount,
<<<<<<< HEAD
=======
        compute_budget::ComputeBudget,
        deepmind::DMBatchContext,
>>>>>>> 7c1a6bcc
        feature_set::{prevent_calling_precompiles_as_programs, FeatureSet},
        hash::Hash,
        message::SanitizedMessage,
        precompiles::is_precompile,
        rent::Rent,
        saturating_add_assign,
        sysvar::instructions,
        transaction::TransactionError,
    },
    std::{borrow::Cow, cell::RefCell, rc::Rc, sync::Arc},
};

#[derive(Debug, Default, Clone, Deserialize, Serialize)]
pub struct MessageProcessor {}

#[cfg(RUSTC_WITH_SPECIALIZATION)]
impl ::solana_frozen_abi::abi_example::AbiExample for MessageProcessor {
    fn example() -> Self {
        // MessageProcessor's fields are #[serde(skip)]-ed and not Serialize
        // so, just rely on Default anyway.
        MessageProcessor::default()
    }
}

/// Resultant information gathered from calling process_message()
#[derive(Debug, Default, Clone, Copy, PartialEq, Eq)]
pub struct ProcessedMessageInfo {
    /// The new accounts data len
    pub accounts_data_len: u64,
}

impl MessageProcessor {
    /// Process a message.
    /// This method calls each instruction in the message over the set of loaded accounts.
    /// For each instruction it calls the program entrypoint method and verifies that the result of
    /// the call does not violate the bank's accounting rules.
    /// The accounts are committed back to the bank only if every instruction succeeds.
    #[allow(clippy::too_many_arguments)]
    pub fn process_message(
        builtin_programs: &[BuiltinProgram],
        message: &SanitizedMessage,
        program_indices: &[Vec<usize>],
        accounts: &[TransactionAccountRefCell],
        rent: Rent,
        log_collector: Option<Rc<RefCell<LogCollector>>>,
        executors: Rc<RefCell<Executors>>,
        instruction_recorders: Option<&[InstructionRecorder]>,
        feature_set: Arc<FeatureSet>,
        compute_budget: ComputeBudget,
        timings: &mut ExecuteTimings,
        sysvar_cache: &SysvarCache,
        blockhash: Hash,
        lamports_per_signature: u64,
        current_accounts_data_len: u64,
        dmbatch_context: &Option<Rc<RefCell<DMBatchContext>>>,
    ) -> Result<ProcessedMessageInfo, TransactionError> {
        let mut invoke_context = InvokeContext::new(
            rent,
            accounts,
            builtin_programs,
            Cow::Borrowed(sysvar_cache),
            log_collector,
            compute_budget,
            executors,
            feature_set,
            blockhash,
            lamports_per_signature,
            current_accounts_data_len,
            &dmbatch_context,
        );

        debug_assert_eq!(program_indices.len(), message.instructions().len());
        for (instruction_index, ((program_id, instruction), program_indices)) in message
            .program_instructions_iter()
            .zip(program_indices.iter())
            .enumerate()
        {
            if invoke_context
                .feature_set
                .is_active(&prevent_calling_precompiles_as_programs::id())
                && is_precompile(program_id, |id| invoke_context.feature_set.is_active(id))
            {
                // Precompiled programs don't have an instruction processor
                continue;
            }

            // Fixup the special instructions key if present
            // before the account pre-values are taken care of
            for (pubkey, account) in accounts.iter().take(message.account_keys_len()) {
                if instructions::check_id(pubkey) {
                    let mut mut_account_ref = account.borrow_mut();
                    instructions::store_current_index(
                        mut_account_ref.data_as_mut_slice(),
                        instruction_index as u16,
                    );
                    break;
                }
            }

            if let Some(instruction_recorders) = instruction_recorders {
                invoke_context.instruction_recorder =
                    Some(&instruction_recorders[instruction_index]);
            }
            let mut time = Measure::start("execute_instruction");
            let ProcessInstructionResult {
                compute_units_consumed,
                result,
            } = invoke_context.process_instruction(
                message,
                instruction,
                program_indices,
                &[],
                &[],
                timings,
            );
            time.stop();
            timings.details.accumulate_program(
                program_id,
                time.as_us(),
                compute_units_consumed,
                result.is_err(),
            );
            timings.details.accumulate(&invoke_context.timings);
            saturating_add_assign!(
                timings.execute_accessories.process_instructions.total_us,
                time.as_us()
            );
            result
                .map_err(|err| TransactionError::InstructionError(instruction_index as u8, err))?;
        }
        Ok(ProcessedMessageInfo {
            accounts_data_len: invoke_context.get_accounts_data_meter().current(),
        })
    }
}

#[cfg(test)]
mod tests {
    use {
        super::*,
        crate::rent_collector::RentCollector,
        solana_sdk::{
            account::{AccountSharedData, ReadableAccount},
            instruction::{AccountMeta, Instruction, InstructionError},
            keyed_account::keyed_account_at_index,
            message::Message,
            native_loader::{self, create_loadable_account_for_test},
            pubkey::Pubkey,
            secp256k1_instruction::new_secp256k1_instruction,
            secp256k1_program,
        },
    };

    #[derive(Debug, Serialize, Deserialize)]
    enum MockInstruction {
        NoopSuccess,
        NoopFail,
        ModifyOwned,
        ModifyNotOwned,
        ModifyReadonly,
    }

    #[test]
    fn test_process_message_readonly_handling() {
        #[derive(Serialize, Deserialize)]
        enum MockSystemInstruction {
            Correct,
            AttemptCredit { lamports: u64 },
            AttemptDataChange { data: u8 },
        }

        fn mock_system_process_instruction(
            first_instruction_account: usize,
            data: &[u8],
            invoke_context: &mut InvokeContext,
        ) -> Result<(), InstructionError> {
            let keyed_accounts = invoke_context.get_keyed_accounts()?;
            if let Ok(instruction) = bincode::deserialize(data) {
                match instruction {
                    MockSystemInstruction::Correct => Ok(()),
                    MockSystemInstruction::AttemptCredit { lamports } => {
                        keyed_account_at_index(keyed_accounts, first_instruction_account)?
                            .account
                            .borrow_mut()
                            .checked_sub_lamports(lamports)?;
                        keyed_account_at_index(keyed_accounts, first_instruction_account + 1)?
                            .account
                            .borrow_mut()
                            .checked_add_lamports(lamports)?;
                        Ok(())
                    }
                    // Change data in a read-only account
                    MockSystemInstruction::AttemptDataChange { data } => {
                        keyed_account_at_index(keyed_accounts, first_instruction_account + 1)?
                            .account
                            .borrow_mut()
                            .set_data(vec![data]);
                        Ok(())
                    }
                }
            } else {
                Err(InstructionError::InvalidInstructionData)
            }
        }

        let mock_system_program_id = Pubkey::new(&[2u8; 32]);
        let rent_collector = RentCollector::default();
        let builtin_programs = &[BuiltinProgram {
            program_id: mock_system_program_id,
            process_instruction: mock_system_process_instruction,
        }];

        let program_account = Rc::new(RefCell::new(create_loadable_account_for_test(
            "mock_system_program",
        )));
        let accounts = vec![
            (
                solana_sdk::pubkey::new_rand(),
                AccountSharedData::new_ref(100, 1, &mock_system_program_id),
            ),
            (
                solana_sdk::pubkey::new_rand(),
                AccountSharedData::new_ref(0, 1, &mock_system_program_id),
            ),
            (mock_system_program_id, program_account),
        ];
        let program_indices = vec![vec![2]];

        let executors = Rc::new(RefCell::new(Executors::default()));

        let account_metas = vec![
            AccountMeta::new(accounts[0].0, true),
            AccountMeta::new_readonly(accounts[1].0, false),
        ];
        let message = SanitizedMessage::Legacy(Message::new(
            &[Instruction::new_with_bincode(
                mock_system_program_id,
                &MockSystemInstruction::Correct,
                account_metas.clone(),
            )],
            Some(&accounts[0].0),
        ));
        let sysvar_cache = SysvarCache::default();
        let result = MessageProcessor::process_message(
            builtin_programs,
            &message,
            &program_indices,
            &accounts,
            rent_collector.rent,
            None,
            executors.clone(),
            None,
            Arc::new(FeatureSet::all_enabled()),
            ComputeBudget::new(),
            &mut ExecuteTimings::default(),
            &sysvar_cache,
            Hash::default(),
            0,
            0,
            &None,
        );
        assert!(result.is_ok());
        assert_eq!(accounts[0].1.borrow().lamports(), 100);
        assert_eq!(accounts[1].1.borrow().lamports(), 0);

        let message = SanitizedMessage::Legacy(Message::new(
            &[Instruction::new_with_bincode(
                mock_system_program_id,
                &MockSystemInstruction::AttemptCredit { lamports: 50 },
                account_metas.clone(),
            )],
            Some(&accounts[0].0),
        ));

        let result = MessageProcessor::process_message(
            builtin_programs,
            &message,
            &program_indices,
            &accounts,
            rent_collector.rent,
            None,
            executors.clone(),
            None,
            Arc::new(FeatureSet::all_enabled()),
            ComputeBudget::new(),
            &mut ExecuteTimings::default(),
            &sysvar_cache,
            Hash::default(),
            0,
            0,
            &None,
        );
        assert_eq!(
            result,
            Err(TransactionError::InstructionError(
                0,
                InstructionError::ReadonlyLamportChange
            ))
        );

        let message = SanitizedMessage::Legacy(Message::new(
            &[Instruction::new_with_bincode(
                mock_system_program_id,
                &MockSystemInstruction::AttemptDataChange { data: 50 },
                account_metas,
            )],
            Some(&accounts[0].0),
        ));

        let result = MessageProcessor::process_message(
            builtin_programs,
            &message,
            &program_indices,
            &accounts,
            rent_collector.rent,
            None,
            executors,
            None,
            Arc::new(FeatureSet::all_enabled()),
            ComputeBudget::new(),
            &mut ExecuteTimings::default(),
            &sysvar_cache,
            Hash::default(),
            0,
            0,
            &None,
        );
        assert_eq!(
            result,
            Err(TransactionError::InstructionError(
                0,
                InstructionError::ReadonlyDataModified
            ))
        );
    }

    #[test]
    fn test_process_message_duplicate_accounts() {
        #[derive(Serialize, Deserialize)]
        enum MockSystemInstruction {
            BorrowFail,
            MultiBorrowMut,
            DoWork { lamports: u64, data: u8 },
        }

        fn mock_system_process_instruction(
            first_instruction_account: usize,
            data: &[u8],
            invoke_context: &mut InvokeContext,
        ) -> Result<(), InstructionError> {
            let keyed_accounts = invoke_context.get_keyed_accounts()?;
            if let Ok(instruction) = bincode::deserialize(data) {
                match instruction {
                    MockSystemInstruction::BorrowFail => {
                        let from_account =
                            keyed_account_at_index(keyed_accounts, first_instruction_account)?
                                .try_account_ref_mut()?;
                        let dup_account =
                            keyed_account_at_index(keyed_accounts, first_instruction_account + 2)?
                                .try_account_ref_mut()?;
                        if from_account.lamports() != dup_account.lamports() {
                            return Err(InstructionError::InvalidArgument);
                        }
                        Ok(())
                    }
                    MockSystemInstruction::MultiBorrowMut => {
                        let from_lamports = {
                            let from_account =
                                keyed_account_at_index(keyed_accounts, first_instruction_account)?
                                    .try_account_ref_mut()?;
                            from_account.lamports()
                        };
                        let dup_lamports = {
                            let dup_account = keyed_account_at_index(
                                keyed_accounts,
                                first_instruction_account + 2,
                            )?
                            .try_account_ref_mut()?;
                            dup_account.lamports()
                        };
                        if from_lamports != dup_lamports {
                            return Err(InstructionError::InvalidArgument);
                        }
                        Ok(())
                    }
                    MockSystemInstruction::DoWork { lamports, data } => {
                        {
                            let mut to_account = keyed_account_at_index(
                                keyed_accounts,
                                first_instruction_account + 1,
                            )?
                            .try_account_ref_mut()?;
                            let mut dup_account = keyed_account_at_index(
                                keyed_accounts,
                                first_instruction_account + 2,
                            )?
                            .try_account_ref_mut()?;
                            dup_account.checked_sub_lamports(lamports)?;
                            to_account.checked_add_lamports(lamports)?;
                            dup_account.set_data(vec![data]);
                        }
                        keyed_account_at_index(keyed_accounts, first_instruction_account)?
                            .try_account_ref_mut()?
                            .checked_sub_lamports(lamports)?;
                        keyed_account_at_index(keyed_accounts, first_instruction_account + 1)?
                            .try_account_ref_mut()?
                            .checked_add_lamports(lamports)?;
                        Ok(())
                    }
                }
            } else {
                Err(InstructionError::InvalidInstructionData)
            }
        }

        let mock_program_id = Pubkey::new(&[2u8; 32]);
        let rent_collector = RentCollector::default();
        let builtin_programs = &[BuiltinProgram {
            program_id: mock_program_id,
            process_instruction: mock_system_process_instruction,
        }];

        let program_account = Rc::new(RefCell::new(create_loadable_account_for_test(
            "mock_system_program",
        )));
        let accounts = vec![
            (
                solana_sdk::pubkey::new_rand(),
                AccountSharedData::new_ref(100, 1, &mock_program_id),
            ),
            (
                solana_sdk::pubkey::new_rand(),
                AccountSharedData::new_ref(0, 1, &mock_program_id),
            ),
            (mock_program_id, program_account),
        ];
        let program_indices = vec![vec![2]];

        let executors = Rc::new(RefCell::new(Executors::default()));

        let account_metas = vec![
            AccountMeta::new(accounts[0].0, true),
            AccountMeta::new(accounts[1].0, false),
            AccountMeta::new(accounts[0].0, false),
        ];

        // Try to borrow mut the same account
        let message = SanitizedMessage::Legacy(Message::new(
            &[Instruction::new_with_bincode(
                mock_program_id,
                &MockSystemInstruction::BorrowFail,
                account_metas.clone(),
            )],
            Some(&accounts[0].0),
        ));
        let sysvar_cache = SysvarCache::default();
        let result = MessageProcessor::process_message(
            builtin_programs,
            &message,
            &program_indices,
            &accounts,
            rent_collector.rent,
            None,
            executors.clone(),
            None,
            Arc::new(FeatureSet::all_enabled()),
            ComputeBudget::new(),
            &mut ExecuteTimings::default(),
            &sysvar_cache,
            Hash::default(),
            0,
            0,
            &None,
        );
        assert_eq!(
            result,
            Err(TransactionError::InstructionError(
                0,
                InstructionError::AccountBorrowFailed
            ))
        );

        // Try to borrow mut the same account in a safe way
        let message = SanitizedMessage::Legacy(Message::new(
            &[Instruction::new_with_bincode(
                mock_program_id,
                &MockSystemInstruction::MultiBorrowMut,
                account_metas.clone(),
            )],
            Some(&accounts[0].0),
        ));
        let result = MessageProcessor::process_message(
            builtin_programs,
            &message,
            &program_indices,
            &accounts,
            rent_collector.rent,
            None,
            executors.clone(),
            None,
            Arc::new(FeatureSet::all_enabled()),
            ComputeBudget::new(),
            &mut ExecuteTimings::default(),
            &sysvar_cache,
            Hash::default(),
            0,
            0,
            &None,
        );
        assert!(result.is_ok());

        // Do work on the same account but at different location in keyed_accounts[]
        let message = SanitizedMessage::Legacy(Message::new(
            &[Instruction::new_with_bincode(
                mock_program_id,
                &MockSystemInstruction::DoWork {
                    lamports: 10,
                    data: 42,
                },
                account_metas,
            )],
            Some(&accounts[0].0),
        ));
        let result = MessageProcessor::process_message(
            builtin_programs,
            &message,
            &program_indices,
            &accounts,
            rent_collector.rent,
            None,
            executors,
            None,
            Arc::new(FeatureSet::all_enabled()),
            ComputeBudget::new(),
            &mut ExecuteTimings::default(),
            &sysvar_cache,
            Hash::default(),
            0,
            0,
            &None,
        );
        assert!(result.is_ok());
        assert_eq!(accounts[0].1.borrow().lamports(), 80);
        assert_eq!(accounts[1].1.borrow().lamports(), 20);
        assert_eq!(accounts[0].1.borrow().data(), &vec![42]);
    }

    #[test]
    fn test_precompile() {
        let mock_program_id = Pubkey::new_unique();
        fn mock_process_instruction(
            _first_instruction_account: usize,
            _data: &[u8],
            _invoke_context: &mut InvokeContext,
        ) -> Result<(), InstructionError> {
            Err(InstructionError::Custom(0xbabb1e))
        }
        let builtin_programs = &[BuiltinProgram {
            program_id: mock_program_id,
            process_instruction: mock_process_instruction,
        }];

        let secp256k1_account = AccountSharedData::new_ref(1, 0, &native_loader::id());
        secp256k1_account.borrow_mut().set_executable(true);
        let mock_program_account = AccountSharedData::new_ref(1, 0, &native_loader::id());
        mock_program_account.borrow_mut().set_executable(true);
        let accounts = vec![
            (secp256k1_program::id(), secp256k1_account),
            (mock_program_id, mock_program_account),
        ];

        let message = SanitizedMessage::Legacy(Message::new(
            &[
                new_secp256k1_instruction(
                    &libsecp256k1::SecretKey::random(&mut rand::thread_rng()),
                    b"hello",
                ),
                Instruction::new_with_bytes(mock_program_id, &[], vec![]),
            ],
            None,
        ));
        let sysvar_cache = SysvarCache::default();
        let result = MessageProcessor::process_message(
            builtin_programs,
            &message,
            &[vec![0], vec![1]],
            &accounts,
            RentCollector::default().rent,
            None,
            Rc::new(RefCell::new(Executors::default())),
            None,
            Arc::new(FeatureSet::all_enabled()),
            ComputeBudget::new(),
            &mut ExecuteTimings::default(),
            &sysvar_cache,
            Hash::default(),
            0,
            0,
            &None,
        );
        assert_eq!(
            result,
            Err(TransactionError::InstructionError(
                1,
                InstructionError::Custom(0xbabb1e)
            ))
        );
    }
}<|MERGE_RESOLUTION|>--- conflicted
+++ resolved
@@ -1,3 +1,4 @@
+use solana_sdk::deepmind::DMBatchContext;
 use {
     serde::{Deserialize, Serialize},
     solana_measure::measure::Measure,
@@ -14,11 +15,6 @@
     },
     solana_sdk::{
         account::WritableAccount,
-<<<<<<< HEAD
-=======
-        compute_budget::ComputeBudget,
-        deepmind::DMBatchContext,
->>>>>>> 7c1a6bcc
         feature_set::{prevent_calling_precompiles_as_programs, FeatureSet},
         hash::Hash,
         message::SanitizedMessage,
