--- conflicted
+++ resolved
@@ -67,12 +67,8 @@
         sysvars: &[(Pubkey, Vec<u8>)],
         blockhash: Hash,
         lamports_per_signature: u64,
-<<<<<<< HEAD
+        dmbatch_context: &Option<Rc<RefCell<DMBatchContext>>>,
     ) -> Result<ProcessedMessageInfo, TransactionError> {
-=======
-        dmbatch_context: &Option<Rc<RefCell<DMBatchContext>>>,
-    ) -> Result<(), TransactionError> {
->>>>>>> 2a1d1c07
         let mut invoke_context = InvokeContext::new(
             rent,
             accounts,
