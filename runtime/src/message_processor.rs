use {
    serde::{Deserialize, Serialize},
    solana_measure::measure::Measure,
    solana_program_runtime::{
        instruction_recorder::InstructionRecorder,
        invoke_context::{
            BuiltinProgram, Executors, InvokeContext, ProcessInstructionResult,
            TransactionAccountRefCell,
        },
        log_collector::LogCollector,
        timings::ExecuteTimings,
    },
    solana_sdk::{
        account::WritableAccount,
        compute_budget::ComputeBudget,
        deepmind::DMBatchContext,
        feature_set::{prevent_calling_precompiles_as_programs, FeatureSet},
        hash::Hash,
        message::SanitizedMessage,
        precompiles::is_precompile,
        pubkey::Pubkey,
        rent::Rent,
        saturating_add_assign,
        sysvar::instructions,
        transaction::TransactionError,
    },
    std::{cell::RefCell, rc::Rc, sync::Arc},
};

#[derive(Debug, Default, Clone, Deserialize, Serialize)]
pub struct MessageProcessor {}

#[cfg(RUSTC_WITH_SPECIALIZATION)]
impl ::solana_frozen_abi::abi_example::AbiExample for MessageProcessor {
    fn example() -> Self {
        // MessageProcessor's fields are #[serde(skip)]-ed and not Serialize
        // so, just rely on Default anyway.
        MessageProcessor::default()
    }
}

/// Resultant information gathered from calling process_message()
#[derive(Debug, Default, Clone, Copy, PartialEq, Eq)]
pub struct ProcessedMessageInfo {
    /// The new accounts data len
    pub accounts_data_len: u64,
}

impl MessageProcessor {
    /// Process a message.
    /// This method calls each instruction in the message over the set of loaded accounts.
    /// For each instruction it calls the program entrypoint method and verifies that the result of
    /// the call does not violate the bank's accounting rules.
    /// The accounts are committed back to the bank only if every instruction succeeds.
    #[allow(clippy::too_many_arguments)]
    pub fn process_message(
        builtin_programs: &[BuiltinProgram],
        message: &SanitizedMessage,
        program_indices: &[Vec<usize>],
        accounts: &[TransactionAccountRefCell],
        rent: Rent,
        log_collector: Option<Rc<RefCell<LogCollector>>>,
        executors: Rc<RefCell<Executors>>,
        instruction_recorders: Option<&[InstructionRecorder]>,
        feature_set: Arc<FeatureSet>,
        compute_budget: ComputeBudget,
        timings: &mut ExecuteTimings,
        sysvars: &[(Pubkey, Vec<u8>)],
        blockhash: Hash,
        lamports_per_signature: u64,
<<<<<<< HEAD
        current_accounts_data_len: u64,
=======
        dmbatch_context: &Option<Rc<RefCell<DMBatchContext>>>,
>>>>>>> b4a04ba3
    ) -> Result<ProcessedMessageInfo, TransactionError> {
        let mut invoke_context = InvokeContext::new(
            rent,
            accounts,
            builtin_programs,
            sysvars,
            log_collector,
            compute_budget,
            executors,
            feature_set,
            blockhash,
            lamports_per_signature,
<<<<<<< HEAD
            current_accounts_data_len,
=======
            &dmbatch_context,
>>>>>>> b4a04ba3
        );

        debug_assert_eq!(program_indices.len(), message.instructions().len());
        for (instruction_index, ((program_id, instruction), program_indices)) in message
            .program_instructions_iter()
            .zip(program_indices.iter())
            .enumerate()
        {
            if invoke_context
                .feature_set
                .is_active(&prevent_calling_precompiles_as_programs::id())
                && is_precompile(program_id, |id| invoke_context.feature_set.is_active(id))
            {
                // Precompiled programs don't have an instruction processor
                continue;
            }

            // Fixup the special instructions key if present
            // before the account pre-values are taken care of
            for (pubkey, account) in accounts.iter().take(message.account_keys_len()) {
                if instructions::check_id(pubkey) {
                    let mut mut_account_ref = account.borrow_mut();
                    instructions::store_current_index(
                        mut_account_ref.data_as_mut_slice(),
                        instruction_index as u16,
                    );
                    break;
                }
            }

            if let Some(instruction_recorders) = instruction_recorders {
                invoke_context.instruction_recorder =
                    Some(&instruction_recorders[instruction_index]);
            }
            let mut time = Measure::start("execute_instruction");
            let ProcessInstructionResult {
                compute_units_consumed,
                result,
            } = invoke_context.process_instruction(
                message,
                instruction,
                program_indices,
                &[],
                &[],
                timings,
            );
            time.stop();
            timings.details.accumulate_program(
                program_id,
                time.as_us(),
                compute_units_consumed,
                result.is_err(),
            );
            timings.details.accumulate(&invoke_context.timings);
            saturating_add_assign!(
                timings.execute_accessories.process_instructions.total_us,
                time.as_us()
            );
            result
                .map_err(|err| TransactionError::InstructionError(instruction_index as u8, err))?;
        }
        Ok(ProcessedMessageInfo {
            accounts_data_len: invoke_context.get_accounts_data_meter().current(),
        })
    }
}

#[cfg(test)]
mod tests {
    use {
        super::*,
        crate::rent_collector::RentCollector,
        solana_sdk::{
            account::{AccountSharedData, ReadableAccount},
            instruction::{AccountMeta, Instruction, InstructionError},
            keyed_account::keyed_account_at_index,
            message::Message,
            native_loader::{self, create_loadable_account_for_test},
            secp256k1_instruction::new_secp256k1_instruction,
            secp256k1_program,
        },
    };

    #[derive(Debug, Serialize, Deserialize)]
    enum MockInstruction {
        NoopSuccess,
        NoopFail,
        ModifyOwned,
        ModifyNotOwned,
        ModifyReadonly,
    }

    #[test]
    fn test_process_message_readonly_handling() {
        #[derive(Serialize, Deserialize)]
        enum MockSystemInstruction {
            Correct,
            AttemptCredit { lamports: u64 },
            AttemptDataChange { data: u8 },
        }

        fn mock_system_process_instruction(
            first_instruction_account: usize,
            data: &[u8],
            invoke_context: &mut InvokeContext,
        ) -> Result<(), InstructionError> {
            let keyed_accounts = invoke_context.get_keyed_accounts()?;
            if let Ok(instruction) = bincode::deserialize(data) {
                match instruction {
                    MockSystemInstruction::Correct => Ok(()),
                    MockSystemInstruction::AttemptCredit { lamports } => {
                        keyed_account_at_index(keyed_accounts, first_instruction_account)?
                            .account
                            .borrow_mut()
                            .checked_sub_lamports(lamports)?;
                        keyed_account_at_index(keyed_accounts, first_instruction_account + 1)?
                            .account
                            .borrow_mut()
                            .checked_add_lamports(lamports)?;
                        Ok(())
                    }
                    // Change data in a read-only account
                    MockSystemInstruction::AttemptDataChange { data } => {
                        keyed_account_at_index(keyed_accounts, first_instruction_account + 1)?
                            .account
                            .borrow_mut()
                            .set_data(vec![data]);
                        Ok(())
                    }
                }
            } else {
                Err(InstructionError::InvalidInstructionData)
            }
        }

        let mock_system_program_id = Pubkey::new(&[2u8; 32]);
        let rent_collector = RentCollector::default();
        let builtin_programs = &[BuiltinProgram {
            program_id: mock_system_program_id,
            process_instruction: mock_system_process_instruction,
        }];

        let program_account = Rc::new(RefCell::new(create_loadable_account_for_test(
            "mock_system_program",
        )));
        let accounts = vec![
            (
                solana_sdk::pubkey::new_rand(),
                AccountSharedData::new_ref(100, 1, &mock_system_program_id),
            ),
            (
                solana_sdk::pubkey::new_rand(),
                AccountSharedData::new_ref(0, 1, &mock_system_program_id),
            ),
            (mock_system_program_id, program_account),
        ];
        let program_indices = vec![vec![2]];

        let executors = Rc::new(RefCell::new(Executors::default()));

        let account_metas = vec![
            AccountMeta::new(accounts[0].0, true),
            AccountMeta::new_readonly(accounts[1].0, false),
        ];
        let message = SanitizedMessage::Legacy(Message::new(
            &[Instruction::new_with_bincode(
                mock_system_program_id,
                &MockSystemInstruction::Correct,
                account_metas.clone(),
            )],
            Some(&accounts[0].0),
        ));

        let result = MessageProcessor::process_message(
            builtin_programs,
            &message,
            &program_indices,
            &accounts,
            rent_collector.rent,
            None,
            executors.clone(),
            None,
            Arc::new(FeatureSet::all_enabled()),
            ComputeBudget::new(),
            &mut ExecuteTimings::default(),
            &[],
            Hash::default(),
            0,
<<<<<<< HEAD
            0,
=======
            &None,
>>>>>>> b4a04ba3
        );
        assert!(result.is_ok());
        assert_eq!(accounts[0].1.borrow().lamports(), 100);
        assert_eq!(accounts[1].1.borrow().lamports(), 0);

        let message = SanitizedMessage::Legacy(Message::new(
            &[Instruction::new_with_bincode(
                mock_system_program_id,
                &MockSystemInstruction::AttemptCredit { lamports: 50 },
                account_metas.clone(),
            )],
            Some(&accounts[0].0),
        ));

        let result = MessageProcessor::process_message(
            builtin_programs,
            &message,
            &program_indices,
            &accounts,
            rent_collector.rent,
            None,
            executors.clone(),
            None,
            Arc::new(FeatureSet::all_enabled()),
            ComputeBudget::new(),
            &mut ExecuteTimings::default(),
            &[],
            Hash::default(),
            0,
<<<<<<< HEAD
            0,
=======
            &None,
>>>>>>> b4a04ba3
        );
        assert_eq!(
            result,
            Err(TransactionError::InstructionError(
                0,
                InstructionError::ReadonlyLamportChange
            ))
        );

        let message = SanitizedMessage::Legacy(Message::new(
            &[Instruction::new_with_bincode(
                mock_system_program_id,
                &MockSystemInstruction::AttemptDataChange { data: 50 },
                account_metas,
            )],
            Some(&accounts[0].0),
        ));

        let result = MessageProcessor::process_message(
            builtin_programs,
            &message,
            &program_indices,
            &accounts,
            rent_collector.rent,
            None,
            executors,
            None,
            Arc::new(FeatureSet::all_enabled()),
            ComputeBudget::new(),
            &mut ExecuteTimings::default(),
            &[],
            Hash::default(),
            0,
<<<<<<< HEAD
            0,
=======
            &None,
>>>>>>> b4a04ba3
        );
        assert_eq!(
            result,
            Err(TransactionError::InstructionError(
                0,
                InstructionError::ReadonlyDataModified
            ))
        );
    }

    #[test]
    fn test_process_message_duplicate_accounts() {
        #[derive(Serialize, Deserialize)]
        enum MockSystemInstruction {
            BorrowFail,
            MultiBorrowMut,
            DoWork { lamports: u64, data: u8 },
        }

        fn mock_system_process_instruction(
            first_instruction_account: usize,
            data: &[u8],
            invoke_context: &mut InvokeContext,
        ) -> Result<(), InstructionError> {
            let keyed_accounts = invoke_context.get_keyed_accounts()?;
            if let Ok(instruction) = bincode::deserialize(data) {
                match instruction {
                    MockSystemInstruction::BorrowFail => {
                        let from_account =
                            keyed_account_at_index(keyed_accounts, first_instruction_account)?
                                .try_account_ref_mut()?;
                        let dup_account =
                            keyed_account_at_index(keyed_accounts, first_instruction_account + 2)?
                                .try_account_ref_mut()?;
                        if from_account.lamports() != dup_account.lamports() {
                            return Err(InstructionError::InvalidArgument);
                        }
                        Ok(())
                    }
                    MockSystemInstruction::MultiBorrowMut => {
                        let from_lamports = {
                            let from_account =
                                keyed_account_at_index(keyed_accounts, first_instruction_account)?
                                    .try_account_ref_mut()?;
                            from_account.lamports()
                        };
                        let dup_lamports = {
                            let dup_account = keyed_account_at_index(
                                keyed_accounts,
                                first_instruction_account + 2,
                            )?
                            .try_account_ref_mut()?;
                            dup_account.lamports()
                        };
                        if from_lamports != dup_lamports {
                            return Err(InstructionError::InvalidArgument);
                        }
                        Ok(())
                    }
                    MockSystemInstruction::DoWork { lamports, data } => {
                        {
                            let mut to_account = keyed_account_at_index(
                                keyed_accounts,
                                first_instruction_account + 1,
                            )?
                            .try_account_ref_mut()?;
                            let mut dup_account = keyed_account_at_index(
                                keyed_accounts,
                                first_instruction_account + 2,
                            )?
                            .try_account_ref_mut()?;
                            dup_account.checked_sub_lamports(lamports)?;
                            to_account.checked_add_lamports(lamports)?;
                            dup_account.set_data(vec![data]);
                        }
                        keyed_account_at_index(keyed_accounts, first_instruction_account)?
                            .try_account_ref_mut()?
                            .checked_sub_lamports(lamports)?;
                        keyed_account_at_index(keyed_accounts, first_instruction_account + 1)?
                            .try_account_ref_mut()?
                            .checked_add_lamports(lamports)?;
                        Ok(())
                    }
                }
            } else {
                Err(InstructionError::InvalidInstructionData)
            }
        }

        let mock_program_id = Pubkey::new(&[2u8; 32]);
        let rent_collector = RentCollector::default();
        let builtin_programs = &[BuiltinProgram {
            program_id: mock_program_id,
            process_instruction: mock_system_process_instruction,
        }];

        let program_account = Rc::new(RefCell::new(create_loadable_account_for_test(
            "mock_system_program",
        )));
        let accounts = vec![
            (
                solana_sdk::pubkey::new_rand(),
                AccountSharedData::new_ref(100, 1, &mock_program_id),
            ),
            (
                solana_sdk::pubkey::new_rand(),
                AccountSharedData::new_ref(0, 1, &mock_program_id),
            ),
            (mock_program_id, program_account),
        ];
        let program_indices = vec![vec![2]];

        let executors = Rc::new(RefCell::new(Executors::default()));

        let account_metas = vec![
            AccountMeta::new(accounts[0].0, true),
            AccountMeta::new(accounts[1].0, false),
            AccountMeta::new(accounts[0].0, false),
        ];

        // Try to borrow mut the same account
        let message = SanitizedMessage::Legacy(Message::new(
            &[Instruction::new_with_bincode(
                mock_program_id,
                &MockSystemInstruction::BorrowFail,
                account_metas.clone(),
            )],
            Some(&accounts[0].0),
        ));
        let result = MessageProcessor::process_message(
            builtin_programs,
            &message,
            &program_indices,
            &accounts,
            rent_collector.rent,
            None,
            executors.clone(),
            None,
            Arc::new(FeatureSet::all_enabled()),
            ComputeBudget::new(),
            &mut ExecuteTimings::default(),
            &[],
            Hash::default(),
            0,
<<<<<<< HEAD
            0,
=======
            &None,
>>>>>>> b4a04ba3
        );
        assert_eq!(
            result,
            Err(TransactionError::InstructionError(
                0,
                InstructionError::AccountBorrowFailed
            ))
        );

        // Try to borrow mut the same account in a safe way
        let message = SanitizedMessage::Legacy(Message::new(
            &[Instruction::new_with_bincode(
                mock_program_id,
                &MockSystemInstruction::MultiBorrowMut,
                account_metas.clone(),
            )],
            Some(&accounts[0].0),
        ));
        let result = MessageProcessor::process_message(
            builtin_programs,
            &message,
            &program_indices,
            &accounts,
            rent_collector.rent,
            None,
            executors.clone(),
            None,
            Arc::new(FeatureSet::all_enabled()),
            ComputeBudget::new(),
            &mut ExecuteTimings::default(),
            &[],
            Hash::default(),
            0,
<<<<<<< HEAD
            0,
=======
            &None,
>>>>>>> b4a04ba3
        );
        assert!(result.is_ok());

        // Do work on the same account but at different location in keyed_accounts[]
        let message = SanitizedMessage::Legacy(Message::new(
            &[Instruction::new_with_bincode(
                mock_program_id,
                &MockSystemInstruction::DoWork {
                    lamports: 10,
                    data: 42,
                },
                account_metas,
            )],
            Some(&accounts[0].0),
        ));
        let result = MessageProcessor::process_message(
            builtin_programs,
            &message,
            &program_indices,
            &accounts,
            rent_collector.rent,
            None,
            executors,
            None,
            Arc::new(FeatureSet::all_enabled()),
            ComputeBudget::new(),
            &mut ExecuteTimings::default(),
            &[],
            Hash::default(),
            0,
<<<<<<< HEAD
            0,
=======
            &None,
>>>>>>> b4a04ba3
        );
        assert!(result.is_ok());
        assert_eq!(accounts[0].1.borrow().lamports(), 80);
        assert_eq!(accounts[1].1.borrow().lamports(), 20);
        assert_eq!(accounts[0].1.borrow().data(), &vec![42]);
    }

    #[test]
    fn test_precompile() {
        let mock_program_id = Pubkey::new_unique();
        fn mock_process_instruction(
            _first_instruction_account: usize,
            _data: &[u8],
            _invoke_context: &mut InvokeContext,
        ) -> Result<(), InstructionError> {
            Err(InstructionError::Custom(0xbabb1e))
        }
        let builtin_programs = &[BuiltinProgram {
            program_id: mock_program_id,
            process_instruction: mock_process_instruction,
        }];

        let secp256k1_account = AccountSharedData::new_ref(1, 0, &native_loader::id());
        secp256k1_account.borrow_mut().set_executable(true);
        let mock_program_account = AccountSharedData::new_ref(1, 0, &native_loader::id());
        mock_program_account.borrow_mut().set_executable(true);
        let accounts = vec![
            (secp256k1_program::id(), secp256k1_account),
            (mock_program_id, mock_program_account),
        ];

        let message = SanitizedMessage::Legacy(Message::new(
            &[
                new_secp256k1_instruction(
                    &libsecp256k1::SecretKey::random(&mut rand::thread_rng()),
                    b"hello",
                ),
                Instruction::new_with_bytes(mock_program_id, &[], vec![]),
            ],
            None,
        ));

        let result = MessageProcessor::process_message(
            builtin_programs,
            &message,
            &[vec![0], vec![1]],
            &accounts,
            RentCollector::default().rent,
            None,
            Rc::new(RefCell::new(Executors::default())),
            None,
            Arc::new(FeatureSet::all_enabled()),
            ComputeBudget::new(),
            &mut ExecuteTimings::default(),
            &[],
            Hash::default(),
            0,
<<<<<<< HEAD
            0,
=======
            &None,
>>>>>>> b4a04ba3
        );
        assert_eq!(
            result,
            Err(TransactionError::InstructionError(
                1,
                InstructionError::Custom(0xbabb1e)
            ))
        );
    }
}<|MERGE_RESOLUTION|>--- conflicted
+++ resolved
@@ -68,11 +68,8 @@
         sysvars: &[(Pubkey, Vec<u8>)],
         blockhash: Hash,
         lamports_per_signature: u64,
-<<<<<<< HEAD
         current_accounts_data_len: u64,
-=======
         dmbatch_context: &Option<Rc<RefCell<DMBatchContext>>>,
->>>>>>> b4a04ba3
     ) -> Result<ProcessedMessageInfo, TransactionError> {
         let mut invoke_context = InvokeContext::new(
             rent,
@@ -85,11 +82,8 @@
             feature_set,
             blockhash,
             lamports_per_signature,
-<<<<<<< HEAD
             current_accounts_data_len,
-=======
             &dmbatch_context,
->>>>>>> b4a04ba3
         );
 
         debug_assert_eq!(program_indices.len(), message.instructions().len());
@@ -278,11 +272,8 @@
             &[],
             Hash::default(),
             0,
-<<<<<<< HEAD
-            0,
-=======
+            0,
             &None,
->>>>>>> b4a04ba3
         );
         assert!(result.is_ok());
         assert_eq!(accounts[0].1.borrow().lamports(), 100);
@@ -312,11 +303,8 @@
             &[],
             Hash::default(),
             0,
-<<<<<<< HEAD
-            0,
-=======
+            0,
             &None,
->>>>>>> b4a04ba3
         );
         assert_eq!(
             result,
@@ -350,11 +338,8 @@
             &[],
             Hash::default(),
             0,
-<<<<<<< HEAD
-            0,
-=======
+            0,
             &None,
->>>>>>> b4a04ba3
         );
         assert_eq!(
             result,
@@ -499,11 +484,8 @@
             &[],
             Hash::default(),
             0,
-<<<<<<< HEAD
-            0,
-=======
+            0,
             &None,
->>>>>>> b4a04ba3
         );
         assert_eq!(
             result,
@@ -537,11 +519,8 @@
             &[],
             Hash::default(),
             0,
-<<<<<<< HEAD
-            0,
-=======
+            0,
             &None,
->>>>>>> b4a04ba3
         );
         assert!(result.is_ok());
 
@@ -572,11 +551,8 @@
             &[],
             Hash::default(),
             0,
-<<<<<<< HEAD
-            0,
-=======
+            0,
             &None,
->>>>>>> b4a04ba3
         );
         assert!(result.is_ok());
         assert_eq!(accounts[0].1.borrow().lamports(), 80);
@@ -634,11 +610,8 @@
             &[],
             Hash::default(),
             0,
-<<<<<<< HEAD
-            0,
-=======
+            0,
             &None,
->>>>>>> b4a04ba3
         );
         assert_eq!(
             result,
