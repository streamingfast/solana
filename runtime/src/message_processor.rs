--- conflicted
+++ resolved
@@ -107,21 +107,11 @@
                 invoke_context.instruction_recorder =
                     Some(&instruction_recorders[instruction_index]);
             }
-<<<<<<< HEAD
-=======
-            let pre_remaining_units = invoke_context.get_compute_meter().borrow().get_remaining();
-
->>>>>>> d3fe5a43
             let mut time = Measure::start("execute_instruction");
             let compute_meter_consumption = invoke_context
                 .process_instruction(message, instruction, program_indices, &[], &[])
                 .map_err(|err| TransactionError::InstructionError(instruction_index as u8, err))?;
             time.stop();
-<<<<<<< HEAD
-=======
-
-            let post_remaining_units = invoke_context.get_compute_meter().borrow().get_remaining();
->>>>>>> d3fe5a43
             timings.accumulate_program(
                 instruction.program_id(&message.account_keys),
                 time.as_us(),
