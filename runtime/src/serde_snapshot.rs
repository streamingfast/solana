#[cfg(RUSTC_WITH_SPECIALIZATION)]
use solana_frozen_abi::abi_example::IgnoreAsHelper;
use {
    crate::{
        accounts::Accounts,
        accounts_db::{
            AccountShrinkThreshold, AccountStorageEntry, AccountsDb, AccountsDbConfig, AppendVecId,
            BankHashInfo, IndexGenerationInfo,
        },
        accounts_index::AccountSecondaryIndexes,
        accounts_update_notifier_interface::AccountsUpdateNotifier,
        append_vec::{AppendVec, StoredMetaWriteVersion},
        bank::{Bank, BankFieldsToDeserialize, BankRc},
        blockhash_queue::BlockhashQueue,
        builtins::Builtins,
        epoch_stakes::EpochStakes,
        hardened_unpack::UnpackedAppendVecMap,
        rent_collector::RentCollector,
        serde_snapshot::future::SerializableStorage,
        stakes::Stakes,
    },
    bincode::{self, config::Options, Error},
    log::*,
    rayon::prelude::*,
    serde::{de::DeserializeOwned, Deserialize, Serialize},
    solana_measure::measure::Measure,
    solana_sdk::{
        clock::{Epoch, Slot, UnixTimestamp},
        epoch_schedule::EpochSchedule,
        fee_calculator::{FeeCalculator, FeeRateGovernor},
        genesis_config::GenesisConfig,
        hard_forks::HardForks,
        hash::Hash,
        inflation::Inflation,
        pubkey::Pubkey,
    },
    std::{
        collections::{HashMap, HashSet},
        io::{self, BufReader, BufWriter, Read, Write},
        path::{Path, PathBuf},
        result::Result,
        sync::{
            atomic::{AtomicUsize, Ordering},
            Arc, RwLock,
        },
        thread::Builder,
    },
};

mod common;
mod future;
mod tests;
mod utils;

// a number of test cases in accounts_db use this
#[cfg(test)]
pub(crate) use self::tests::reconstruct_accounts_db_via_serialization;
pub(crate) use crate::accounts_db::{SnapshotStorage, SnapshotStorages};
use future::Context as TypeContextFuture;
#[allow(unused_imports)]
use utils::{serialize_iter_as_map, serialize_iter_as_seq, serialize_iter_as_tuple};

#[derive(Copy, Clone, Eq, PartialEq)]
pub(crate) enum SerdeStyle {
    Newer,
}

const MAX_STREAM_SIZE: u64 = 32 * 1024 * 1024 * 1024;

#[derive(Clone, Debug, Default, Deserialize, Serialize, AbiExample)]
struct AccountsDbFields<T>(
    HashMap<Slot, Vec<T>>,
    StoredMetaWriteVersion,
    Slot,
    BankHashInfo,
);

/// Helper type to wrap BufReader streams when deserializing and reconstructing from either just a
/// full snapshot, or both a full and incremental snapshot
pub struct SnapshotStreams<'a, R> {
    pub full_snapshot_stream: &'a mut BufReader<R>,
    pub incremental_snapshot_stream: Option<&'a mut BufReader<R>>,
}

/// Helper type to wrap AccountsDbFields when reconstructing AccountsDb from either just a full
/// snapshot, or both a full and incremental snapshot
#[derive(Debug)]
struct SnapshotAccountsDbFields<T> {
    full_snapshot_accounts_db_fields: AccountsDbFields<T>,
    incremental_snapshot_accounts_db_fields: Option<AccountsDbFields<T>>,
}

impl<T> SnapshotAccountsDbFields<T> {
    /// Collapse the SnapshotAccountsDbFields into a single AccountsDbFields.  If there is no
    /// incremental snapshot, this returns the AccountsDbFields from the full snapshot.  Otherwise
    /// this uses the version, slot, and bank hash info from the incremental snapshot, then the
    /// combination of the storages from both the full and incremental snapshots.
    fn collapse_into(self) -> Result<AccountsDbFields<T>, Error> {
        match self.incremental_snapshot_accounts_db_fields {
            None => Ok(self.full_snapshot_accounts_db_fields),
            Some(AccountsDbFields(
                mut incremental_snapshot_storages,
                incremental_snapshot_version,
                incremental_snapshot_slot,
                incremental_snapshot_bank_hash_info,
            )) => {
                let full_snapshot_storages = self.full_snapshot_accounts_db_fields.0;
                let full_snapshot_slot = self.full_snapshot_accounts_db_fields.2;

                // filter out incremental snapshot storages with slot <= full snapshot slot
                incremental_snapshot_storages.retain(|slot, _| *slot > full_snapshot_slot);

                // There must not be any overlap in the slots of storages between the full snapshot and the incremental snapshot
                incremental_snapshot_storages
                    .iter()
                    .all(|storage_entry| !full_snapshot_storages.contains_key(storage_entry.0)).then(|| ()).ok_or_else(|| {
                        io::Error::new(io::ErrorKind::InvalidData, "Snapshots are incompatible: There are storages for the same slot in both the full snapshot and the incremental snapshot!")
                    })?;

                let mut combined_storages = full_snapshot_storages;
                combined_storages.extend(incremental_snapshot_storages.into_iter());

                Ok(AccountsDbFields(
                    combined_storages,
                    incremental_snapshot_version,
                    incremental_snapshot_slot,
                    incremental_snapshot_bank_hash_info,
                ))
            }
        }
    }
}

trait TypeContext<'a> {
    type SerializableAccountStorageEntry: Serialize
        + DeserializeOwned
        + From<&'a AccountStorageEntry>
        + SerializableStorage
        + Sync;

    fn serialize_bank_and_storage<S: serde::ser::Serializer>(
        serializer: S,
        serializable_bank: &SerializableBankAndStorage<'a, Self>,
    ) -> std::result::Result<S::Ok, S::Error>
    where
        Self: std::marker::Sized;

    fn serialize_accounts_db_fields<S: serde::ser::Serializer>(
        serializer: S,
        serializable_db: &SerializableAccountsDb<'a, Self>,
    ) -> std::result::Result<S::Ok, S::Error>
    where
        Self: std::marker::Sized;

    fn deserialize_bank_fields<R>(
        stream: &mut BufReader<R>,
    ) -> Result<
        (
            BankFieldsToDeserialize,
            AccountsDbFields<Self::SerializableAccountStorageEntry>,
        ),
        Error,
    >
    where
        R: Read;

    fn deserialize_accounts_db_fields<R>(
        stream: &mut BufReader<R>,
    ) -> Result<AccountsDbFields<Self::SerializableAccountStorageEntry>, Error>
    where
        R: Read;
}

fn deserialize_from<R, T>(reader: R) -> bincode::Result<T>
where
    R: Read,
    T: DeserializeOwned,
{
    bincode::options()
        .with_limit(MAX_STREAM_SIZE)
        .with_fixint_encoding()
        .allow_trailing_bytes()
        .deserialize_from::<R, T>(reader)
}

#[allow(clippy::too_many_arguments)]
pub(crate) fn bank_from_streams<R>(
    serde_style: SerdeStyle,
    snapshot_streams: &mut SnapshotStreams<R>,
    account_paths: &[PathBuf],
    unpacked_append_vec_map: UnpackedAppendVecMap,
    genesis_config: &GenesisConfig,
    debug_keys: Option<Arc<HashSet<Pubkey>>>,
    additional_builtins: Option<&Builtins>,
    account_secondary_indexes: AccountSecondaryIndexes,
    caching_enabled: bool,
    limit_load_slot_count_from_snapshot: Option<usize>,
    shrink_ratio: AccountShrinkThreshold,
    verify_index: bool,
    accounts_db_config: Option<AccountsDbConfig>,
    accounts_update_notifier: Option<AccountsUpdateNotifier>,
) -> std::result::Result<Bank, Error>
where
    R: Read,
{
    macro_rules! INTO {
        ($x:ident) => {{
            let (full_snapshot_bank_fields, full_snapshot_accounts_db_fields) =
                $x::deserialize_bank_fields(snapshot_streams.full_snapshot_stream)?;
            let (incremental_snapshot_bank_fields, incremental_snapshot_accounts_db_fields) =
                if let Some(ref mut incremental_snapshot_stream) =
                    snapshot_streams.incremental_snapshot_stream
                {
                    let (bank_fields, accounts_db_fields) =
                        $x::deserialize_bank_fields(incremental_snapshot_stream)?;
                    (Some(bank_fields), Some(accounts_db_fields))
                } else {
                    (None, None)
                };

            let snapshot_accounts_db_fields = SnapshotAccountsDbFields {
                full_snapshot_accounts_db_fields,
                incremental_snapshot_accounts_db_fields,
            };
            let bank = reconstruct_bank_from_fields(
                incremental_snapshot_bank_fields.unwrap_or(full_snapshot_bank_fields),
                snapshot_accounts_db_fields,
                genesis_config,
                account_paths,
                unpacked_append_vec_map,
                debug_keys,
                additional_builtins,
                account_secondary_indexes,
                caching_enabled,
                limit_load_slot_count_from_snapshot,
                shrink_ratio,
                verify_index,
                accounts_db_config,
                accounts_update_notifier,
            )?;
            Ok(bank)
        }};
    }
    match serde_style {
        SerdeStyle::Newer => INTO!(TypeContextFuture),
    }
    .map_err(|err| {
        warn!("bankrc_from_stream error: {:?}", err);
        err
    })
}

pub(crate) fn bank_to_stream<W>(
    serde_style: SerdeStyle,
    stream: &mut BufWriter<W>,
    bank: &Bank,
    snapshot_storages: &[SnapshotStorage],
) -> Result<(), Error>
where
    W: Write,
{
    macro_rules! INTO {
        ($x:ident) => {
            bincode::serialize_into(
                stream,
                &SerializableBankAndStorage::<$x> {
                    bank,
                    snapshot_storages,
                    phantom: std::marker::PhantomData::default(),
                },
            )
        };
    }
    match serde_style {
        SerdeStyle::Newer => INTO!(TypeContextFuture),
    }
    .map_err(|err| {
        warn!("bankrc_to_stream error: {:?}", err);
        err
    })
}

struct SerializableBankAndStorage<'a, C> {
    bank: &'a Bank,
    snapshot_storages: &'a [SnapshotStorage],
    phantom: std::marker::PhantomData<C>,
}

impl<'a, C: TypeContext<'a>> Serialize for SerializableBankAndStorage<'a, C> {
    fn serialize<S>(&self, serializer: S) -> std::result::Result<S::Ok, S::Error>
    where
        S: serde::ser::Serializer,
    {
        C::serialize_bank_and_storage(serializer, self)
    }
}

struct SerializableAccountsDb<'a, C> {
    accounts_db: &'a AccountsDb,
    slot: Slot,
    account_storage_entries: &'a [SnapshotStorage],
    phantom: std::marker::PhantomData<C>,
}

impl<'a, C: TypeContext<'a>> Serialize for SerializableAccountsDb<'a, C> {
    fn serialize<S>(&self, serializer: S) -> std::result::Result<S::Ok, S::Error>
    where
        S: serde::ser::Serializer,
    {
        C::serialize_accounts_db_fields(serializer, self)
    }
}

#[cfg(RUSTC_WITH_SPECIALIZATION)]
impl<'a, C> IgnoreAsHelper for SerializableAccountsDb<'a, C> {}

#[allow(clippy::too_many_arguments)]
fn reconstruct_bank_from_fields<E>(
    bank_fields: BankFieldsToDeserialize,
    snapshot_accounts_db_fields: SnapshotAccountsDbFields<E>,
    genesis_config: &GenesisConfig,
    account_paths: &[PathBuf],
    unpacked_append_vec_map: UnpackedAppendVecMap,
    debug_keys: Option<Arc<HashSet<Pubkey>>>,
    additional_builtins: Option<&Builtins>,
    account_secondary_indexes: AccountSecondaryIndexes,
    caching_enabled: bool,
    limit_load_slot_count_from_snapshot: Option<usize>,
    shrink_ratio: AccountShrinkThreshold,
    verify_index: bool,
    accounts_db_config: Option<AccountsDbConfig>,
    accounts_update_notifier: Option<AccountsUpdateNotifier>,
) -> Result<Bank, Error>
where
    E: SerializableStorage + std::marker::Sync,
{
<<<<<<< HEAD
    let (accounts_db, reconstructed_accounts_db_info) = reconstruct_accountsdb_from_fields(
=======
    // THE `bank_fields` and `accounts_db_fields` WERE LOADED FROM A SNAPSHOT
    // FILE LIKE `snapshots/110633762/110633762`
    let accounts_db = reconstruct_accountsdb_from_fields(
>>>>>>> 2a1d1c07
        snapshot_accounts_db_fields,
        account_paths,
        unpacked_append_vec_map,
        genesis_config,
        account_secondary_indexes,
        caching_enabled,
        limit_load_slot_count_from_snapshot,
        shrink_ratio,
        verify_index,
        accounts_db_config,
        accounts_update_notifier,
    )?;

    let bank_rc = BankRc::new(Accounts::new_empty(accounts_db), bank_fields.slot);

    // if limit_load_slot_count_from_snapshot is set, then we need to side-step some correctness checks beneath this call
    let debug_do_not_add_builtins = limit_load_slot_count_from_snapshot.is_some();
    let bank = Bank::new_from_fields(
        bank_rc,
        genesis_config,
        bank_fields,
        debug_keys,
        additional_builtins,
        debug_do_not_add_builtins,
        reconstructed_accounts_db_info.accounts_data_len,
    );

    info!("rent_collector: {:?}", bank.rent_collector());

    Ok(bank)
}

fn reconstruct_single_storage<E>(
    slot: &Slot,
    append_vec_path: &Path,
    storage_entry: &E,
    remapped_append_vec_id: Option<AppendVecId>,
    new_slot_storage: &mut HashMap<AppendVecId, Arc<AccountStorageEntry>>,
) -> Result<(), Error>
where
    E: SerializableStorage,
{
    let append_vec_id = remapped_append_vec_id.unwrap_or_else(|| storage_entry.id());
    let (accounts, num_accounts) =
        AppendVec::new_from_file(append_vec_path, storage_entry.current_len(), true)?;
    let u_storage_entry =
        AccountStorageEntry::new_existing(*slot, append_vec_id, accounts, num_accounts);

    new_slot_storage.insert(append_vec_id, Arc::new(u_storage_entry));
    Ok(())
}

/// This struct contains side-info while reconstructing the accounts DB from fields.
#[derive(Debug, Default, Copy, Clone)]
struct ReconstructedAccountsDbInfo {
    accounts_data_len: u64,
}

#[allow(clippy::too_many_arguments)]
fn reconstruct_accountsdb_from_fields<E>(
    snapshot_accounts_db_fields: SnapshotAccountsDbFields<E>,
    account_paths: &[PathBuf],
    unpacked_append_vec_map: UnpackedAppendVecMap,
    genesis_config: &GenesisConfig,
    account_secondary_indexes: AccountSecondaryIndexes,
    caching_enabled: bool,
    limit_load_slot_count_from_snapshot: Option<usize>,
    shrink_ratio: AccountShrinkThreshold,
    verify_index: bool,
    accounts_db_config: Option<AccountsDbConfig>,
    accounts_update_notifier: Option<AccountsUpdateNotifier>,
) -> Result<(AccountsDb, ReconstructedAccountsDbInfo), Error>
where
    E: SerializableStorage + std::marker::Sync,
{
    let mut accounts_db = AccountsDb::new_with_config(
        account_paths.to_vec(),
        &genesis_config.cluster_type,
        account_secondary_indexes,
        caching_enabled,
        shrink_ratio,
        accounts_db_config,
        accounts_update_notifier,
    );

    let AccountsDbFields(
        snapshot_storages,
        snapshot_version,
        snapshot_slot,
        snapshot_bank_hash_info,
    ) = snapshot_accounts_db_fields.collapse_into()?;

    let snapshot_storages = snapshot_storages.into_iter().collect::<Vec<_>>();

    // Ensure all account paths exist
    for path in &accounts_db.paths {
        std::fs::create_dir_all(path)
            .unwrap_or_else(|err| panic!("Failed to create directory {}: {}", path.display(), err));
    }

    // Remap the deserialized AppendVec paths to point to correct local paths
    let num_collisions = AtomicUsize::new(0);
    let next_append_vec_id = AtomicUsize::new(0);
    let mut measure_remap = Measure::start("remap");
    let mut storage = (0..snapshot_storages.len())
        .into_par_iter()
        .map(|i| {
            let (slot, slot_storage) = &snapshot_storages[i];
            let mut new_slot_storage = HashMap::new();
            for storage_entry in slot_storage {
                let file_name = AppendVec::file_name(*slot, storage_entry.id());

                let append_vec_path = unpacked_append_vec_map.get(&file_name).ok_or_else(|| {
                    io::Error::new(
                        io::ErrorKind::NotFound,
                        format!("{} not found in unpacked append vecs", file_name),
                    )
                })?;

                // Remap the AppendVec ID to handle any duplicate IDs that may previously existed
                // due to full snapshots and incremental snapshots generated from different nodes
                let (remapped_append_vec_id, remapped_append_vec_path) = loop {
                    let remapped_append_vec_id = next_append_vec_id.fetch_add(1, Ordering::AcqRel);
                    let remapped_file_name = AppendVec::file_name(*slot, remapped_append_vec_id);
                    let remapped_append_vec_path =
                        append_vec_path.parent().unwrap().join(&remapped_file_name);

                    // Break out of the loop in the following situations:
                    // 1. The new ID is the same as the original ID.  This means we do not need to
                    //    rename the file, since the ID is the "correct" one already.
                    // 2. There is not a file already at the new path.  This means it is safe to
                    //    rename the file to this new path.
                    //    **DEVELOPER NOTE:**  Keep this check last so that it can short-circuit if
                    //    possible.
                    if storage_entry.id() == remapped_append_vec_id
                        || std::fs::metadata(&remapped_append_vec_path).is_err()
                    {
                        break (remapped_append_vec_id, remapped_append_vec_path);
                    }

                    // If we made it this far, a file exists at the new path.  Record the collision
                    // and try again.
                    num_collisions.fetch_add(1, Ordering::Relaxed);
                };
                // Only rename the file if the new ID is actually different from the original.
                if storage_entry.id() != remapped_append_vec_id {
                    std::fs::rename(append_vec_path, &remapped_append_vec_path)?;
                }

                reconstruct_single_storage(
                    slot,
                    &remapped_append_vec_path,
                    storage_entry,
                    Some(remapped_append_vec_id),
                    &mut new_slot_storage,
                )?;
            }
            Ok((*slot, new_slot_storage))
        })
        .collect::<Result<HashMap<Slot, _>, Error>>()?;
    measure_remap.stop();

    // discard any slots with no storage entries
    // this can happen if a non-root slot was serialized
    // but non-root stores should not be included in the snapshot
    storage.retain(|_slot, stores| !stores.is_empty());
    assert!(
        !storage.is_empty(),
        "At least one storage entry must exist from deserializing stream"
    );

    let next_append_vec_id = next_append_vec_id.load(Ordering::Acquire);
    let max_append_vec_id = next_append_vec_id - 1;
    assert!(
        max_append_vec_id <= AppendVecId::MAX / 2,
        "Storage id {} larger than allowed max",
        max_append_vec_id
    );

    // Process deserialized data, set necessary fields in self
    accounts_db
        .bank_hashes
        .write()
        .unwrap()
        .insert(snapshot_slot, snapshot_bank_hash_info);
    accounts_db.storage.0.extend(
        storage
            .into_iter()
            .map(|(slot, slot_storage_entry)| (slot, Arc::new(RwLock::new(slot_storage_entry)))),
    );
    accounts_db
        .next_id
        .store(next_append_vec_id, Ordering::Release);
    accounts_db
        .write_version
        .fetch_add(snapshot_version, Ordering::Release);

    let mut measure_notify = Measure::start("accounts_notify");

    let accounts_db = Arc::new(accounts_db);
    let accoounts_db_clone = accounts_db.clone();
    let handle = Builder::new()
        .name("notify_account_restore_from_snapshot".to_string())
        .spawn(move || {
            accoounts_db_clone.notify_account_restore_from_snapshot();
        })
        .unwrap();

    let IndexGenerationInfo { accounts_data_len } = accounts_db.generate_index(
        limit_load_slot_count_from_snapshot,
        verify_index,
        genesis_config,
    );

    accounts_db.maybe_add_filler_accounts(&genesis_config.epoch_schedule);

    handle.join().unwrap();
    measure_notify.stop();

    datapoint_info!(
        "reconstruct_accountsdb_from_fields()",
        ("remap-time-us", measure_remap.as_us(), i64),
        (
            "remap-collisions",
            num_collisions.load(Ordering::Relaxed),
            i64
        ),
        ("accountsdb-notify-at-start-us", measure_notify.as_us(), i64),
    );

    Ok((
        Arc::try_unwrap(accounts_db).unwrap(),
        ReconstructedAccountsDbInfo { accounts_data_len },
    ))
}<|MERGE_RESOLUTION|>--- conflicted
+++ resolved
@@ -334,13 +334,9 @@
 where
     E: SerializableStorage + std::marker::Sync,
 {
-<<<<<<< HEAD
-    let (accounts_db, reconstructed_accounts_db_info) = reconstruct_accountsdb_from_fields(
-=======
     // THE `bank_fields` and `accounts_db_fields` WERE LOADED FROM A SNAPSHOT
     // FILE LIKE `snapshots/110633762/110633762`
-    let accounts_db = reconstruct_accountsdb_from_fields(
->>>>>>> 2a1d1c07
+    let (accounts_db, reconstructed_accounts_db_info) = reconstruct_accountsdb_from_fields(
         snapshot_accounts_db_fields,
         account_paths,
         unpacked_append_vec_map,
