--- conflicted
+++ resolved
@@ -182,7 +182,6 @@
 
     let pre_process_units: u64 = aggregate_total_execution_units(timings);
 
-<<<<<<< HEAD
     let (tx_results, balances) = batch.bank().load_execute_and_commit_transactions(
         batch,
         MAX_PROCESSING_AGE,
@@ -190,19 +189,8 @@
         transaction_status_sender.is_some(),
         transaction_status_sender.is_some(),
         timings,
+        dmbatch_context,
     );
-=======
-    let (tx_results, balances, inner_instructions, transaction_logs) =
-        batch.bank().load_execute_and_commit_transactions(
-            batch,
-            MAX_PROCESSING_AGE,
-            transaction_status_sender.is_some(),
-            transaction_status_sender.is_some(),
-            transaction_status_sender.is_some(),
-            timings,
-            dmbatch_context,
-        );
->>>>>>> 2a1d1c07
 
     if bank
         .feature_set
