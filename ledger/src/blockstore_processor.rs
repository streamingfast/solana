use solana_sdk::bs58;
use {
    crate::{
        block_error::BlockError, blockstore::Blockstore, blockstore_db::BlockstoreError,
        blockstore_meta::SlotMeta, leader_schedule_cache::LeaderScheduleCache,
    },
    chrono_humanize::{Accuracy, HumanTime, Tense},
    crossbeam_channel::Sender,
    itertools::Itertools,
    log::*,
    rand::{seq::SliceRandom, thread_rng},
    rayon::{prelude::*, ThreadPool},
    solana_entry::entry::{
        self, create_ticks, Entry, EntrySlice, EntryType, EntryVerificationStatus, VerifyRecyclers,
    },
    solana_measure::measure::Measure,
    solana_metrics::{datapoint_error, inc_new_counter_debug},
    solana_program_runtime::timings::ExecuteTimings,
    solana_rayon_threadlimit::get_thread_count,
    solana_runtime::{
        accounts_db::{AccountShrinkThreshold, AccountsDbConfig},
        accounts_index::AccountSecondaryIndexes,
        accounts_update_notifier_interface::AccountsUpdateNotifier,
        bank::{
            Bank, RentDebits, TransactionBalancesSet, TransactionExecutionResult,
            TransactionResults,
        },
        bank_forks::BankForks,
        bank_utils,
        block_cost_limits::*,
        commitment::VOTE_THRESHOLD_SIZE,
        cost_model::CostModel,
        snapshot_config::SnapshotConfig,
        snapshot_package::{AccountsPackageSender, SnapshotType},
        snapshot_utils::{self, BankFromArchiveTimings},
        transaction_batch::TransactionBatch,
        transaction_cost_metrics_sender::TransactionCostMetricsSender,
        vote_account::VoteAccount,
        vote_sender_types::ReplayVoteSender,
    },
    solana_sdk::{
        clock::{Slot, MAX_PROCESSING_AGE},
        deepmind::{deepmind_enabled, DMBatchContext},
        feature_set,
        genesis_config::GenesisConfig,
        hash::Hash,
        pubkey::Pubkey,
        signature::{Keypair, Signature},
        timing,
        transaction::{
            Result, SanitizedTransaction, TransactionError, TransactionVerificationMode,
            VersionedTransaction,
        },
    },
    solana_transaction_status::token_balances::{
        collect_token_balances, TransactionTokenBalancesSet,
    },
    std::{
        borrow::Cow,
        cell::RefCell,
        collections::{HashMap, HashSet},
        path::PathBuf,
        rc::Rc,
        result,
        sync::{
            atomic::{AtomicU64, AtomicUsize, Ordering},
            Arc, RwLock,
        },
        time::{Duration, Instant},
    },
    thiserror::Error,
};

// it tracks the block cost available capacity - number of compute-units allowed
// by max blockl cost limit
#[derive(Debug)]
pub struct BlockCostCapacityMeter {
    pub capacity: u64,
    pub accumulated_cost: u64,
}

impl Default for BlockCostCapacityMeter {
    fn default() -> Self {
        BlockCostCapacityMeter::new(MAX_BLOCK_UNITS)
    }
}

impl BlockCostCapacityMeter {
    pub fn new(capacity_limit: u64) -> Self {
        Self {
            capacity: capacity_limit,
            accumulated_cost: 0_u64,
        }
    }

    // return the remaining capacity
    pub fn accumulate(&mut self, cost: u64) -> u64 {
        self.accumulated_cost += cost;
        self.capacity.saturating_sub(self.accumulated_cost)
    }
}

pub type BlockstoreProcessorInner = (BankForks, LeaderScheduleCache, Option<Slot>);

pub type BlockstoreProcessorResult =
    result::Result<BlockstoreProcessorInner, BlockstoreProcessorError>;

thread_local!(static PAR_THREAD_POOL: RefCell<ThreadPool> = RefCell::new(rayon::ThreadPoolBuilder::new()
                    .num_threads(get_thread_count())
                    .thread_name(|ix| format!("blockstore_processor_{}", ix))
                    .build()
                    .unwrap())
);

fn first_err(results: &[Result<()>]) -> Result<()> {
    for r in results {
        if r.is_err() {
            return r.clone();
        }
    }
    Ok(())
}

// Includes transaction signature for unit-testing
fn get_first_error(
    batch: &TransactionBatch,
    fee_collection_results: Vec<Result<()>>,
) -> Option<(Result<()>, Signature)> {
    let mut first_err = None;
    for (result, transaction) in fee_collection_results
        .iter()
        .zip(batch.sanitized_transactions())
    {
        if let Err(ref err) = result {
            if first_err.is_none() {
                first_err = Some((result.clone(), *transaction.signature()));
            }
            warn!(
                "Unexpected validator error: {:?}, transaction: {:?}",
                err, transaction
            );
            datapoint_error!(
                "validator_process_entry_error",
                (
                    "error",
                    format!("error: {:?}, transaction: {:?}", err, transaction),
                    String
                )
            );
        }
    }
    first_err
}

fn aggregate_total_execution_units(execute_timings: &ExecuteTimings) -> u64 {
    let mut execute_cost_units: u64 = 0;
    for (program_id, timing) in &execute_timings.details.per_program_timings {
        if timing.count < 1 {
            continue;
        }
        execute_cost_units =
            execute_cost_units.saturating_add(timing.accumulated_units / timing.count as u64);
        trace!("aggregated execution cost of {:?} {:?}", program_id, timing);
    }
    execute_cost_units
}

fn execute_batch(
    batch: &TransactionBatch,
    bank: &Arc<Bank>,
    transaction_status_sender: Option<&TransactionStatusSender>,
    replay_vote_sender: Option<&ReplayVoteSender>,
    timings: &mut ExecuteTimings,
    cost_capacity_meter: Arc<RwLock<BlockCostCapacityMeter>>,
    dmbatch_context: &Option<Rc<RefCell<DMBatchContext>>>,
) -> Result<()> {
    let record_token_balances = transaction_status_sender.is_some();

    let mut mint_decimals: HashMap<Pubkey, u8> = HashMap::new();

    let pre_token_balances = if record_token_balances {
        collect_token_balances(bank, batch, &mut mint_decimals)
    } else {
        vec![]
    };

    let pre_process_units: u64 = aggregate_total_execution_units(timings);

    let (tx_results, balances) = batch.bank().load_execute_and_commit_transactions(
        batch,
        MAX_PROCESSING_AGE,
        transaction_status_sender.is_some(),
        transaction_status_sender.is_some(),
        transaction_status_sender.is_some(),
        timings,
        dmbatch_context,
    );

    if bank
        .feature_set
        .is_active(&feature_set::gate_large_block::id())
    {
        let execution_cost_units = aggregate_total_execution_units(timings) - pre_process_units;
        let remaining_block_cost_cap = cost_capacity_meter
            .write()
            .unwrap()
            .accumulate(execution_cost_units);

        debug!(
            "bank {} executed a batch, number of transactions {}, total execute cu {}, remaining block cost cap {}",
            bank.slot(),
            batch.sanitized_transactions().len(),
            execution_cost_units,
            remaining_block_cost_cap,
        );

        if remaining_block_cost_cap == 0_u64 {
            return Err(TransactionError::WouldExceedMaxBlockCostLimit);
        }
    }

    bank_utils::find_and_send_votes(
        batch.sanitized_transactions(),
        &tx_results,
        replay_vote_sender,
    );

    let TransactionResults {
        fee_collection_results,
        execution_results,
        rent_debits,
        ..
    } = tx_results;

    if let Some(transaction_status_sender) = transaction_status_sender {
        let transactions = batch.sanitized_transactions().to_vec();
        let post_token_balances = if record_token_balances {
            collect_token_balances(bank, batch, &mut mint_decimals)
        } else {
            vec![]
        };

        let token_balances =
            TransactionTokenBalancesSet::new(pre_token_balances, post_token_balances);

        transaction_status_sender.send_transaction_status_batch(
            bank.clone(),
            transactions,
            execution_results,
            balances,
            token_balances,
            rent_debits,
        );
    }

    let first_err = get_first_error(batch, fee_collection_results);
    first_err.map(|(result, _)| result).unwrap_or(Ok(()))
}

<<<<<<< HEAD
fn execute_batches_internal(
=======
static GLOBAL_DEEP_MIND_FILE_NUMBER: AtomicUsize = AtomicUsize::new(0);

fn execute_batches(
>>>>>>> 563d9050
    bank: &Arc<Bank>,
    batches: &[TransactionBatch],
    entry_callback: Option<&ProcessCallback>,
    transaction_status_sender: Option<&TransactionStatusSender>,
    replay_vote_sender: Option<&ReplayVoteSender>,
    timings: &mut ExecuteTimings,
    cost_capacity_meter: Arc<RwLock<BlockCostCapacityMeter>>,
) -> Result<()> {
    inc_new_counter_debug!("bank-par_execute_entries-count", batches.len());
    let (results, new_timings): (Vec<Result<()>>, Vec<ExecuteTimings>) =
        PAR_THREAD_POOL.with(|thread_pool| {
            thread_pool.borrow().install(|| {
                //****************************************************************
                // DMLOG
                //****************************************************************
                let i: AtomicU64 = AtomicU64::new(0);
                //****************************************************************
                batches
                    .into_par_iter()
                    .map(|batch| {
                        let mut timings = ExecuteTimings::default();

                        //****************************************************************
                        // DMLOG
                        //****************************************************************
                        let mut dmbatch_ctx_opt: Option<Rc<RefCell<DMBatchContext>>> = None;
                        if deepmind_enabled() {
                            let batch_id = i.fetch_add(1, Ordering::Relaxed);
                            let file_number =
                                GLOBAL_DEEP_MIND_FILE_NUMBER.fetch_add(1, Ordering::SeqCst);
                            let ctx = DMBatchContext::new(batch_id, file_number);
                            dmbatch_ctx_opt = Some(Rc::new(RefCell::new(ctx)));
                        }
                        //****************************************************************

                        let result = execute_batch(
                            batch,
                            bank,
                            transaction_status_sender,
                            replay_vote_sender,
                            &mut timings,
                            cost_capacity_meter.clone(),
                            &dmbatch_ctx_opt,
                        );
                        if let Some(entry_callback) = entry_callback {
                            entry_callback(bank);
                        }

                        //****************************************************************
                        // DMLOG
                        //****************************************************************
                        if let Some(ctx_ref) = &dmbatch_ctx_opt {
                            ctx_ref.borrow_mut().flush();
                        }
                        //****************************************************************

                        (result, timings)
                    })
                    .unzip()
            })
        });

    timings.total_batches_len += batches.len();
    timings.num_execute_batches += 1;
    for timing in new_timings {
        timings.accumulate(&timing);
    }

    if deepmind_enabled() && batches.len() > 0 {
        println!("DMLOG BATCHES_END");
    }

    first_err(&results)
}

fn execute_batches(
    bank: &Arc<Bank>,
    batches: &[TransactionBatch],
    entry_callback: Option<&ProcessCallback>,
    transaction_status_sender: Option<&TransactionStatusSender>,
    replay_vote_sender: Option<&ReplayVoteSender>,
    timings: &mut ExecuteTimings,
    cost_capacity_meter: Arc<RwLock<BlockCostCapacityMeter>>,
) -> Result<()> {
    let lock_results = batches
        .iter()
        .flat_map(|batch| batch.lock_results().clone())
        .collect::<Vec<_>>();
    let sanitized_txs = batches
        .iter()
        .flat_map(|batch| batch.sanitized_transactions().to_vec())
        .collect::<Vec<_>>();

    let cost_model = CostModel::new();
    let mut minimal_tx_cost = u64::MAX;
    let mut total_cost: u64 = 0;
    // Allowing collect here, since it also computes the minimal tx cost, and aggregate cost.
    // These two values are later used for checking if the tx_costs vector needs to be iterated over.
    #[allow(clippy::needless_collect)]
    let tx_costs = sanitized_txs
        .iter()
        .map(|tx| {
            let cost = cost_model.calculate_cost(tx).sum();
            minimal_tx_cost = std::cmp::min(minimal_tx_cost, cost);
            total_cost = total_cost.saturating_add(cost);
            cost
        })
        .collect::<Vec<_>>();

    let target_batch_count = get_thread_count() as u64;

    let mut tx_batches: Vec<TransactionBatch> = vec![];
    let rebatched_txs = if total_cost > target_batch_count.saturating_mul(minimal_tx_cost) {
        let target_batch_cost = total_cost / target_batch_count;
        let mut batch_cost: u64 = 0;
        let mut slice_start = 0;
        tx_costs.into_iter().enumerate().for_each(|(index, cost)| {
            let next_index = index + 1;
            batch_cost = batch_cost.saturating_add(cost);
            if batch_cost >= target_batch_cost || next_index == sanitized_txs.len() {
                let txs = &sanitized_txs[slice_start..=index];
                let results = &lock_results[slice_start..=index];
                let tx_batch = TransactionBatch::new(results.to_vec(), bank, Cow::from(txs));
                slice_start = next_index;
                tx_batches.push(tx_batch);
                batch_cost = 0;
            }
        });
        &tx_batches[..]
    } else {
        batches
    };

    execute_batches_internal(
        bank,
        rebatched_txs,
        entry_callback,
        transaction_status_sender,
        replay_vote_sender,
        timings,
        cost_capacity_meter,
    )
}

/// Process an ordered list of entries in parallel
/// 1. In order lock accounts for each entry while the lock succeeds, up to a Tick entry
/// 2. Process the locked group in parallel
/// 3. Register the `Tick` if it's available
/// 4. Update the leader scheduler, goto 1
pub fn process_entries_for_tests(
    bank: &Arc<Bank>,
    entries: Vec<Entry>,
    randomize: bool,
    transaction_status_sender: Option<&TransactionStatusSender>,
    replay_vote_sender: Option<&ReplayVoteSender>,
) -> Result<()> {
    let verify_transaction = {
        let bank = bank.clone();
        move |versioned_tx: VersionedTransaction| -> Result<SanitizedTransaction> {
            bank.verify_transaction(versioned_tx, TransactionVerificationMode::FullVerification)
        }
    };

    let mut timings = ExecuteTimings::default();
    let mut entries = entry::verify_transactions(entries, Arc::new(verify_transaction))?;
    let result = process_entries_with_callback(
        bank,
        &mut entries,
        randomize,
        None,
        transaction_status_sender,
        replay_vote_sender,
        None,
        &mut timings,
        Arc::new(RwLock::new(BlockCostCapacityMeter::default())),
    );

    debug!("process_entries: {:?}", timings);
    result
}

// Note: If randomize is true this will shuffle entries' transactions in-place.
fn process_entries_with_callback(
    bank: &Arc<Bank>,
    entries: &mut [EntryType],
    randomize: bool,
    entry_callback: Option<&ProcessCallback>,
    transaction_status_sender: Option<&TransactionStatusSender>,
    replay_vote_sender: Option<&ReplayVoteSender>,
    transaction_cost_metrics_sender: Option<&TransactionCostMetricsSender>,
    timings: &mut ExecuteTimings,
    cost_capacity_meter: Arc<RwLock<BlockCostCapacityMeter>>,
) -> Result<()> {
    // accumulator for entries that can be processed in parallel
    let mut batches = vec![];
    let mut tick_hashes = vec![];
    let mut rng = thread_rng();

    for entry in entries {
        match entry {
            EntryType::Tick(hash) => {
                // If it's a tick, save it for later
                tick_hashes.push(hash);
                if bank.is_block_boundary(bank.tick_height() + tick_hashes.len() as u64) {
                    // If it's a tick that will cause a new blockhash to be created,
                    // execute the group and register the tick
                    execute_batches(
                        bank,
                        &batches,
                        entry_callback,
                        transaction_status_sender,
                        replay_vote_sender,
                        timings,
                        cost_capacity_meter.clone(),
                    )?;
                    batches.clear();
                    for hash in &tick_hashes {
                        bank.register_tick(hash);
                    }
                    tick_hashes.clear();
                }
            }
            EntryType::Transactions(transactions) => {
                if let Some(transaction_cost_metrics_sender) = transaction_cost_metrics_sender {
                    transaction_cost_metrics_sender
                        .send_cost_details(bank.clone(), transactions.iter());
                }

                if randomize {
                    transactions.shuffle(&mut rng);
                }

                loop {
                    // try to lock the accounts
                    let batch = bank.prepare_sanitized_batch(transactions);
                    let first_lock_err = first_err(batch.lock_results());

                    // if locking worked
                    if first_lock_err.is_ok() {
                        batches.push(batch);
                        // done with this entry
                        break;
                    }
                    // else we failed to lock, 2 possible reasons
                    if batches.is_empty() {
                        // An entry has account lock conflicts with *itself*, which should not happen
                        // if generated by a properly functioning leader
                        datapoint_error!(
                            "validator_process_entry_error",
                            (
                                "error",
                                format!(
                                    "Lock accounts error, entry conflicts with itself, txs: {:?}",
                                    transactions
                                ),
                                String
                            )
                        );
                        // bail
                        first_lock_err?;
                    } else {
                        // else we have an entry that conflicts with a prior entry
                        // execute the current queue and try to process this entry again
                        execute_batches(
                            bank,
                            &batches,
                            entry_callback,
                            transaction_status_sender,
                            replay_vote_sender,
                            timings,
                            cost_capacity_meter.clone(),
                        )?;
                        batches.clear();
                    }
                }
            }
        }
    }
    execute_batches(
        bank,
        &batches,
        entry_callback,
        transaction_status_sender,
        replay_vote_sender,
        timings,
        cost_capacity_meter,
    )?;
    for hash in tick_hashes {
        bank.register_tick(hash);
    }
    Ok(())
}

#[derive(Error, Debug)]
pub enum BlockstoreProcessorError {
    #[error("failed to load entries, error: {0}")]
    FailedToLoadEntries(#[from] BlockstoreError),

    #[error("failed to load meta")]
    FailedToLoadMeta,

    #[error("invalid block error: {0}")]
    InvalidBlock(#[from] BlockError),

    #[error("invalid transaction error: {0}")]
    InvalidTransaction(#[from] TransactionError),

    #[error("no valid forks found")]
    NoValidForksFound,

    #[error("invalid hard fork slot {0}")]
    InvalidHardFork(Slot),

    #[error("root bank with mismatched capitalization at {0}")]
    RootBankWithMismatchedCapitalization(Slot),
}

/// Callback for accessing bank state while processing the blockstore
pub type ProcessCallback = Arc<dyn Fn(&Bank) + Sync + Send>;

#[derive(Default, Clone)]
pub struct ProcessOptions {
    pub bpf_jit: bool,
    pub poh_verify: bool,
    pub full_leader_cache: bool,
    pub dev_halt_at_slot: Option<Slot>,
    pub entry_callback: Option<ProcessCallback>,
    pub override_num_threads: Option<usize>,
    pub new_hard_forks: Option<Vec<Slot>>,
    pub debug_keys: Option<Arc<HashSet<Pubkey>>>,
    pub account_indexes: AccountSecondaryIndexes,
    pub accounts_db_caching_enabled: bool,
    pub limit_load_slot_count_from_snapshot: Option<usize>,
    pub allow_dead_slots: bool,
    pub accounts_db_test_hash_calculation: bool,
    pub accounts_db_skip_shrink: bool,
    pub accounts_db_config: Option<AccountsDbConfig>,
    pub verify_index: bool,
    pub shrink_ratio: AccountShrinkThreshold,
}

pub fn process_blockstore(
    genesis_config: &GenesisConfig,
    blockstore: &Blockstore,
    account_paths: Vec<PathBuf>,
    opts: ProcessOptions,
    cache_block_meta_sender: Option<&CacheBlockMetaSender>,
    snapshot_config: Option<&SnapshotConfig>,
    accounts_package_sender: AccountsPackageSender,
    accounts_update_notifier: Option<AccountsUpdateNotifier>,
) -> BlockstoreProcessorResult {
    if let Some(num_threads) = opts.override_num_threads {
        PAR_THREAD_POOL.with(|pool| {
            *pool.borrow_mut() = rayon::ThreadPoolBuilder::new()
                .num_threads(num_threads)
                .build()
                .unwrap()
        });
    }

    // Setup bank for slot 0
    let bank0 = Bank::new_with_paths(
        genesis_config,
        account_paths,
        opts.debug_keys.clone(),
        Some(&crate::builtins::get(opts.bpf_jit)),
        opts.account_indexes.clone(),
        opts.accounts_db_caching_enabled,
        opts.shrink_ratio,
        false,
        opts.accounts_db_config.clone(),
        accounts_update_notifier,
    );
    let bank0 = Arc::new(bank0);
    info!("processing ledger for slot 0...");
    let recyclers = VerifyRecyclers::default();
    process_bank_0(
        &bank0,
        blockstore,
        &opts,
        &recyclers,
        cache_block_meta_sender,
    );
    do_process_blockstore_from_root(
        blockstore,
        bank0,
        &opts,
        &recyclers,
        None,
        cache_block_meta_sender,
        snapshot_config,
        accounts_package_sender,
        BankFromArchiveTimings::default(),
        None,
    )
}

/// Process blockstore from a known root bank
#[allow(clippy::too_many_arguments)]
pub(crate) fn process_blockstore_from_root(
    blockstore: &Blockstore,
    bank: Bank,
    opts: &ProcessOptions,
    recyclers: &VerifyRecyclers,
    transaction_status_sender: Option<&TransactionStatusSender>,
    cache_block_meta_sender: Option<&CacheBlockMetaSender>,
    snapshot_config: Option<&SnapshotConfig>,
    accounts_package_sender: AccountsPackageSender,
    timings: BankFromArchiveTimings,
    last_full_snapshot_slot: Slot,
) -> BlockstoreProcessorResult {
    do_process_blockstore_from_root(
        blockstore,
        Arc::new(bank),
        opts,
        recyclers,
        transaction_status_sender,
        cache_block_meta_sender,
        snapshot_config,
        accounts_package_sender,
        timings,
        Some(last_full_snapshot_slot),
    )
}

#[allow(clippy::too_many_arguments)]
fn do_process_blockstore_from_root(
    blockstore: &Blockstore,
    bank: Arc<Bank>,
    opts: &ProcessOptions,
    recyclers: &VerifyRecyclers,
    transaction_status_sender: Option<&TransactionStatusSender>,
    cache_block_meta_sender: Option<&CacheBlockMetaSender>,
    snapshot_config: Option<&SnapshotConfig>,
    accounts_package_sender: AccountsPackageSender,
    timings: BankFromArchiveTimings,
    mut last_full_snapshot_slot: Option<Slot>,
) -> BlockstoreProcessorResult {
    info!("processing ledger from slot {}...", bank.slot());

    // Starting slot must be a root, and thus has no parents
    assert!(bank.parent().is_none());
    let start_slot = bank.slot();
    let now = Instant::now();
    let mut root = start_slot;

    if let Some(ref new_hard_forks) = opts.new_hard_forks {
        let hard_forks = bank.hard_forks();

        for hard_fork_slot in new_hard_forks.iter() {
            if *hard_fork_slot > start_slot {
                hard_forks.write().unwrap().register(*hard_fork_slot);
            } else {
                warn!(
                    "Hard fork at {} ignored, --hard-fork option can be removed.",
                    hard_fork_slot
                );
            }
        }
    }

    // ensure start_slot is rooted for correct replay
    if blockstore.is_primary_access() {
        blockstore
            .set_roots(std::iter::once(&start_slot))
            .expect("Couldn't set root slot on startup");
    } else {
        assert!(blockstore.is_root(start_slot), "starting slot isn't root and can't update due to being secondary blockstore access: {}", start_slot);
    }

    //****************************************************************
    // DMLOG
    //****************************************************************
    if deepmind_enabled() {
        println!("DMLOG BLOCK_ROOT {}", &start_slot);
    }
    //****************************************************************

    if let Ok(metas) = blockstore.slot_meta_iterator(start_slot) {
        if let Some((slot, _meta)) = metas.last() {
            info!("ledger holds data through slot {}", slot);
        }
    }

    let mut timing = ExecuteTimings::default();
    // Iterate and replay slots from blockstore starting from `start_slot`
    let (initial_forks, leader_schedule_cache) = {
        if let Some(meta) = blockstore
            .meta(start_slot)
            .unwrap_or_else(|_| panic!("Failed to get meta for slot {}", start_slot))
        {
            let epoch_schedule = bank.epoch_schedule();
            let mut leader_schedule_cache = LeaderScheduleCache::new(*epoch_schedule, &bank);
            if opts.full_leader_cache {
                leader_schedule_cache.set_max_schedules(std::usize::MAX);
            }
            let mut initial_forks = load_frozen_forks(
                &bank,
                &meta,
                blockstore,
                &mut leader_schedule_cache,
                &mut root,
                opts,
                recyclers,
                transaction_status_sender,
                cache_block_meta_sender,
                snapshot_config,
                accounts_package_sender,
                &mut timing,
                &mut last_full_snapshot_slot,
            )?;
            initial_forks.sort_by_key(|bank| bank.slot());

            (initial_forks, leader_schedule_cache)
        } else {
            // If there's no meta for the input `start_slot`, then we started from a snapshot
            // and there's no point in processing the rest of blockstore and implies blockstore
            // should be empty past this point.
            let leader_schedule_cache = LeaderScheduleCache::new_from_bank(&bank);
            (vec![bank], leader_schedule_cache)
        }
    };
    if initial_forks.is_empty() {
        return Err(BlockstoreProcessorError::NoValidForksFound);
    }

    let bank_forks = BankForks::new_from_banks(&initial_forks, root);

    let processing_time = now.elapsed();

    let debug_verify = opts.accounts_db_test_hash_calculation;
    let mut time_cap = Measure::start("capitalization");
    // We might be promptly restarted after bad capitalization was detected while creating newer snapshot.
    // In that case, we're most likely restored from the last good snapshot and replayed up to this root.
    // So again check here for the bad capitalization to avoid to continue until the next snapshot creation.
    if !bank_forks
        .root_bank()
        .calculate_and_verify_capitalization(debug_verify)
    {
        return Err(BlockstoreProcessorError::RootBankWithMismatchedCapitalization(root));
    }
    time_cap.stop();

    datapoint_info!(
        "process_blockstore_from_root",
        ("total_time_us", processing_time.as_micros(), i64),
        ("frozen_banks", bank_forks.frozen_banks().len(), i64),
        ("slot", bank_forks.root(), i64),
        ("forks", initial_forks.len(), i64),
        ("calculate_capitalization_us", time_cap.as_us(), i64),
        (
            "full_snapshot_untar_us",
            timings.full_snapshot_untar_us,
            i64
        ),
        (
            "incremental_snapshot_untar_us",
            timings.incremental_snapshot_untar_us,
            i64
        ),
        (
            "rebuild_bank_from_snapshots_us",
            timings.rebuild_bank_from_snapshots_us,
            i64
        ),
        (
            "verify_snapshot_bank_us",
            timings.verify_snapshot_bank_us,
            i64
        ),
    );

    info!("ledger processing timing: {:?}", timing);
    info!(
        "ledger processed in {}. root slot is {}, {} fork{} at {}, with {} frozen bank{}",
        HumanTime::from(chrono::Duration::from_std(processing_time).unwrap())
            .to_text_en(Accuracy::Precise, Tense::Present),
        bank_forks.root(),
        initial_forks.len(),
        if initial_forks.len() > 1 { "s" } else { "" },
        initial_forks
            .iter()
            .map(|b| b.slot().to_string())
            .join(", "),
        bank_forks.frozen_banks().len(),
        if bank_forks.frozen_banks().len() > 1 {
            "s"
        } else {
            ""
        },
    );
    assert!(bank_forks.active_banks().is_empty());

    Ok((bank_forks, leader_schedule_cache, last_full_snapshot_slot))
}

/// Verify that a segment of entries has the correct number of ticks and hashes
pub fn verify_ticks(
    bank: &Arc<Bank>,
    entries: &[Entry],
    slot_full: bool,
    tick_hash_count: &mut u64,
) -> std::result::Result<(), BlockError> {
    let next_bank_tick_height = bank.tick_height() + entries.tick_count();
    let max_bank_tick_height = bank.max_tick_height();

    if next_bank_tick_height > max_bank_tick_height {
        warn!("Too many entry ticks found in slot: {}", bank.slot());
        return Err(BlockError::TooManyTicks);
    }

    if next_bank_tick_height < max_bank_tick_height && slot_full {
        info!("Too few entry ticks found in slot: {}", bank.slot());
        return Err(BlockError::TooFewTicks);
    }

    if next_bank_tick_height == max_bank_tick_height {
        let has_trailing_entry = entries.last().map(|e| !e.is_tick()).unwrap_or_default();
        if has_trailing_entry {
            warn!("Slot: {} did not end with a tick entry", bank.slot());
            return Err(BlockError::TrailingEntry);
        }

        if !slot_full {
            warn!("Slot: {} was not marked full", bank.slot());
            return Err(BlockError::InvalidLastTick);
        }
    }

    let hashes_per_tick = bank.hashes_per_tick().unwrap_or(0);
    if !entries.verify_tick_hash_count(tick_hash_count, hashes_per_tick) {
        warn!(
            "Tick with invalid number of hashes found in slot: {}",
            bank.slot()
        );
        return Err(BlockError::InvalidTickHashCount);
    }

    Ok(())
}

fn confirm_full_slot(
    blockstore: &Blockstore,
    bank: &Arc<Bank>,
    opts: &ProcessOptions,
    recyclers: &VerifyRecyclers,
    progress: &mut ConfirmationProgress,
    transaction_status_sender: Option<&TransactionStatusSender>,
    replay_vote_sender: Option<&ReplayVoteSender>,
    timing: &mut ExecuteTimings,
) -> result::Result<(), BlockstoreProcessorError> {
    let mut confirmation_timing = ConfirmationTiming::default();
    let skip_verification = !opts.poh_verify;
    confirm_slot(
        blockstore,
        bank,
        &mut confirmation_timing,
        progress,
        skip_verification,
        transaction_status_sender,
        replay_vote_sender,
        None,
        opts.entry_callback.as_ref(),
        recyclers,
        opts.allow_dead_slots,
    )?;

    timing.accumulate(&confirmation_timing.execute_timings);

    if !bank.is_complete() {
        Err(BlockstoreProcessorError::InvalidBlock(
            BlockError::Incomplete,
        ))
    } else {
        Ok(())
    }
}

pub struct ConfirmationTiming {
    pub started: Instant,
    pub replay_elapsed: u64,
    pub poh_verify_elapsed: u64,
    pub transaction_verify_elapsed: u64,
    pub fetch_elapsed: u64,
    pub fetch_fail_elapsed: u64,
    pub execute_timings: ExecuteTimings,
}

impl Default for ConfirmationTiming {
    fn default() -> Self {
        Self {
            started: Instant::now(),
            replay_elapsed: 0,
            poh_verify_elapsed: 0,
            transaction_verify_elapsed: 0,
            fetch_elapsed: 0,
            fetch_fail_elapsed: 0,
            execute_timings: ExecuteTimings::default(),
        }
    }
}

#[derive(Default)]
pub struct ConfirmationProgress {
    pub last_entry: Hash,
    pub tick_hash_count: u64,
    pub num_shreds: u64,
    pub num_entries: usize,
    pub num_txs: usize,
}

impl ConfirmationProgress {
    pub fn new(last_entry: Hash) -> Self {
        Self {
            last_entry,
            ..Self::default()
        }
    }
}

#[allow(clippy::too_many_arguments)]
pub fn confirm_slot(
    blockstore: &Blockstore,
    bank: &Arc<Bank>,
    timing: &mut ConfirmationTiming,
    progress: &mut ConfirmationProgress,
    skip_verification: bool,
    transaction_status_sender: Option<&TransactionStatusSender>,
    replay_vote_sender: Option<&ReplayVoteSender>,
    transaction_cost_metrics_sender: Option<&TransactionCostMetricsSender>,
    entry_callback: Option<&ProcessCallback>,
    recyclers: &VerifyRecyclers,
    allow_dead_slots: bool,
) -> result::Result<(), BlockstoreProcessorError> {
    let slot = bank.slot();

    let (entries, num_shreds, slot_full) = {
        let mut load_elapsed = Measure::start("load_elapsed");
        let load_result = blockstore
            .get_slot_entries_with_shred_info(slot, progress.num_shreds, allow_dead_slots)
            .map_err(BlockstoreProcessorError::FailedToLoadEntries);
        load_elapsed.stop();
        if load_result.is_err() {
            timing.fetch_fail_elapsed += load_elapsed.as_us();
        } else {
            timing.fetch_elapsed += load_elapsed.as_us();
        }
        load_result
    }?;

    let num_entries = entries.len();
    let num_txs = entries.iter().map(|e| e.transactions.len()).sum::<usize>();
    trace!(
        "Fetched entries for slot {}, num_entries: {}, num_shreds: {}, num_txs: {}, slot_full: {}",
        slot,
        num_entries,
        num_shreds,
        num_txs,
        slot_full,
    );

    if !skip_verification {
        let tick_hash_count = &mut progress.tick_hash_count;
        verify_ticks(bank, &entries, slot_full, tick_hash_count).map_err(|err| {
            warn!(
                "{:#?}, slot: {}, entry len: {}, tick_height: {}, last entry: {}, last_blockhash: {}, shred_index: {}, slot_full: {}",
                err,
                slot,
                num_entries,
                bank.tick_height(),
                progress.last_entry,
                bank.last_blockhash(),
                num_shreds,
                slot_full,
            );
            err
        })?;
    }

    let last_entry_hash = entries.last().map(|e| e.hash);
    let verifier = if !skip_verification {
        datapoint_debug!("verify-batch-size", ("size", num_entries as i64, i64));
        let entry_state = entries.start_verify(&progress.last_entry, recyclers.clone());
        if entry_state.status() == EntryVerificationStatus::Failure {
            warn!("Ledger proof of history failed at slot: {}", slot);
            return Err(BlockError::InvalidEntryHash.into());
        }
        Some(entry_state)
    } else {
        None
    };

    let verify_transaction = {
        let bank = bank.clone();
        move |versioned_tx: VersionedTransaction,
              verification_mode: TransactionVerificationMode|
              -> Result<SanitizedTransaction> {
            bank.verify_transaction(versioned_tx, verification_mode)
        }
    };

    //****************************************************************
    // DMLOG
    //****************************************************************
    if deepmind_enabled() && num_entries != 0 {
        let mut ids = Vec::<String>::new();
        for entry in &entries {
            for trx in &entry.transactions {
                ids.push(bs58::encode(&trx.signatures[0]).into_string());
            }
        }

        println!(
            "DMLOG BLOCK_WORK {} {} {} {} {} {} {} {} {} {} {} {} T;{}",
            bank.parent_slot(),
            slot,
            if slot_full { "full" } else { "partial" },
            bank.parent_hash(), // previous BLOCK hash, not slot hash (in case we skipped one)
            num_entries,
            num_txs,
            num_shreds,
            progress.num_entries,
            progress.num_txs,
            progress.num_shreds,
            progress.last_entry,
            progress.tick_hash_count,
            ids.join(";"),
        );
    }
    //****************************************************************

    let check_start = Instant::now();
    let check_result = entry::start_verify_transactions(
        entries,
        skip_verification,
        recyclers.clone(),
        Arc::new(verify_transaction),
    );
    let transaction_cpu_duration_us = timing::duration_as_us(&check_start.elapsed());

    match check_result {
        Ok(mut check_result) => {
            let entries = check_result.entries();
            assert!(entries.is_some());

            let mut replay_elapsed = Measure::start("replay_elapsed");
            let mut execute_timings = ExecuteTimings::default();
            let cost_capacity_meter = Arc::new(RwLock::new(BlockCostCapacityMeter::default()));
            // Note: This will shuffle entries' transactions in-place.
            let process_result = process_entries_with_callback(
                bank,
                &mut entries.unwrap(),
                true, // shuffle transactions.
                entry_callback,
                transaction_status_sender,
                replay_vote_sender,
                transaction_cost_metrics_sender,
                &mut execute_timings,
                cost_capacity_meter,
            )
            .map_err(BlockstoreProcessorError::from);
            replay_elapsed.stop();
            timing.replay_elapsed += replay_elapsed.as_us();

            timing.execute_timings.accumulate(&execute_timings);

            // If running signature verification on the GPU, wait for that
            // computation to finish, and get the result of it. If we did the
            // signature verification on the CPU, this just returns the
            // already-computed result produced in start_verify_transactions.
            // Either way, check the result of the signature verification.
            if !check_result.finish_verify() {
                warn!("Ledger proof of history failed at slot: {}", bank.slot());
                return Err(TransactionError::SignatureFailure.into());
            }

            if let Some(mut verifier) = verifier {
                let verified = verifier.finish_verify();
                timing.poh_verify_elapsed += verifier.poh_duration_us();
                // The GPU Entry verification (if any) is kicked off right when the CPU-side
                // Entry verification finishes, so these times should be disjoint
                timing.transaction_verify_elapsed +=
                    transaction_cpu_duration_us + check_result.gpu_verify_duration();
                if !verified {
                    warn!("Ledger proof of history failed at slot: {}", bank.slot());
                    return Err(BlockError::InvalidEntryHash.into());
                }
            }

            //****************************************************************
            // DMLOG
            //****************************************************************
            if deepmind_enabled() {
                if process_result.is_err() {
                    println!("DMLOG BLOCK_FAILED {} {:#?}", slot, process_result);
                }
            }
            //****************************************************************

            process_result?;

            progress.num_shreds += num_shreds;
            progress.num_entries += num_entries;
            progress.num_txs += num_txs;
            if let Some(last_entry_hash) = last_entry_hash {
                progress.last_entry = last_entry_hash;
            }

            Ok(())
        }
        Err(err) => {
            warn!("Ledger proof of history failed at slot: {}", bank.slot());
            Err(err.into())
        }
    }
}

// Special handling required for processing the entries in slot 0
fn process_bank_0(
    bank0: &Arc<Bank>,
    blockstore: &Blockstore,
    opts: &ProcessOptions,
    recyclers: &VerifyRecyclers,
    cache_block_meta_sender: Option<&CacheBlockMetaSender>,
) {
    assert_eq!(bank0.slot(), 0);
    let mut progress = ConfirmationProgress::new(bank0.last_blockhash());
    confirm_full_slot(
        blockstore,
        bank0,
        opts,
        recyclers,
        &mut progress,
        None,
        None,
        &mut ExecuteTimings::default(),
    )
    .expect("processing for bank 0 must succeed");
    bank0.freeze();
    blockstore.insert_bank_hash(bank0.slot(), bank0.hash(), false);

    //****************************************************************
    // DMLOG
    //****************************************************************
    if deepmind_enabled() {
        println!(
            "DMLOG BLOCK_END {} {:?} {} {}",
            bank0.slot(),
            bank0.hash(),
            bank0.unix_timestamp_from_genesis(),
            bank0.clock().unix_timestamp
        );
    }
    //****************************************************************

    cache_block_meta(bank0, cache_block_meta_sender);
}

// Given a bank, add its children to the pending slots queue if those children slots are
// complete
fn process_next_slots(
    bank: &Arc<Bank>,
    meta: &SlotMeta,
    blockstore: &Blockstore,
    leader_schedule_cache: &LeaderScheduleCache,
    pending_slots: &mut Vec<(SlotMeta, Arc<Bank>, Hash)>,
    initial_forks: &mut HashMap<Slot, Arc<Bank>>,
) -> result::Result<(), BlockstoreProcessorError> {
    if let Some(parent) = bank.parent() {
        initial_forks.remove(&parent.slot());
    }
    initial_forks.insert(bank.slot(), bank.clone());

    if meta.next_slots.is_empty() {
        return Ok(());
    }

    // This is a fork point if there are multiple children, create a new child bank for each fork
    for next_slot in &meta.next_slots {
        let next_meta = blockstore
            .meta(*next_slot)
            .map_err(|err| {
                warn!("Failed to load meta for slot {}: {:?}", next_slot, err);
                BlockstoreProcessorError::FailedToLoadMeta
            })?
            .unwrap();

        // Only process full slots in blockstore_processor, replay_stage
        // handles any partials
        if next_meta.is_full() {
            let next_bank = Arc::new(Bank::new_from_parent(
                bank,
                &leader_schedule_cache
                    .slot_leader_at(*next_slot, Some(bank))
                    .unwrap(),
                *next_slot,
            ));
            trace!(
                "New bank for slot {}, parent slot is {}",
                next_slot,
                bank.slot(),
            );
            pending_slots.push((next_meta, next_bank, bank.last_blockhash()));
        }
    }

    // Reverse sort by slot, so the next slot to be processed can be popped
    pending_slots.sort_by(|a, b| b.1.slot().cmp(&a.1.slot()));
    Ok(())
}

// Iterate through blockstore processing slots starting from the root slot pointed to by the
// given `meta` and return a vector of frozen bank forks
#[allow(clippy::too_many_arguments)]
fn load_frozen_forks(
    root_bank: &Arc<Bank>,
    root_meta: &SlotMeta,
    blockstore: &Blockstore,
    leader_schedule_cache: &mut LeaderScheduleCache,
    root: &mut Slot,
    opts: &ProcessOptions,
    recyclers: &VerifyRecyclers,
    transaction_status_sender: Option<&TransactionStatusSender>,
    cache_block_meta_sender: Option<&CacheBlockMetaSender>,
    snapshot_config: Option<&SnapshotConfig>,
    accounts_package_sender: AccountsPackageSender,
    timing: &mut ExecuteTimings,
    last_full_snapshot_slot: &mut Option<Slot>,
) -> result::Result<Vec<Arc<Bank>>, BlockstoreProcessorError> {
    let mut initial_forks = HashMap::new();
    let mut all_banks = HashMap::new();
    let mut last_status_report = Instant::now();
    let mut last_free = Instant::now();
    let mut pending_slots = vec![];
    let mut last_root = root_bank.slot();
    let mut slots_elapsed = 0;
    let mut txs = 0;
    let blockstore_max_root = blockstore.max_root();
    let max_root = std::cmp::max(root_bank.slot(), blockstore_max_root);
    info!(
        "load_frozen_forks() latest root from blockstore: {}, max_root: {}",
        blockstore_max_root, max_root,
    );

    process_next_slots(
        root_bank,
        root_meta,
        blockstore,
        leader_schedule_cache,
        &mut pending_slots,
        &mut initial_forks,
    )?;

    let dev_halt_at_slot = opts.dev_halt_at_slot.unwrap_or(std::u64::MAX);
    if root_bank.slot() != dev_halt_at_slot {
        while !pending_slots.is_empty() {
            timing.details.per_program_timings.clear();
            let (meta, bank, last_entry_hash) = pending_slots.pop().unwrap();
            let slot = bank.slot();
            if last_status_report.elapsed() > Duration::from_secs(2) {
                let secs = last_status_report.elapsed().as_secs() as f32;
                last_status_report = Instant::now();
                info!(
                    "processing ledger: slot={}, last root slot={} slots={} slots/s={:?} txs/s={}",
                    slot,
                    last_root,
                    slots_elapsed,
                    slots_elapsed as f32 / secs,
                    txs as f32 / secs,
                );
                slots_elapsed = 0;
                txs = 0;
            }

            let mut progress = ConfirmationProgress::new(last_entry_hash);

            if process_single_slot(
                blockstore,
                &bank,
                opts,
                recyclers,
                &mut progress,
                transaction_status_sender,
                cache_block_meta_sender,
                None,
                timing,
            )
            .is_err()
            {
                continue;
            }
            txs += progress.num_txs;

            // Block must be frozen by this point, otherwise `process_single_slot` would
            // have errored above
            assert!(bank.is_frozen());
            all_banks.insert(bank.slot(), bank.clone());

            // If we've reached the last known root in blockstore, start looking
            // for newer cluster confirmed roots
            let new_root_bank = {
                if *root >= max_root {
                    supermajority_root_from_vote_accounts(
                        bank.slot(),
                        bank.total_epoch_stake(),
                        &bank.vote_accounts(),
                    ).and_then(|supermajority_root| {
                        if supermajority_root > *root {
                            // If there's a cluster confirmed root greater than our last
                            // replayed root, then because the cluster confirmed root should
                            // be descended from our last root, it must exist in `all_banks`
                            let cluster_root_bank = all_banks.get(&supermajority_root).unwrap();

                            // cluster root must be a descendant of our root, otherwise something
                            // is drastically wrong
                            assert!(cluster_root_bank.ancestors.contains_key(root));
                            info!("blockstore processor found new cluster confirmed root: {}, observed in bank: {}", cluster_root_bank.slot(), bank.slot());

                            // Ensure cluster-confirmed root and parents are set as root in blockstore
                            let mut rooted_slots = vec![];
                            let mut new_root_bank = cluster_root_bank.clone();
                            loop {
                                if new_root_bank.slot() == *root { break; } // Found the last root in the chain, yay!
                                assert!(new_root_bank.slot() > *root);

                                rooted_slots.push((new_root_bank.slot(), new_root_bank.hash()));
                                // As noted, the cluster confirmed root should be descended from
                                // our last root; therefore parent should be set
                                new_root_bank = new_root_bank.parent().unwrap();
                            }
                            inc_new_counter_info!("load_frozen_forks-cluster-confirmed-root", rooted_slots.len());
                            blockstore.set_roots(rooted_slots.iter().map(|(slot, _hash)| slot)).expect("Blockstore::set_roots should succeed");
                            blockstore.set_duplicate_confirmed_slots_and_hashes(rooted_slots.into_iter()).expect("Blockstore::set_duplicate_confirmed should succeed");
                            Some(cluster_root_bank)
                        } else {
                            None
                        }
                    })
                } else if blockstore.is_root(slot) {
                    Some(&bank)
                } else {
                    None
                }
            };

            if let Some(new_root_bank) = new_root_bank {
                *root = new_root_bank.slot();
                last_root = new_root_bank.slot();

                //****************************************************************
                // DMLOG
                //****************************************************************
                if deepmind_enabled() {
                    println!("DMLOG BLOCK_ROOT {}", &root);
                }
                //****************************************************************

                leader_schedule_cache.set_root(new_root_bank);
                new_root_bank.squash();

                if let Some(snapshot_config) = snapshot_config {
                    let block_height = new_root_bank.block_height();
                    if snapshot_utils::should_take_full_snapshot(
                        block_height,
                        snapshot_config.full_snapshot_archive_interval_slots,
                    ) {
                        info!("Taking snapshot of new root bank that has crossed the full snapshot interval! slot: {}", *root);
                        *last_full_snapshot_slot = Some(*root);
                        new_root_bank.exhaustively_free_unused_resource(*last_full_snapshot_slot);
                        last_free = Instant::now();
                        new_root_bank.update_accounts_hash_with_index_option(
                            snapshot_config.accounts_hash_use_index,
                            snapshot_config.accounts_hash_debug_verify,
                            Some(new_root_bank.epoch_schedule().slots_per_epoch),
                            false,
                        );
                        snapshot_utils::snapshot_bank(
                            new_root_bank,
                            new_root_bank.src.slot_deltas(&new_root_bank.src.roots()),
                            &accounts_package_sender,
                            &snapshot_config.bank_snapshots_dir,
                            &snapshot_config.snapshot_archives_dir,
                            snapshot_config.snapshot_version,
                            snapshot_config.archive_format,
                            None,
                            Some(SnapshotType::FullSnapshot),
                        )
                        .expect("Failed to snapshot bank while loading frozen banks");
                        trace!(
                            "took bank snapshot for new root bank, block height: {}, slot: {}",
                            block_height,
                            *root
                        );
                    }
                }

                if last_free.elapsed() > Duration::from_secs(10) {
                    // Must be called after `squash()`, so that AccountsDb knows what
                    // the roots are for the cache flushing in exhaustively_free_unused_resource().
                    // This could take few secs; so update last_free later
                    new_root_bank.exhaustively_free_unused_resource(*last_full_snapshot_slot);
                    last_free = Instant::now();
                }

                // Filter out all non descendants of the new root
                pending_slots
                    .retain(|(_, pending_bank, _)| pending_bank.ancestors.contains_key(root));
                initial_forks.retain(|_, fork_tip_bank| fork_tip_bank.ancestors.contains_key(root));
                all_banks.retain(|_, bank| bank.ancestors.contains_key(root));
            }

            slots_elapsed += 1;

            trace!(
                "Bank for {}slot {} is complete",
                if last_root == slot { "root " } else { "" },
                slot,
            );

            process_next_slots(
                &bank,
                &meta,
                blockstore,
                leader_schedule_cache,
                &mut pending_slots,
                &mut initial_forks,
            )?;

            if slot >= dev_halt_at_slot {
                break;
            }
        }
    }

    Ok(initial_forks.values().cloned().collect::<Vec<_>>())
}

// `roots` is sorted largest to smallest by root slot
fn supermajority_root(roots: &[(Slot, u64)], total_epoch_stake: u64) -> Option<Slot> {
    if roots.is_empty() {
        return None;
    }

    // Find latest root
    let mut total = 0;
    let mut prev_root = roots[0].0;
    for (root, stake) in roots.iter() {
        assert!(*root <= prev_root);
        total += stake;
        if total as f64 / total_epoch_stake as f64 > VOTE_THRESHOLD_SIZE {
            return Some(*root);
        }
        prev_root = *root;
    }

    None
}

fn supermajority_root_from_vote_accounts(
    bank_slot: Slot,
    total_epoch_stake: u64,
    vote_accounts: &HashMap<Pubkey, (/*stake:*/ u64, VoteAccount)>,
) -> Option<Slot> {
    let mut roots_stakes: Vec<(Slot, u64)> = vote_accounts
        .iter()
        .filter_map(|(key, (stake, account))| {
            if *stake == 0 {
                return None;
            }

            match account.vote_state().as_ref() {
                Err(_) => {
                    warn!(
                        "Unable to get vote_state from account {} in bank: {}",
                        key, bank_slot
                    );
                    None
                }
                Ok(vote_state) => Some((vote_state.root_slot?, *stake)),
            }
        })
        .collect();

    // Sort from greatest to smallest slot
    roots_stakes.sort_unstable_by(|a, b| a.0.cmp(&b.0).reverse());

    // Find latest root
    supermajority_root(&roots_stakes, total_epoch_stake)
}

// Processes and replays the contents of a single slot, returns Error
// if failed to play the slot
fn process_single_slot(
    blockstore: &Blockstore,
    bank: &Arc<Bank>,
    opts: &ProcessOptions,
    recyclers: &VerifyRecyclers,
    progress: &mut ConfirmationProgress,
    transaction_status_sender: Option<&TransactionStatusSender>,
    cache_block_meta_sender: Option<&CacheBlockMetaSender>,
    replay_vote_sender: Option<&ReplayVoteSender>,
    timing: &mut ExecuteTimings,
) -> result::Result<(), BlockstoreProcessorError> {
    // Mark corrupt slots as dead so validators don't replay this slot and
    // see AlreadyProcessed errors later in ReplayStage
    confirm_full_slot(blockstore, bank, opts, recyclers, progress, transaction_status_sender, replay_vote_sender, timing).map_err(|err| {
        let slot = bank.slot();
        warn!("slot {} failed to verify: {}", slot, err);
        if blockstore.is_primary_access() {
            blockstore
                .set_dead_slot(slot)
                .expect("Failed to mark slot as dead in blockstore");
        } else {
            assert!(blockstore.is_dead(slot), "Failed slot isn't dead and can't update due to being secondary blockstore access: {}", slot);
        }
        err
    })?;

    bank.freeze(); // all banks handled by this routine are created from complete slots
    blockstore.insert_bank_hash(bank.slot(), bank.hash(), false);
    cache_block_meta(bank, cache_block_meta_sender);

    //****************************************************************
    // DMLOG
    //****************************************************************
    if deepmind_enabled() {
        println!(
            "DMLOG BLOCK_END {} {:?} {} {}",
            bank.slot(),
            bank.hash(),
            bank.unix_timestamp_from_genesis(),
            bank.clock().unix_timestamp,
        );
    }
    //****************************************************************

    Ok(())
}

#[allow(clippy::large_enum_variant)]
pub enum TransactionStatusMessage {
    Batch(TransactionStatusBatch),
    Freeze(Slot),
}

pub struct TransactionStatusBatch {
    pub bank: Arc<Bank>,
    pub transactions: Vec<SanitizedTransaction>,
    pub execution_results: Vec<TransactionExecutionResult>,
    pub balances: TransactionBalancesSet,
    pub token_balances: TransactionTokenBalancesSet,
    pub rent_debits: Vec<RentDebits>,
}

#[derive(Clone)]
pub struct TransactionStatusSender {
    pub sender: Sender<TransactionStatusMessage>,
    pub enable_cpi_and_log_storage: bool,
}

impl TransactionStatusSender {
    pub fn send_transaction_status_batch(
        &self,
        bank: Arc<Bank>,
        transactions: Vec<SanitizedTransaction>,
        mut execution_results: Vec<TransactionExecutionResult>,
        balances: TransactionBalancesSet,
        token_balances: TransactionTokenBalancesSet,
        rent_debits: Vec<RentDebits>,
    ) {
        let slot = bank.slot();
        if !self.enable_cpi_and_log_storage {
            execution_results.iter_mut().for_each(|execution_result| {
                if let TransactionExecutionResult::Executed(details) = execution_result {
                    details.log_messages.take();
                    details.inner_instructions.take();
                }
            });
        }
        if let Err(e) = self
            .sender
            .send(TransactionStatusMessage::Batch(TransactionStatusBatch {
                bank,
                transactions,
                execution_results,
                balances,
                token_balances,
                rent_debits,
            }))
        {
            trace!(
                "Slot {} transaction_status send batch failed: {:?}",
                slot,
                e
            );
        }
    }

    pub fn send_transaction_status_freeze_message(&self, bank: &Arc<Bank>) {
        let slot = bank.slot();
        if let Err(e) = self.sender.send(TransactionStatusMessage::Freeze(slot)) {
            trace!(
                "Slot {} transaction_status send freeze message failed: {:?}",
                slot,
                e
            );
        }
    }
}

pub type CacheBlockMetaSender = Sender<Arc<Bank>>;

pub fn cache_block_meta(bank: &Arc<Bank>, cache_block_meta_sender: Option<&CacheBlockMetaSender>) {
    if let Some(cache_block_meta_sender) = cache_block_meta_sender {
        cache_block_meta_sender
            .send(bank.clone())
            .unwrap_or_else(|err| warn!("cache_block_meta_sender failed: {:?}", err));
    }
}

// used for tests only
pub fn fill_blockstore_slot_with_ticks(
    blockstore: &Blockstore,
    ticks_per_slot: u64,
    slot: u64,
    parent_slot: u64,
    last_entry_hash: Hash,
) -> Hash {
    // Only slot 0 can be equal to the parent_slot
    assert!(slot.saturating_sub(1) >= parent_slot);
    let num_slots = (slot - parent_slot).max(1);
    let entries = create_ticks(num_slots * ticks_per_slot, 0, last_entry_hash);
    let last_entry_hash = entries.last().unwrap().hash;

    blockstore
        .write_entries(
            slot,
            0,
            0,
            ticks_per_slot,
            Some(parent_slot),
            true,
            &Arc::new(Keypair::new()),
            entries,
            0,
        )
        .unwrap();

    last_entry_hash
}

#[cfg(test)]
pub mod tests {
    use {
        super::*,
        crate::genesis_utils::{
            create_genesis_config, create_genesis_config_with_leader, GenesisConfigInfo,
        },
        crossbeam_channel::unbounded,
        matches::assert_matches,
        rand::{thread_rng, Rng},
        solana_entry::entry::{create_ticks, next_entry, next_entry_mut},
        solana_runtime::genesis_utils::{
            self, create_genesis_config_with_vote_accounts, ValidatorVoteKeypairs,
        },
        solana_sdk::{
            account::{AccountSharedData, WritableAccount},
            epoch_schedule::EpochSchedule,
            hash::Hash,
            pubkey::Pubkey,
            signature::{Keypair, Signer},
            system_instruction::SystemError,
            system_transaction,
            transaction::{Transaction, TransactionError},
        },
        solana_vote_program::{
            self,
            vote_state::{VoteState, VoteStateVersions, MAX_LOCKOUT_HISTORY},
            vote_transaction,
        },
        std::{
            collections::BTreeSet,
            sync::{mpsc::channel, RwLock},
        },
        tempfile::TempDir,
        trees::tr,
    };

    fn test_process_blockstore(
        genesis_config: &GenesisConfig,
        blockstore: &Blockstore,
        opts: ProcessOptions,
    ) -> BlockstoreProcessorInner {
        let (accounts_package_sender, _) = channel();
        process_blockstore(
            genesis_config,
            blockstore,
            Vec::new(),
            opts,
            None,
            None,
            accounts_package_sender,
            None,
        )
        .unwrap()
    }

    #[test]
    fn test_process_blockstore_with_missing_hashes() {
        solana_logger::setup();

        let hashes_per_tick = 2;
        let GenesisConfigInfo {
            mut genesis_config, ..
        } = create_genesis_config(10_000);
        genesis_config.poh_config.hashes_per_tick = Some(hashes_per_tick);
        let ticks_per_slot = genesis_config.ticks_per_slot;

        let (ledger_path, blockhash) = create_new_tmp_ledger_auto_delete!(&genesis_config);
        let blockstore = Blockstore::open(ledger_path.path()).unwrap();

        let parent_slot = 0;
        let slot = 1;
        let entries = create_ticks(ticks_per_slot, hashes_per_tick - 1, blockhash);
        assert_matches!(
            blockstore.write_entries(
                slot,
                0,
                0,
                ticks_per_slot,
                Some(parent_slot),
                true,
                &Arc::new(Keypair::new()),
                entries,
                0,
            ),
            Ok(_)
        );

        let (bank_forks, ..) = test_process_blockstore(
            &genesis_config,
            &blockstore,
            ProcessOptions {
                poh_verify: true,
                ..ProcessOptions::default()
            },
        );
        assert_eq!(frozen_bank_slots(&bank_forks), vec![0]);
    }

    #[test]
    fn test_process_blockstore_with_invalid_slot_tick_count() {
        solana_logger::setup();

        let GenesisConfigInfo { genesis_config, .. } = create_genesis_config(10_000);
        let ticks_per_slot = genesis_config.ticks_per_slot;

        // Create a new ledger with slot 0 full of ticks
        let (ledger_path, blockhash) = create_new_tmp_ledger_auto_delete!(&genesis_config);
        let blockstore = Blockstore::open(ledger_path.path()).unwrap();

        // Write slot 1 with one tick missing
        let parent_slot = 0;
        let slot = 1;
        let entries = create_ticks(ticks_per_slot - 1, 0, blockhash);
        assert_matches!(
            blockstore.write_entries(
                slot,
                0,
                0,
                ticks_per_slot,
                Some(parent_slot),
                true,
                &Arc::new(Keypair::new()),
                entries,
                0,
            ),
            Ok(_)
        );

        // Should return slot 0, the last slot on the fork that is valid
        let (bank_forks, ..) = test_process_blockstore(
            &genesis_config,
            &blockstore,
            ProcessOptions {
                poh_verify: true,
                ..ProcessOptions::default()
            },
        );
        assert_eq!(frozen_bank_slots(&bank_forks), vec![0]);

        // Write slot 2 fully
        let _last_slot2_entry_hash =
            fill_blockstore_slot_with_ticks(&blockstore, ticks_per_slot, 2, 0, blockhash);

        let (bank_forks, ..) = test_process_blockstore(
            &genesis_config,
            &blockstore,
            ProcessOptions {
                poh_verify: true,
                ..ProcessOptions::default()
            },
        );

        // One valid fork, one bad fork.  process_blockstore() should only return the valid fork
        assert_eq!(frozen_bank_slots(&bank_forks), vec![0, 2]);
        assert_eq!(bank_forks.working_bank().slot(), 2);
        assert_eq!(bank_forks.root(), 0);
    }

    #[test]
    fn test_process_blockstore_with_slot_with_trailing_entry() {
        solana_logger::setup();

        let GenesisConfigInfo {
            mint_keypair,
            genesis_config,
            ..
        } = create_genesis_config(10_000);
        let ticks_per_slot = genesis_config.ticks_per_slot;

        let (ledger_path, blockhash) = create_new_tmp_ledger_auto_delete!(&genesis_config);
        let blockstore = Blockstore::open(ledger_path.path()).unwrap();

        let mut entries = create_ticks(ticks_per_slot, 0, blockhash);
        let trailing_entry = {
            let keypair = Keypair::new();
            let tx = system_transaction::transfer(&mint_keypair, &keypair.pubkey(), 1, blockhash);
            next_entry(&blockhash, 1, vec![tx])
        };
        entries.push(trailing_entry);

        // Tricks blockstore into writing the trailing entry by lying that there is one more tick
        // per slot.
        let parent_slot = 0;
        let slot = 1;
        assert_matches!(
            blockstore.write_entries(
                slot,
                0,
                0,
                ticks_per_slot + 1,
                Some(parent_slot),
                true,
                &Arc::new(Keypair::new()),
                entries,
                0,
            ),
            Ok(_)
        );

        let opts = ProcessOptions {
            poh_verify: true,
            accounts_db_test_hash_calculation: true,
            ..ProcessOptions::default()
        };
        let (bank_forks, ..) = test_process_blockstore(&genesis_config, &blockstore, opts);
        assert_eq!(frozen_bank_slots(&bank_forks), vec![0]);
    }

    #[test]
    fn test_process_blockstore_with_incomplete_slot() {
        solana_logger::setup();

        let GenesisConfigInfo { genesis_config, .. } = create_genesis_config(10_000);
        let ticks_per_slot = genesis_config.ticks_per_slot;

        /*
          Build a blockstore in the ledger with the following fork structure:

               slot 0 (all ticks)
                 |
               slot 1 (all ticks but one)
                 |
               slot 2 (all ticks)

           where slot 1 is incomplete (missing 1 tick at the end)
        */

        // Create a new ledger with slot 0 full of ticks
        let (ledger_path, mut blockhash) = create_new_tmp_ledger_auto_delete!(&genesis_config);
        debug!("ledger_path: {:?}", ledger_path);

        let blockstore = Blockstore::open(ledger_path.path()).unwrap();

        // Write slot 1
        // slot 1, points at slot 0.  Missing one tick
        {
            let parent_slot = 0;
            let slot = 1;
            let mut entries = create_ticks(ticks_per_slot, 0, blockhash);
            blockhash = entries.last().unwrap().hash;

            // throw away last one
            entries.pop();

            assert_matches!(
                blockstore.write_entries(
                    slot,
                    0,
                    0,
                    ticks_per_slot,
                    Some(parent_slot),
                    false,
                    &Arc::new(Keypair::new()),
                    entries,
                    0,
                ),
                Ok(_)
            );
        }

        // slot 2, points at slot 1
        fill_blockstore_slot_with_ticks(&blockstore, ticks_per_slot, 2, 1, blockhash);

        let opts = ProcessOptions {
            poh_verify: true,
            accounts_db_test_hash_calculation: true,
            ..ProcessOptions::default()
        };
        let (bank_forks, ..) = test_process_blockstore(&genesis_config, &blockstore, opts);

        assert_eq!(frozen_bank_slots(&bank_forks), vec![0]); // slot 1 isn't "full", we stop at slot zero

        /* Add a complete slot such that the store looks like:

                                 slot 0 (all ticks)
                               /                  \
               slot 1 (all ticks but one)        slot 3 (all ticks)
                      |
               slot 2 (all ticks)
        */
        let opts = ProcessOptions {
            poh_verify: true,
            accounts_db_test_hash_calculation: true,
            ..ProcessOptions::default()
        };
        fill_blockstore_slot_with_ticks(&blockstore, ticks_per_slot, 3, 0, blockhash);
        // Slot 0 should not show up in the ending bank_forks_info
        let (bank_forks, ..) = test_process_blockstore(&genesis_config, &blockstore, opts);

        // slot 1 isn't "full", we stop at slot zero
        assert_eq!(frozen_bank_slots(&bank_forks), vec![0, 3]);
    }

    #[test]
    fn test_process_blockstore_with_two_forks_and_squash() {
        solana_logger::setup();

        let GenesisConfigInfo { genesis_config, .. } = create_genesis_config(10_000);
        let ticks_per_slot = genesis_config.ticks_per_slot;

        // Create a new ledger with slot 0 full of ticks
        let (ledger_path, blockhash) = create_new_tmp_ledger_auto_delete!(&genesis_config);
        debug!("ledger_path: {:?}", ledger_path);
        let mut last_entry_hash = blockhash;

        /*
            Build a blockstore in the ledger with the following fork structure:

                 slot 0
                   |
                 slot 1
                 /   \
            slot 2   |
               /     |
            slot 3   |
                     |
                   slot 4 <-- set_root(true)

        */
        let blockstore = Blockstore::open(ledger_path.path()).unwrap();

        // Fork 1, ending at slot 3
        let last_slot1_entry_hash =
            fill_blockstore_slot_with_ticks(&blockstore, ticks_per_slot, 1, 0, last_entry_hash);
        last_entry_hash = fill_blockstore_slot_with_ticks(
            &blockstore,
            ticks_per_slot,
            2,
            1,
            last_slot1_entry_hash,
        );
        let last_fork1_entry_hash =
            fill_blockstore_slot_with_ticks(&blockstore, ticks_per_slot, 3, 2, last_entry_hash);

        // Fork 2, ending at slot 4
        let last_fork2_entry_hash = fill_blockstore_slot_with_ticks(
            &blockstore,
            ticks_per_slot,
            4,
            1,
            last_slot1_entry_hash,
        );

        info!("last_fork1_entry.hash: {:?}", last_fork1_entry_hash);
        info!("last_fork2_entry.hash: {:?}", last_fork2_entry_hash);

        blockstore.set_roots(vec![0, 1, 4].iter()).unwrap();

        let opts = ProcessOptions {
            poh_verify: true,
            accounts_db_test_hash_calculation: true,
            ..ProcessOptions::default()
        };
        let (bank_forks, ..) = test_process_blockstore(&genesis_config, &blockstore, opts);

        // One fork, other one is ignored b/c not a descendant of the root
        assert_eq!(frozen_bank_slots(&bank_forks), vec![4]);

        assert!(&bank_forks[4]
            .parents()
            .iter()
            .map(|bank| bank.slot())
            .next()
            .is_none());

        // Ensure bank_forks holds the right banks
        verify_fork_infos(&bank_forks);

        assert_eq!(bank_forks.root(), 4);
    }

    #[test]
    fn test_process_blockstore_with_two_forks() {
        solana_logger::setup();

        let GenesisConfigInfo { genesis_config, .. } = create_genesis_config(10_000);
        let ticks_per_slot = genesis_config.ticks_per_slot;

        // Create a new ledger with slot 0 full of ticks
        let (ledger_path, blockhash) = create_new_tmp_ledger_auto_delete!(&genesis_config);
        debug!("ledger_path: {:?}", ledger_path);
        let mut last_entry_hash = blockhash;

        /*
            Build a blockstore in the ledger with the following fork structure:

                 slot 0
                   |
                 slot 1  <-- set_root(true)
                 /   \
            slot 2   |
               /     |
            slot 3   |
                     |
                   slot 4

        */
        let blockstore = Blockstore::open(ledger_path.path()).unwrap();

        // Fork 1, ending at slot 3
        let last_slot1_entry_hash =
            fill_blockstore_slot_with_ticks(&blockstore, ticks_per_slot, 1, 0, last_entry_hash);
        last_entry_hash = fill_blockstore_slot_with_ticks(
            &blockstore,
            ticks_per_slot,
            2,
            1,
            last_slot1_entry_hash,
        );
        let last_fork1_entry_hash =
            fill_blockstore_slot_with_ticks(&blockstore, ticks_per_slot, 3, 2, last_entry_hash);

        // Fork 2, ending at slot 4
        let last_fork2_entry_hash = fill_blockstore_slot_with_ticks(
            &blockstore,
            ticks_per_slot,
            4,
            1,
            last_slot1_entry_hash,
        );

        info!("last_fork1_entry.hash: {:?}", last_fork1_entry_hash);
        info!("last_fork2_entry.hash: {:?}", last_fork2_entry_hash);

        blockstore.set_roots(vec![0, 1].iter()).unwrap();

        let opts = ProcessOptions {
            poh_verify: true,
            accounts_db_test_hash_calculation: true,
            ..ProcessOptions::default()
        };
        let (bank_forks, ..) = test_process_blockstore(&genesis_config, &blockstore, opts);

        assert_eq!(frozen_bank_slots(&bank_forks), vec![1, 2, 3, 4]);
        assert_eq!(bank_forks.working_bank().slot(), 4);
        assert_eq!(bank_forks.root(), 1);

        assert_eq!(
            &bank_forks[3]
                .parents()
                .iter()
                .map(|bank| bank.slot())
                .collect::<Vec<_>>(),
            &[2, 1]
        );
        assert_eq!(
            &bank_forks[4]
                .parents()
                .iter()
                .map(|bank| bank.slot())
                .collect::<Vec<_>>(),
            &[1]
        );

        assert_eq!(bank_forks.root(), 1);

        // Ensure bank_forks holds the right banks
        verify_fork_infos(&bank_forks);
    }

    #[test]
    fn test_process_blockstore_with_dead_slot() {
        solana_logger::setup();

        let GenesisConfigInfo { genesis_config, .. } = create_genesis_config(10_000);
        let ticks_per_slot = genesis_config.ticks_per_slot;
        let (ledger_path, blockhash) = create_new_tmp_ledger_auto_delete!(&genesis_config);
        debug!("ledger_path: {:?}", ledger_path);

        /*
                   slot 0
                     |
                   slot 1
                  /     \
                 /       \
           slot 2 (dead)  \
                           \
                        slot 3
        */
        let blockstore = Blockstore::open(ledger_path.path()).unwrap();
        let slot1_blockhash =
            fill_blockstore_slot_with_ticks(&blockstore, ticks_per_slot, 1, 0, blockhash);
        fill_blockstore_slot_with_ticks(&blockstore, ticks_per_slot, 2, 1, slot1_blockhash);
        blockstore.set_dead_slot(2).unwrap();
        fill_blockstore_slot_with_ticks(&blockstore, ticks_per_slot, 3, 1, slot1_blockhash);

        let (bank_forks, ..) =
            test_process_blockstore(&genesis_config, &blockstore, ProcessOptions::default());

        assert_eq!(frozen_bank_slots(&bank_forks), vec![0, 1, 3]);
        assert_eq!(bank_forks.working_bank().slot(), 3);
        assert_eq!(
            &bank_forks[3]
                .parents()
                .iter()
                .map(|bank| bank.slot())
                .collect::<Vec<_>>(),
            &[1, 0]
        );
        verify_fork_infos(&bank_forks);
    }

    #[test]
    fn test_process_blockstore_with_dead_child() {
        solana_logger::setup();

        let GenesisConfigInfo { genesis_config, .. } = create_genesis_config(10_000);
        let ticks_per_slot = genesis_config.ticks_per_slot;
        let (ledger_path, blockhash) = create_new_tmp_ledger_auto_delete!(&genesis_config);
        debug!("ledger_path: {:?}", ledger_path);

        /*
                   slot 0
                     |
                   slot 1
                  /     \
                 /       \
              slot 2      \
               /           \
           slot 4 (dead)   slot 3
        */
        let blockstore = Blockstore::open(ledger_path.path()).unwrap();
        let slot1_blockhash =
            fill_blockstore_slot_with_ticks(&blockstore, ticks_per_slot, 1, 0, blockhash);
        let slot2_blockhash =
            fill_blockstore_slot_with_ticks(&blockstore, ticks_per_slot, 2, 1, slot1_blockhash);
        fill_blockstore_slot_with_ticks(&blockstore, ticks_per_slot, 4, 2, slot2_blockhash);
        blockstore.set_dead_slot(4).unwrap();
        fill_blockstore_slot_with_ticks(&blockstore, ticks_per_slot, 3, 1, slot1_blockhash);

        let (bank_forks, ..) =
            test_process_blockstore(&genesis_config, &blockstore, ProcessOptions::default());

        // Should see the parent of the dead child
        assert_eq!(frozen_bank_slots(&bank_forks), vec![0, 1, 2, 3]);
        assert_eq!(bank_forks.working_bank().slot(), 3);

        assert_eq!(
            &bank_forks[3]
                .parents()
                .iter()
                .map(|bank| bank.slot())
                .collect::<Vec<_>>(),
            &[1, 0]
        );
        assert_eq!(
            &bank_forks[2]
                .parents()
                .iter()
                .map(|bank| bank.slot())
                .collect::<Vec<_>>(),
            &[1, 0]
        );
        assert_eq!(bank_forks.working_bank().slot(), 3);
        verify_fork_infos(&bank_forks);
    }

    #[test]
    fn test_root_with_all_dead_children() {
        solana_logger::setup();

        let GenesisConfigInfo { genesis_config, .. } = create_genesis_config(10_000);
        let ticks_per_slot = genesis_config.ticks_per_slot;
        let (ledger_path, blockhash) = create_new_tmp_ledger_auto_delete!(&genesis_config);
        debug!("ledger_path: {:?}", ledger_path);

        /*
                   slot 0
                 /        \
                /          \
           slot 1 (dead)  slot 2 (dead)
        */
        let blockstore = Blockstore::open(ledger_path.path()).unwrap();
        fill_blockstore_slot_with_ticks(&blockstore, ticks_per_slot, 1, 0, blockhash);
        fill_blockstore_slot_with_ticks(&blockstore, ticks_per_slot, 2, 0, blockhash);
        blockstore.set_dead_slot(1).unwrap();
        blockstore.set_dead_slot(2).unwrap();
        let (bank_forks, ..) =
            test_process_blockstore(&genesis_config, &blockstore, ProcessOptions::default());

        // Should see only the parent of the dead children
        assert_eq!(frozen_bank_slots(&bank_forks), vec![0]);
        verify_fork_infos(&bank_forks);
    }

    #[test]
    fn test_process_blockstore_epoch_boundary_root() {
        solana_logger::setup();

        let GenesisConfigInfo { genesis_config, .. } = create_genesis_config(10_000);
        let ticks_per_slot = genesis_config.ticks_per_slot;

        // Create a new ledger with slot 0 full of ticks
        let (ledger_path, blockhash) = create_new_tmp_ledger_auto_delete!(&genesis_config);
        let mut last_entry_hash = blockhash;

        let blockstore = Blockstore::open(ledger_path.path()).unwrap();

        // Let `last_slot` be the number of slots in the first two epochs
        let epoch_schedule = get_epoch_schedule(&genesis_config, Vec::new());
        let last_slot = epoch_schedule.get_last_slot_in_epoch(1);

        // Create a single chain of slots with all indexes in the range [0, v + 1]
        for i in 1..=last_slot + 1 {
            last_entry_hash = fill_blockstore_slot_with_ticks(
                &blockstore,
                ticks_per_slot,
                i,
                i - 1,
                last_entry_hash,
            );
        }

        // Set a root on the last slot of the last confirmed epoch
        let rooted_slots: Vec<Slot> = (0..=last_slot).collect();
        blockstore.set_roots(rooted_slots.iter()).unwrap();

        // Set a root on the next slot of the confirmed epoch
        blockstore
            .set_roots(std::iter::once(&(last_slot + 1)))
            .unwrap();

        // Check that we can properly restart the ledger / leader scheduler doesn't fail
        let opts = ProcessOptions {
            poh_verify: true,
            accounts_db_test_hash_calculation: true,
            ..ProcessOptions::default()
        };
        let (bank_forks, ..) = test_process_blockstore(&genesis_config, &blockstore, opts);

        // There is one fork, head is last_slot + 1
        assert_eq!(frozen_bank_slots(&bank_forks), vec![last_slot + 1]);

        // The latest root should have purged all its parents
        assert!(&bank_forks[last_slot + 1]
            .parents()
            .iter()
            .map(|bank| bank.slot())
            .next()
            .is_none());
    }

    #[test]
    fn test_first_err() {
        assert_eq!(first_err(&[Ok(())]), Ok(()));
        assert_eq!(
            first_err(&[Ok(()), Err(TransactionError::AlreadyProcessed)]),
            Err(TransactionError::AlreadyProcessed)
        );
        assert_eq!(
            first_err(&[
                Ok(()),
                Err(TransactionError::AlreadyProcessed),
                Err(TransactionError::AccountInUse)
            ]),
            Err(TransactionError::AlreadyProcessed)
        );
        assert_eq!(
            first_err(&[
                Ok(()),
                Err(TransactionError::AccountInUse),
                Err(TransactionError::AlreadyProcessed)
            ]),
            Err(TransactionError::AccountInUse)
        );
        assert_eq!(
            first_err(&[
                Err(TransactionError::AccountInUse),
                Ok(()),
                Err(TransactionError::AlreadyProcessed)
            ]),
            Err(TransactionError::AccountInUse)
        );
    }

    #[test]
    fn test_process_empty_entry_is_registered() {
        solana_logger::setup();

        let GenesisConfigInfo {
            genesis_config,
            mint_keypair,
            ..
        } = create_genesis_config(2);
        let bank = Arc::new(Bank::new_for_tests(&genesis_config));
        let keypair = Keypair::new();
        let slot_entries = create_ticks(genesis_config.ticks_per_slot, 1, genesis_config.hash());
        let tx = system_transaction::transfer(
            &mint_keypair,
            &keypair.pubkey(),
            1,
            slot_entries.last().unwrap().hash,
        );

        // First, ensure the TX is rejected because of the unregistered last ID
        assert_eq!(
            bank.process_transaction(&tx),
            Err(TransactionError::BlockhashNotFound)
        );

        // Now ensure the TX is accepted despite pointing to the ID of an empty entry.
        process_entries_for_tests(&bank, slot_entries, true, None, None).unwrap();
        assert_eq!(bank.process_transaction(&tx), Ok(()));
    }

    #[test]
    fn test_process_ledger_simple() {
        solana_logger::setup();
        let leader_pubkey = solana_sdk::pubkey::new_rand();
        let mint = 100;
        let hashes_per_tick = 10;
        let GenesisConfigInfo {
            mut genesis_config,
            mint_keypair,
            ..
        } = create_genesis_config_with_leader(mint, &leader_pubkey, 50);
        genesis_config.poh_config.hashes_per_tick = Some(hashes_per_tick);
        let (ledger_path, mut last_entry_hash) =
            create_new_tmp_ledger_auto_delete!(&genesis_config);
        debug!("ledger_path: {:?}", ledger_path);

        let deducted_from_mint = 3;
        let mut entries = vec![];
        let blockhash = genesis_config.hash();
        for _ in 0..deducted_from_mint {
            // Transfer one token from the mint to a random account
            let keypair = Keypair::new();
            let tx = system_transaction::transfer(&mint_keypair, &keypair.pubkey(), 1, blockhash);
            let entry = next_entry_mut(&mut last_entry_hash, 1, vec![tx]);
            entries.push(entry);

            // Add a second Transaction that will produce a
            // InstructionError<0, ResultWithNegativeLamports> error when processed
            let keypair2 = Keypair::new();
            let tx =
                system_transaction::transfer(&mint_keypair, &keypair2.pubkey(), 101, blockhash);
            let entry = next_entry_mut(&mut last_entry_hash, 1, vec![tx]);
            entries.push(entry);
        }

        let remaining_hashes = hashes_per_tick - entries.len() as u64;
        let tick_entry = next_entry_mut(&mut last_entry_hash, remaining_hashes, vec![]);
        entries.push(tick_entry);

        // Fill up the rest of slot 1 with ticks
        entries.extend(create_ticks(
            genesis_config.ticks_per_slot - 1,
            genesis_config.poh_config.hashes_per_tick.unwrap(),
            last_entry_hash,
        ));
        let last_blockhash = entries.last().unwrap().hash;

        let blockstore = Blockstore::open(ledger_path.path()).unwrap();
        blockstore
            .write_entries(
                1,
                0,
                0,
                genesis_config.ticks_per_slot,
                None,
                true,
                &Arc::new(Keypair::new()),
                entries,
                0,
            )
            .unwrap();
        let opts = ProcessOptions {
            poh_verify: true,
            accounts_db_test_hash_calculation: true,
            ..ProcessOptions::default()
        };
        let (bank_forks, ..) = test_process_blockstore(&genesis_config, &blockstore, opts);

        assert_eq!(frozen_bank_slots(&bank_forks), vec![0, 1]);
        assert_eq!(bank_forks.root(), 0);
        assert_eq!(bank_forks.working_bank().slot(), 1);

        let bank = bank_forks[1].clone();
        assert_eq!(
            bank.get_balance(&mint_keypair.pubkey()),
            mint - deducted_from_mint
        );
        assert_eq!(bank.tick_height(), 2 * genesis_config.ticks_per_slot);
        assert_eq!(bank.last_blockhash(), last_blockhash);
    }

    #[test]
    fn test_process_ledger_with_one_tick_per_slot() {
        let GenesisConfigInfo {
            mut genesis_config, ..
        } = create_genesis_config(123);
        genesis_config.ticks_per_slot = 1;
        let (ledger_path, _blockhash) = create_new_tmp_ledger_auto_delete!(&genesis_config);

        let blockstore = Blockstore::open(ledger_path.path()).unwrap();
        let opts = ProcessOptions {
            poh_verify: true,
            accounts_db_test_hash_calculation: true,
            ..ProcessOptions::default()
        };
        let (bank_forks, ..) = test_process_blockstore(&genesis_config, &blockstore, opts);

        assert_eq!(frozen_bank_slots(&bank_forks), vec![0]);
        let bank = bank_forks[0].clone();
        assert_eq!(bank.tick_height(), 1);
    }

    #[test]
    fn test_process_ledger_options_override_threads() {
        let GenesisConfigInfo { genesis_config, .. } = create_genesis_config(123);
        let (ledger_path, _blockhash) = create_new_tmp_ledger_auto_delete!(&genesis_config);

        let blockstore = Blockstore::open(ledger_path.path()).unwrap();
        let opts = ProcessOptions {
            override_num_threads: Some(1),
            accounts_db_test_hash_calculation: true,
            ..ProcessOptions::default()
        };
        test_process_blockstore(&genesis_config, &blockstore, opts);
        PAR_THREAD_POOL.with(|pool| {
            assert_eq!(pool.borrow().current_num_threads(), 1);
        });
    }

    #[test]
    fn test_process_ledger_options_full_leader_cache() {
        let GenesisConfigInfo { genesis_config, .. } = create_genesis_config(123);
        let (ledger_path, _blockhash) = create_new_tmp_ledger_auto_delete!(&genesis_config);

        let blockstore = Blockstore::open(ledger_path.path()).unwrap();
        let opts = ProcessOptions {
            full_leader_cache: true,
            accounts_db_test_hash_calculation: true,
            ..ProcessOptions::default()
        };
        let (_bank_forks, leader_schedule, _) =
            test_process_blockstore(&genesis_config, &blockstore, opts);
        assert_eq!(leader_schedule.max_schedules(), std::usize::MAX);
    }

    #[test]
    fn test_process_ledger_options_entry_callback() {
        let GenesisConfigInfo {
            genesis_config,
            mint_keypair,
            ..
        } = create_genesis_config(100);
        let (ledger_path, last_entry_hash) = create_new_tmp_ledger_auto_delete!(&genesis_config);
        let blockstore = Blockstore::open(ledger_path.path()).unwrap();
        let blockhash = genesis_config.hash();
        let keypairs = [Keypair::new(), Keypair::new(), Keypair::new()];

        let tx = system_transaction::transfer(&mint_keypair, &keypairs[0].pubkey(), 1, blockhash);
        let entry_1 = next_entry(&last_entry_hash, 1, vec![tx]);

        let tx = system_transaction::transfer(&mint_keypair, &keypairs[1].pubkey(), 1, blockhash);
        let entry_2 = next_entry(&entry_1.hash, 1, vec![tx]);

        let mut entries = vec![entry_1, entry_2];
        entries.extend(create_ticks(
            genesis_config.ticks_per_slot,
            0,
            last_entry_hash,
        ));
        blockstore
            .write_entries(
                1,
                0,
                0,
                genesis_config.ticks_per_slot,
                None,
                true,
                &Arc::new(Keypair::new()),
                entries,
                0,
            )
            .unwrap();

        let callback_counter: Arc<RwLock<usize>> = Arc::default();
        let entry_callback = {
            let counter = callback_counter.clone();
            let pubkeys: Vec<Pubkey> = keypairs.iter().map(|k| k.pubkey()).collect();
            Arc::new(move |bank: &Bank| {
                let mut counter = counter.write().unwrap();
                assert_eq!(bank.get_balance(&pubkeys[*counter]), 1);
                assert_eq!(bank.get_balance(&pubkeys[*counter + 1]), 0);
                *counter += 1;
            })
        };

        let opts = ProcessOptions {
            override_num_threads: Some(1),
            entry_callback: Some(entry_callback),
            accounts_db_test_hash_calculation: true,
            ..ProcessOptions::default()
        };
        test_process_blockstore(&genesis_config, &blockstore, opts);
        assert_eq!(*callback_counter.write().unwrap(), 2);
    }

    #[test]
    fn test_process_entries_tick() {
        let GenesisConfigInfo { genesis_config, .. } = create_genesis_config(1000);
        let bank = Arc::new(Bank::new_for_tests(&genesis_config));

        // ensure bank can process a tick
        assert_eq!(bank.tick_height(), 0);
        let tick = next_entry(&genesis_config.hash(), 1, vec![]);
        assert_eq!(
            process_entries_for_tests(&bank, vec![tick], true, None, None),
            Ok(())
        );
        assert_eq!(bank.tick_height(), 1);
    }

    #[test]
    fn test_process_entries_2_entries_collision() {
        let GenesisConfigInfo {
            genesis_config,
            mint_keypair,
            ..
        } = create_genesis_config(1000);
        let bank = Arc::new(Bank::new_for_tests(&genesis_config));
        let keypair1 = Keypair::new();
        let keypair2 = Keypair::new();

        let blockhash = bank.last_blockhash();

        // ensure bank can process 2 entries that have a common account and no tick is registered
        let tx = system_transaction::transfer(
            &mint_keypair,
            &keypair1.pubkey(),
            2,
            bank.last_blockhash(),
        );
        let entry_1 = next_entry(&blockhash, 1, vec![tx]);
        let tx = system_transaction::transfer(
            &mint_keypair,
            &keypair2.pubkey(),
            2,
            bank.last_blockhash(),
        );
        let entry_2 = next_entry(&entry_1.hash, 1, vec![tx]);
        assert_eq!(
            process_entries_for_tests(&bank, vec![entry_1, entry_2], true, None, None),
            Ok(())
        );
        assert_eq!(bank.get_balance(&keypair1.pubkey()), 2);
        assert_eq!(bank.get_balance(&keypair2.pubkey()), 2);
        assert_eq!(bank.last_blockhash(), blockhash);
    }

    #[test]
    fn test_process_entries_2_txes_collision() {
        let GenesisConfigInfo {
            genesis_config,
            mint_keypair,
            ..
        } = create_genesis_config(1000);
        let bank = Arc::new(Bank::new_for_tests(&genesis_config));
        let keypair1 = Keypair::new();
        let keypair2 = Keypair::new();
        let keypair3 = Keypair::new();

        // fund: put 4 in each of 1 and 2
        assert_matches!(bank.transfer(4, &mint_keypair, &keypair1.pubkey()), Ok(_));
        assert_matches!(bank.transfer(4, &mint_keypair, &keypair2.pubkey()), Ok(_));

        // construct an Entry whose 2nd transaction would cause a lock conflict with previous entry
        let entry_1_to_mint = next_entry(
            &bank.last_blockhash(),
            1,
            vec![system_transaction::transfer(
                &keypair1,
                &mint_keypair.pubkey(),
                1,
                bank.last_blockhash(),
            )],
        );

        let entry_2_to_3_mint_to_1 = next_entry(
            &entry_1_to_mint.hash,
            1,
            vec![
                system_transaction::transfer(
                    &keypair2,
                    &keypair3.pubkey(),
                    2,
                    bank.last_blockhash(),
                ), // should be fine
                system_transaction::transfer(
                    &keypair1,
                    &mint_keypair.pubkey(),
                    2,
                    bank.last_blockhash(),
                ), // will collide
            ],
        );

        assert_eq!(
            process_entries_for_tests(
                &bank,
                vec![entry_1_to_mint, entry_2_to_3_mint_to_1],
                false,
                None,
                None,
            ),
            Ok(())
        );

        assert_eq!(bank.get_balance(&keypair1.pubkey()), 1);
        assert_eq!(bank.get_balance(&keypair2.pubkey()), 2);
        assert_eq!(bank.get_balance(&keypair3.pubkey()), 2);
    }

    #[test]
    fn test_process_entries_2_txes_collision_and_error() {
        let GenesisConfigInfo {
            genesis_config,
            mint_keypair,
            ..
        } = create_genesis_config(1000);
        let bank = Arc::new(Bank::new_for_tests(&genesis_config));
        let keypair1 = Keypair::new();
        let keypair2 = Keypair::new();
        let keypair3 = Keypair::new();
        let keypair4 = Keypair::new();

        // fund: put 4 in each of 1 and 2
        assert_matches!(bank.transfer(4, &mint_keypair, &keypair1.pubkey()), Ok(_));
        assert_matches!(bank.transfer(4, &mint_keypair, &keypair2.pubkey()), Ok(_));
        assert_matches!(bank.transfer(4, &mint_keypair, &keypair4.pubkey()), Ok(_));

        // construct an Entry whose 2nd transaction would cause a lock conflict with previous entry
        let entry_1_to_mint = next_entry(
            &bank.last_blockhash(),
            1,
            vec![
                system_transaction::transfer(
                    &keypair1,
                    &mint_keypair.pubkey(),
                    1,
                    bank.last_blockhash(),
                ),
                system_transaction::transfer(
                    &keypair4,
                    &keypair4.pubkey(),
                    1,
                    Hash::default(), // Should cause a transaction failure with BlockhashNotFound
                ),
            ],
        );

        let entry_2_to_3_mint_to_1 = next_entry(
            &entry_1_to_mint.hash,
            1,
            vec![
                system_transaction::transfer(
                    &keypair2,
                    &keypair3.pubkey(),
                    2,
                    bank.last_blockhash(),
                ), // should be fine
                system_transaction::transfer(
                    &keypair1,
                    &mint_keypair.pubkey(),
                    2,
                    bank.last_blockhash(),
                ), // will collide
            ],
        );

        assert!(process_entries_for_tests(
            &bank,
            vec![entry_1_to_mint.clone(), entry_2_to_3_mint_to_1.clone()],
            false,
            None,
            None,
        )
        .is_err());

        // First transaction in first entry succeeded, so keypair1 lost 1 lamport
        assert_eq!(bank.get_balance(&keypair1.pubkey()), 3);
        assert_eq!(bank.get_balance(&keypair2.pubkey()), 4);

        // Check all accounts are unlocked
        let txs1 = entry_1_to_mint.transactions;
        let txs2 = entry_2_to_3_mint_to_1.transactions;
        let batch1 = bank.prepare_entry_batch(txs1).unwrap();
        for result in batch1.lock_results() {
            assert!(result.is_ok());
        }
        // txs1 and txs2 have accounts that conflict, so we must drop txs1 first
        drop(batch1);
        let batch2 = bank.prepare_entry_batch(txs2).unwrap();
        for result in batch2.lock_results() {
            assert!(result.is_ok());
        }
    }

    #[test]
    fn test_process_entries_2nd_entry_collision_with_self_and_error() {
        solana_logger::setup();

        let GenesisConfigInfo {
            genesis_config,
            mint_keypair,
            ..
        } = create_genesis_config(1000);
        let bank = Arc::new(Bank::new_for_tests(&genesis_config));
        let keypair1 = Keypair::new();
        let keypair2 = Keypair::new();
        let keypair3 = Keypair::new();

        // fund: put some money in each of 1 and 2
        assert_matches!(bank.transfer(5, &mint_keypair, &keypair1.pubkey()), Ok(_));
        assert_matches!(bank.transfer(4, &mint_keypair, &keypair2.pubkey()), Ok(_));

        // 3 entries: first has a transfer, 2nd has a conflict with 1st, 3rd has a conflict with itself
        let entry_1_to_mint = next_entry(
            &bank.last_blockhash(),
            1,
            vec![system_transaction::transfer(
                &keypair1,
                &mint_keypair.pubkey(),
                1,
                bank.last_blockhash(),
            )],
        );
        // should now be:
        // keypair1=4
        // keypair2=4
        // keypair3=0

        let entry_2_to_3_and_1_to_mint = next_entry(
            &entry_1_to_mint.hash,
            1,
            vec![
                system_transaction::transfer(
                    &keypair2,
                    &keypair3.pubkey(),
                    2,
                    bank.last_blockhash(),
                ), // should be fine
                system_transaction::transfer(
                    &keypair1,
                    &mint_keypair.pubkey(),
                    2,
                    bank.last_blockhash(),
                ), // will collide with predecessor
            ],
        );
        // should now be:
        // keypair1=2
        // keypair2=2
        // keypair3=2

        let entry_conflict_itself = next_entry(
            &entry_2_to_3_and_1_to_mint.hash,
            1,
            vec![
                system_transaction::transfer(
                    &keypair1,
                    &keypair3.pubkey(),
                    1,
                    bank.last_blockhash(),
                ),
                system_transaction::transfer(
                    &keypair1,
                    &keypair2.pubkey(),
                    1,
                    bank.last_blockhash(),
                ), // should be fine
            ],
        );
        // would now be:
        // keypair1=0
        // keypair2=3
        // keypair3=3

        assert!(process_entries_for_tests(
            &bank,
            vec![
                entry_1_to_mint,
                entry_2_to_3_and_1_to_mint,
                entry_conflict_itself,
            ],
            false,
            None,
            None,
        )
        .is_err());

        // last entry should have been aborted before par_execute_entries
        assert_eq!(bank.get_balance(&keypair1.pubkey()), 2);
        assert_eq!(bank.get_balance(&keypair2.pubkey()), 2);
        assert_eq!(bank.get_balance(&keypair3.pubkey()), 2);
    }

    #[test]
    fn test_process_entries_2_entries_par() {
        let GenesisConfigInfo {
            genesis_config,
            mint_keypair,
            ..
        } = create_genesis_config(1000);
        let bank = Arc::new(Bank::new_for_tests(&genesis_config));
        let keypair1 = Keypair::new();
        let keypair2 = Keypair::new();
        let keypair3 = Keypair::new();
        let keypair4 = Keypair::new();

        //load accounts
        let tx = system_transaction::transfer(
            &mint_keypair,
            &keypair1.pubkey(),
            1,
            bank.last_blockhash(),
        );
        assert_eq!(bank.process_transaction(&tx), Ok(()));
        let tx = system_transaction::transfer(
            &mint_keypair,
            &keypair2.pubkey(),
            1,
            bank.last_blockhash(),
        );
        assert_eq!(bank.process_transaction(&tx), Ok(()));

        // ensure bank can process 2 entries that do not have a common account and no tick is registered
        let blockhash = bank.last_blockhash();
        let tx =
            system_transaction::transfer(&keypair1, &keypair3.pubkey(), 1, bank.last_blockhash());
        let entry_1 = next_entry(&blockhash, 1, vec![tx]);
        let tx =
            system_transaction::transfer(&keypair2, &keypair4.pubkey(), 1, bank.last_blockhash());
        let entry_2 = next_entry(&entry_1.hash, 1, vec![tx]);
        assert_eq!(
            process_entries_for_tests(&bank, vec![entry_1, entry_2], true, None, None),
            Ok(())
        );
        assert_eq!(bank.get_balance(&keypair3.pubkey()), 1);
        assert_eq!(bank.get_balance(&keypair4.pubkey()), 1);
        assert_eq!(bank.last_blockhash(), blockhash);
    }

    #[test]
    fn test_process_entry_tx_random_execution_with_error() {
        let GenesisConfigInfo {
            genesis_config,
            mint_keypair,
            ..
        } = create_genesis_config(1_000_000_000);
        let bank = Arc::new(Bank::new_for_tests(&genesis_config));

        const NUM_TRANSFERS_PER_ENTRY: usize = 8;
        const NUM_TRANSFERS: usize = NUM_TRANSFERS_PER_ENTRY * 32;
        // large enough to scramble locks and results

        let keypairs: Vec<_> = (0..NUM_TRANSFERS * 2).map(|_| Keypair::new()).collect();

        // give everybody one lamport
        for keypair in &keypairs {
            bank.transfer(1, &mint_keypair, &keypair.pubkey())
                .expect("funding failed");
        }
        let mut hash = bank.last_blockhash();

        let present_account_key = Keypair::new();
        let present_account = AccountSharedData::new(1, 10, &Pubkey::default());
        bank.store_account(&present_account_key.pubkey(), &present_account);

        let entries: Vec<_> = (0..NUM_TRANSFERS)
            .step_by(NUM_TRANSFERS_PER_ENTRY)
            .map(|i| {
                let mut transactions = (0..NUM_TRANSFERS_PER_ENTRY)
                    .map(|j| {
                        system_transaction::transfer(
                            &keypairs[i + j],
                            &keypairs[i + j + NUM_TRANSFERS].pubkey(),
                            1,
                            bank.last_blockhash(),
                        )
                    })
                    .collect::<Vec<_>>();

                transactions.push(system_transaction::create_account(
                    &mint_keypair,
                    &present_account_key, // puts a TX error in results
                    bank.last_blockhash(),
                    1,
                    0,
                    &solana_sdk::pubkey::new_rand(),
                ));

                next_entry_mut(&mut hash, 0, transactions)
            })
            .collect();
        assert_eq!(
            process_entries_for_tests(&bank, entries, true, None, None),
            Ok(())
        );
    }

    #[test]
    fn test_process_entry_tx_random_execution_no_error() {
        // entropy multiplier should be big enough to provide sufficient entropy
        // but small enough to not take too much time while executing the test.
        let entropy_multiplier: usize = 25;
        let initial_lamports = 100;

        // number of accounts need to be in multiple of 4 for correct
        // execution of the test.
        let num_accounts = entropy_multiplier * 4;
        let GenesisConfigInfo {
            genesis_config,
            mint_keypair,
            ..
        } = create_genesis_config((num_accounts + 1) as u64 * initial_lamports);

        let bank = Arc::new(Bank::new_for_tests(&genesis_config));

        let mut keypairs: Vec<Keypair> = vec![];

        for _ in 0..num_accounts {
            let keypair = Keypair::new();
            let create_account_tx = system_transaction::transfer(
                &mint_keypair,
                &keypair.pubkey(),
                0,
                bank.last_blockhash(),
            );
            assert_eq!(bank.process_transaction(&create_account_tx), Ok(()));
            assert_matches!(
                bank.transfer(initial_lamports, &mint_keypair, &keypair.pubkey()),
                Ok(_)
            );
            keypairs.push(keypair);
        }

        let mut tx_vector: Vec<Transaction> = vec![];

        for i in (0..num_accounts).step_by(4) {
            tx_vector.append(&mut vec![
                system_transaction::transfer(
                    &keypairs[i + 1],
                    &keypairs[i].pubkey(),
                    initial_lamports,
                    bank.last_blockhash(),
                ),
                system_transaction::transfer(
                    &keypairs[i + 3],
                    &keypairs[i + 2].pubkey(),
                    initial_lamports,
                    bank.last_blockhash(),
                ),
            ]);
        }

        // Transfer lamports to each other
        let entry = next_entry(&bank.last_blockhash(), 1, tx_vector);
        assert_eq!(
            process_entries_for_tests(&bank, vec![entry], true, None, None),
            Ok(())
        );
        bank.squash();

        // Even number keypair should have balance of 2 * initial_lamports and
        // odd number keypair should have balance of 0, which proves
        // that even in case of random order of execution, overall state remains
        // consistent.
        for (i, keypair) in keypairs.iter().enumerate() {
            if i % 2 == 0 {
                assert_eq!(bank.get_balance(&keypair.pubkey()), 2 * initial_lamports);
            } else {
                assert_eq!(bank.get_balance(&keypair.pubkey()), 0);
            }
        }
    }

    #[test]
    fn test_process_entries_2_entries_tick() {
        let GenesisConfigInfo {
            genesis_config,
            mint_keypair,
            ..
        } = create_genesis_config(1000);
        let bank = Arc::new(Bank::new_for_tests(&genesis_config));
        let keypair1 = Keypair::new();
        let keypair2 = Keypair::new();
        let keypair3 = Keypair::new();
        let keypair4 = Keypair::new();

        //load accounts
        let tx = system_transaction::transfer(
            &mint_keypair,
            &keypair1.pubkey(),
            1,
            bank.last_blockhash(),
        );
        assert_eq!(bank.process_transaction(&tx), Ok(()));
        let tx = system_transaction::transfer(
            &mint_keypair,
            &keypair2.pubkey(),
            1,
            bank.last_blockhash(),
        );
        assert_eq!(bank.process_transaction(&tx), Ok(()));

        let blockhash = bank.last_blockhash();
        while blockhash == bank.last_blockhash() {
            bank.register_tick(&Hash::default());
        }

        // ensure bank can process 2 entries that do not have a common account and tick is registered
        let tx = system_transaction::transfer(&keypair2, &keypair3.pubkey(), 1, blockhash);
        let entry_1 = next_entry(&blockhash, 1, vec![tx]);
        let tick = next_entry(&entry_1.hash, 1, vec![]);
        let tx =
            system_transaction::transfer(&keypair1, &keypair4.pubkey(), 1, bank.last_blockhash());
        let entry_2 = next_entry(&tick.hash, 1, vec![tx]);
        assert_eq!(
            process_entries_for_tests(
                &bank,
                vec![entry_1, tick, entry_2.clone()],
                true,
                None,
                None,
            ),
            Ok(())
        );
        assert_eq!(bank.get_balance(&keypair3.pubkey()), 1);
        assert_eq!(bank.get_balance(&keypair4.pubkey()), 1);

        // ensure that an error is returned for an empty account (keypair2)
        let tx =
            system_transaction::transfer(&keypair2, &keypair3.pubkey(), 1, bank.last_blockhash());
        let entry_3 = next_entry(&entry_2.hash, 1, vec![tx]);
        assert_eq!(
            process_entries_for_tests(&bank, vec![entry_3], true, None, None),
            Err(TransactionError::AccountNotFound)
        );
    }

    #[test]
    fn test_update_transaction_statuses() {
        // Make sure instruction errors still update the signature cache
        let GenesisConfigInfo {
            genesis_config,
            mint_keypair,
            ..
        } = create_genesis_config(11_000);
        let bank = Arc::new(Bank::new_for_tests(&genesis_config));
        let pubkey = solana_sdk::pubkey::new_rand();
        bank.transfer(1_000, &mint_keypair, &pubkey).unwrap();
        assert_eq!(bank.transaction_count(), 1);
        assert_eq!(bank.get_balance(&pubkey), 1_000);
        assert_eq!(
            bank.transfer(10_001, &mint_keypair, &pubkey),
            Err(TransactionError::InstructionError(
                0,
                SystemError::ResultWithNegativeLamports.into(),
            ))
        );
        assert_eq!(
            bank.transfer(10_001, &mint_keypair, &pubkey),
            Err(TransactionError::AlreadyProcessed)
        );

        // Make sure other errors don't update the signature cache
        let tx = system_transaction::transfer(&mint_keypair, &pubkey, 1000, Hash::default());
        let signature = tx.signatures[0];

        // Should fail with blockhash not found
        assert_eq!(
            bank.process_transaction(&tx).map(|_| signature),
            Err(TransactionError::BlockhashNotFound)
        );

        // Should fail again with blockhash not found
        assert_eq!(
            bank.process_transaction(&tx).map(|_| signature),
            Err(TransactionError::BlockhashNotFound)
        );
    }

    #[test]
    fn test_update_transaction_statuses_fail() {
        let GenesisConfigInfo {
            genesis_config,
            mint_keypair,
            ..
        } = create_genesis_config(11_000);
        let bank = Arc::new(Bank::new_for_tests(&genesis_config));
        let keypair1 = Keypair::new();
        let keypair2 = Keypair::new();
        let success_tx = system_transaction::transfer(
            &mint_keypair,
            &keypair1.pubkey(),
            1,
            bank.last_blockhash(),
        );
        let fail_tx = system_transaction::transfer(
            &mint_keypair,
            &keypair2.pubkey(),
            2,
            bank.last_blockhash(),
        );

        let entry_1_to_mint = next_entry(
            &bank.last_blockhash(),
            1,
            vec![
                success_tx,
                fail_tx.clone(), // will collide
            ],
        );

        assert_eq!(
            process_entries_for_tests(&bank, vec![entry_1_to_mint], false, None, None),
            Err(TransactionError::AccountInUse)
        );

        // Should not see duplicate signature error
        assert_eq!(bank.process_transaction(&fail_tx), Ok(()));
    }

    #[test]
    fn test_halt_at_slot_starting_snapshot_root() {
        let GenesisConfigInfo { genesis_config, .. } = create_genesis_config(123);

        // Create roots at slots 0, 1
        let forks = tr(0) / tr(1);
        let ledger_path = get_tmp_ledger_path_auto_delete!();
        let blockstore = Blockstore::open(ledger_path.path()).unwrap();
        blockstore.add_tree(
            forks,
            false,
            true,
            genesis_config.ticks_per_slot,
            genesis_config.hash(),
        );
        blockstore.set_roots(vec![0, 1].iter()).unwrap();

        // Specify halting at slot 0
        let opts = ProcessOptions {
            poh_verify: true,
            dev_halt_at_slot: Some(0),
            accounts_db_test_hash_calculation: true,
            ..ProcessOptions::default()
        };
        let (bank_forks, ..) = test_process_blockstore(&genesis_config, &blockstore, opts);

        // Should be able to fetch slot 0 because we specified halting at slot 0, even
        // if there is a greater root at slot 1.
        assert!(bank_forks.get(0).is_some());
    }

    #[test]
    fn test_process_blockstore_from_root() {
        let GenesisConfigInfo {
            mut genesis_config, ..
        } = create_genesis_config(123);

        let ticks_per_slot = 1;
        genesis_config.ticks_per_slot = ticks_per_slot;
        let (ledger_path, blockhash) = create_new_tmp_ledger_auto_delete!(&genesis_config);
        let blockstore = Blockstore::open(ledger_path.path()).unwrap();

        /*
          Build a blockstore in the ledger with the following fork structure:

               slot 0 (all ticks)
                 |
               slot 1 (all ticks)
                 |
               slot 2 (all ticks)
                 |
               slot 3 (all ticks) -> root
                 |
               slot 4 (all ticks)
                 |
               slot 5 (all ticks) -> root
                 |
               slot 6 (all ticks)
        */

        let mut last_hash = blockhash;
        for i in 0..6 {
            last_hash =
                fill_blockstore_slot_with_ticks(&blockstore, ticks_per_slot, i + 1, i, last_hash);
        }
        blockstore.set_roots(vec![3, 5].iter()).unwrap();

        // Set up bank1
        let bank0 = Arc::new(Bank::new_for_tests(&genesis_config));
        let opts = ProcessOptions {
            poh_verify: true,
            accounts_db_test_hash_calculation: true,
            ..ProcessOptions::default()
        };
        let recyclers = VerifyRecyclers::default();
        process_bank_0(&bank0, &blockstore, &opts, &recyclers, None);
        let bank1 = Arc::new(Bank::new_from_parent(&bank0, &Pubkey::default(), 1));
        confirm_full_slot(
            &blockstore,
            &bank1,
            &opts,
            &recyclers,
            &mut ConfirmationProgress::new(bank0.last_blockhash()),
            None,
            None,
            &mut ExecuteTimings::default(),
        )
        .unwrap();
        bank1.squash();

        // Test process_blockstore_from_root() from slot 1 onwards
        let (accounts_package_sender, _) = channel();
        let (bank_forks, ..) = do_process_blockstore_from_root(
            &blockstore,
            bank1,
            &opts,
            &recyclers,
            None,
            None,
            None,
            accounts_package_sender,
            BankFromArchiveTimings::default(),
            None,
        )
        .unwrap();

        assert_eq!(frozen_bank_slots(&bank_forks), vec![5, 6]);
        assert_eq!(bank_forks.working_bank().slot(), 6);
        assert_eq!(bank_forks.root(), 5);

        // Verify the parents of the head of the fork
        assert_eq!(
            &bank_forks[6]
                .parents()
                .iter()
                .map(|bank| bank.slot())
                .collect::<Vec<_>>(),
            &[5]
        );

        // Check that bank forks has the correct banks
        verify_fork_infos(&bank_forks);
    }

    /// Test that processing the blockstore is aware of incremental snapshots.  When processing the
    /// blockstore from a root, like what happens when loading from a snapshot, there may be new
    /// roots that cross a full snapshot interval.  In these cases, a bank snapshot must be taken,
    /// so that a full snapshot archive is created and available by the time the background
    /// services spin up.
    ///
    /// For this test, process enough roots to cross the full snapshot interval multiple times.
    /// Ensure afterwards that the snapshots were created.
    #[test]
    fn test_process_blockstore_from_root_with_snapshots() {
        solana_logger::setup();
        let GenesisConfigInfo {
            mut genesis_config, ..
        } = create_genesis_config(123);

        let ticks_per_slot = 1;
        genesis_config.ticks_per_slot = ticks_per_slot;
        let (ledger_path, blockhash) = create_new_tmp_ledger_auto_delete!(&genesis_config);
        let blockstore = Blockstore::open(ledger_path.path()).unwrap();

        const ROOT_INTERVAL_SLOTS: Slot = 2;
        const FULL_SNAPSHOT_ARCHIVE_INTERVAL_SLOTS: Slot = ROOT_INTERVAL_SLOTS * 5;
        const LAST_SLOT: Slot = FULL_SNAPSHOT_ARCHIVE_INTERVAL_SLOTS * 4;

        let mut last_hash = blockhash;
        for i in 1..=LAST_SLOT {
            last_hash =
                fill_blockstore_slot_with_ticks(&blockstore, ticks_per_slot, i, i - 1, last_hash);
        }

        let roots_to_set = (0..=LAST_SLOT)
            .step_by(ROOT_INTERVAL_SLOTS as usize)
            .collect_vec();
        blockstore.set_roots(roots_to_set.iter()).unwrap();

        // Set up bank1
        let bank0 = Arc::new(Bank::new_for_tests(&genesis_config));
        let opts = ProcessOptions {
            poh_verify: true,
            accounts_db_test_hash_calculation: true,
            ..ProcessOptions::default()
        };
        let recyclers = VerifyRecyclers::default();
        process_bank_0(&bank0, &blockstore, &opts, &recyclers, None);

        let slot_start_processing = 1;
        let bank = Arc::new(Bank::new_from_parent(
            &bank0,
            &Pubkey::default(),
            slot_start_processing,
        ));
        confirm_full_slot(
            &blockstore,
            &bank,
            &opts,
            &recyclers,
            &mut ConfirmationProgress::new(bank0.last_blockhash()),
            None,
            None,
            &mut ExecuteTimings::default(),
        )
        .unwrap();
        bank.squash();

        let bank_snapshots_tempdir = TempDir::new().unwrap();
        let snapshot_config = SnapshotConfig {
            full_snapshot_archive_interval_slots: FULL_SNAPSHOT_ARCHIVE_INTERVAL_SLOTS,
            bank_snapshots_dir: bank_snapshots_tempdir.path().to_path_buf(),
            ..SnapshotConfig::default()
        };

        let (accounts_package_sender, accounts_package_receiver) = channel();

        do_process_blockstore_from_root(
            &blockstore,
            bank,
            &opts,
            &recyclers,
            None,
            None,
            Some(&snapshot_config),
            accounts_package_sender.clone(),
            BankFromArchiveTimings::default(),
            None,
        )
        .unwrap();

        // The `drop()` is necessary here in order to call `.iter()` on the channel below
        drop(accounts_package_sender);

        // Ensure all the AccountsPackages were created and sent to the AccountsPackageReceiver
        let received_accounts_package_slots = accounts_package_receiver
            .iter()
            .map(|accounts_package| accounts_package.slot)
            .collect::<Vec<_>>();
        let expected_slots = (slot_start_processing..=LAST_SLOT)
            .filter(|slot| slot % FULL_SNAPSHOT_ARCHIVE_INTERVAL_SLOTS == 0)
            .collect::<Vec<_>>();
        assert_eq!(received_accounts_package_slots, expected_slots);

        // Ensure all the bank snapshots were created
        let bank_snapshots = snapshot_utils::get_bank_snapshots(&bank_snapshots_tempdir);
        let mut bank_snapshot_slots = bank_snapshots
            .into_iter()
            .map(|bank_snapshot| bank_snapshot.slot)
            .collect::<Vec<_>>();
        bank_snapshot_slots.sort_unstable();
        assert_eq!(bank_snapshot_slots, expected_slots);
    }

    #[test]
    #[ignore]
    fn test_process_entries_stress() {
        // this test throws lots of rayon threads at process_entries()
        //  finds bugs in very low-layer stuff
        solana_logger::setup();
        let GenesisConfigInfo {
            genesis_config,
            mint_keypair,
            ..
        } = create_genesis_config(1_000_000_000);
        let mut bank = Arc::new(Bank::new_for_tests(&genesis_config));

        const NUM_TRANSFERS_PER_ENTRY: usize = 8;
        const NUM_TRANSFERS: usize = NUM_TRANSFERS_PER_ENTRY * 32;

        let keypairs: Vec<_> = (0..NUM_TRANSFERS * 2).map(|_| Keypair::new()).collect();

        // give everybody one lamport
        for keypair in &keypairs {
            bank.transfer(1, &mint_keypair, &keypair.pubkey())
                .expect("funding failed");
        }

        let present_account_key = Keypair::new();
        let present_account = AccountSharedData::new(1, 10, &Pubkey::default());
        bank.store_account(&present_account_key.pubkey(), &present_account);

        let mut i = 0;
        let mut hash = bank.last_blockhash();
        let mut root: Option<Arc<Bank>> = None;
        loop {
            let entries: Vec<_> = (0..NUM_TRANSFERS)
                .step_by(NUM_TRANSFERS_PER_ENTRY)
                .map(|i| {
                    next_entry_mut(&mut hash, 0, {
                        let mut transactions = (i..i + NUM_TRANSFERS_PER_ENTRY)
                            .map(|i| {
                                system_transaction::transfer(
                                    &keypairs[i],
                                    &keypairs[i + NUM_TRANSFERS].pubkey(),
                                    1,
                                    bank.last_blockhash(),
                                )
                            })
                            .collect::<Vec<_>>();

                        transactions.push(system_transaction::create_account(
                            &mint_keypair,
                            &present_account_key, // puts a TX error in results
                            bank.last_blockhash(),
                            100,
                            100,
                            &solana_sdk::pubkey::new_rand(),
                        ));
                        transactions
                    })
                })
                .collect();
            info!("paying iteration {}", i);
            process_entries_for_tests(&bank, entries, true, None, None).expect("paying failed");

            let entries: Vec<_> = (0..NUM_TRANSFERS)
                .step_by(NUM_TRANSFERS_PER_ENTRY)
                .map(|i| {
                    next_entry_mut(
                        &mut hash,
                        0,
                        (i..i + NUM_TRANSFERS_PER_ENTRY)
                            .map(|i| {
                                system_transaction::transfer(
                                    &keypairs[i + NUM_TRANSFERS],
                                    &keypairs[i].pubkey(),
                                    1,
                                    bank.last_blockhash(),
                                )
                            })
                            .collect::<Vec<_>>(),
                    )
                })
                .collect();

            info!("refunding iteration {}", i);
            process_entries_for_tests(&bank, entries, true, None, None).expect("refunding failed");

            // advance to next block
            process_entries_for_tests(
                &bank,
                (0..bank.ticks_per_slot())
                    .map(|_| next_entry_mut(&mut hash, 1, vec![]))
                    .collect::<Vec<_>>(),
                true,
                None,
                None,
            )
            .expect("process ticks failed");

            if i % 16 == 0 {
                if let Some(old_root) = root {
                    old_root.squash();
                }
                root = Some(bank.clone());
            }
            i += 1;

            bank = Arc::new(Bank::new_from_parent(
                &bank,
                &Pubkey::default(),
                bank.slot() + thread_rng().gen_range(1, 3),
            ));
        }
    }

    #[test]
    fn test_process_ledger_ticks_ordering() {
        let GenesisConfigInfo {
            genesis_config,
            mint_keypair,
            ..
        } = create_genesis_config(100);
        let bank0 = Arc::new(Bank::new_for_tests(&genesis_config));
        let genesis_hash = genesis_config.hash();
        let keypair = Keypair::new();

        // Simulate a slot of virtual ticks, creates a new blockhash
        let mut entries = create_ticks(genesis_config.ticks_per_slot, 1, genesis_hash);

        // The new blockhash is going to be the hash of the last tick in the block
        let new_blockhash = entries.last().unwrap().hash;
        // Create an transaction that references the new blockhash, should still
        // be able to find the blockhash if we process transactions all in the same
        // batch
        let tx = system_transaction::transfer(&mint_keypair, &keypair.pubkey(), 1, new_blockhash);
        let entry = next_entry(&new_blockhash, 1, vec![tx]);
        entries.push(entry);

        process_entries_for_tests(&bank0, entries, true, None, None).unwrap();
        assert_eq!(bank0.get_balance(&keypair.pubkey()), 1)
    }

    fn get_epoch_schedule(
        genesis_config: &GenesisConfig,
        account_paths: Vec<PathBuf>,
    ) -> EpochSchedule {
        let bank = Bank::new_with_paths_for_tests(
            genesis_config,
            account_paths,
            None,
            None,
            AccountSecondaryIndexes::default(),
            false,
            AccountShrinkThreshold::default(),
            false,
        );
        *bank.epoch_schedule()
    }

    fn frozen_bank_slots(bank_forks: &BankForks) -> Vec<Slot> {
        let mut slots: Vec<_> = bank_forks.frozen_banks().keys().cloned().collect();
        slots.sort_unstable();
        slots
    }

    // Check that `bank_forks` contains all the ancestors and banks for each fork identified in
    // `bank_forks_info`
    fn verify_fork_infos(bank_forks: &BankForks) {
        for slot in frozen_bank_slots(bank_forks) {
            let head_bank = &bank_forks[slot];
            let mut parents = head_bank.parents();
            parents.push(head_bank.clone());

            // Ensure the tip of each fork and all its parents are in the given bank_forks
            for parent in parents {
                let parent_bank = &bank_forks[parent.slot()];
                assert_eq!(parent_bank.slot(), parent.slot());
                assert!(parent_bank.is_frozen());
            }
        }
    }

    #[test]
    fn test_get_first_error() {
        let GenesisConfigInfo {
            genesis_config,
            mint_keypair,
            ..
        } = create_genesis_config(1_000_000_000);
        let bank = Arc::new(Bank::new_for_tests(&genesis_config));

        let present_account_key = Keypair::new();
        let present_account = AccountSharedData::new(1, 10, &Pubkey::default());
        bank.store_account(&present_account_key.pubkey(), &present_account);

        let keypair = Keypair::new();

        // Create array of two transactions which throw different errors
        let account_not_found_tx = system_transaction::transfer(
            &keypair,
            &solana_sdk::pubkey::new_rand(),
            42,
            bank.last_blockhash(),
        );
        let account_not_found_sig = account_not_found_tx.signatures[0];
        let invalid_blockhash_tx = system_transaction::transfer(
            &mint_keypair,
            &solana_sdk::pubkey::new_rand(),
            42,
            Hash::default(),
        );
        let txs = vec![account_not_found_tx, invalid_blockhash_tx];
        let batch = bank.prepare_batch_for_tests(txs);
        let (
            TransactionResults {
                fee_collection_results,
                ..
            },
            _balances,
        ) = batch.bank().load_execute_and_commit_transactions(
            &batch,
            MAX_PROCESSING_AGE,
            false,
            false,
            false,
            &mut ExecuteTimings::default(),
            &None,
        );
        let (err, signature) = get_first_error(&batch, fee_collection_results).unwrap();
        assert_eq!(err.unwrap_err(), TransactionError::AccountNotFound);
        assert_eq!(signature, account_not_found_sig);
    }

    #[test]
    fn test_replay_vote_sender() {
        let validator_keypairs: Vec<_> =
            (0..10).map(|_| ValidatorVoteKeypairs::new_rand()).collect();
        let GenesisConfigInfo {
            genesis_config,
            voting_keypair: _,
            ..
        } = create_genesis_config_with_vote_accounts(
            1_000_000_000,
            &validator_keypairs,
            vec![100; validator_keypairs.len()],
        );
        let bank0 = Arc::new(Bank::new_for_tests(&genesis_config));
        bank0.freeze();

        let bank1 = Arc::new(Bank::new_from_parent(
            &bank0,
            &solana_sdk::pubkey::new_rand(),
            1,
        ));

        // The new blockhash is going to be the hash of the last tick in the block
        let bank_1_blockhash = bank1.last_blockhash();

        // Create an transaction that references the new blockhash, should still
        // be able to find the blockhash if we process transactions all in the same
        // batch
        let mut expected_successful_voter_pubkeys = BTreeSet::new();
        let vote_txs: Vec<_> = validator_keypairs
            .iter()
            .enumerate()
            .map(|(i, validator_keypairs)| {
                if i % 3 == 0 {
                    // These votes are correct
                    expected_successful_voter_pubkeys
                        .insert(validator_keypairs.vote_keypair.pubkey());
                    vote_transaction::new_vote_transaction(
                        vec![0],
                        bank0.hash(),
                        bank_1_blockhash,
                        &validator_keypairs.node_keypair,
                        &validator_keypairs.vote_keypair,
                        &validator_keypairs.vote_keypair,
                        None,
                    )
                } else if i % 3 == 1 {
                    // These have the wrong authorized voter
                    vote_transaction::new_vote_transaction(
                        vec![0],
                        bank0.hash(),
                        bank_1_blockhash,
                        &validator_keypairs.node_keypair,
                        &validator_keypairs.vote_keypair,
                        &Keypair::new(),
                        None,
                    )
                } else {
                    // These have an invalid vote for non-existent bank 2
                    vote_transaction::new_vote_transaction(
                        vec![bank1.slot() + 1],
                        bank0.hash(),
                        bank_1_blockhash,
                        &validator_keypairs.node_keypair,
                        &validator_keypairs.vote_keypair,
                        &validator_keypairs.vote_keypair,
                        None,
                    )
                }
            })
            .collect();
        let entry = next_entry(&bank_1_blockhash, 1, vote_txs);
        let (replay_vote_sender, replay_vote_receiver) = unbounded();
        let _ =
            process_entries_for_tests(&bank1, vec![entry], true, None, Some(&replay_vote_sender));
        let successes: BTreeSet<Pubkey> = replay_vote_receiver
            .try_iter()
            .map(|(vote_pubkey, _, _)| vote_pubkey)
            .collect();
        assert_eq!(successes, expected_successful_voter_pubkeys);
    }

    fn make_slot_with_vote_tx(
        blockstore: &Blockstore,
        ticks_per_slot: u64,
        tx_landed_slot: Slot,
        parent_slot: Slot,
        parent_blockhash: &Hash,
        vote_tx: Transaction,
        slot_leader_keypair: &Arc<Keypair>,
    ) {
        // Add votes to `last_slot` so that `root` will be confirmed
        let vote_entry = next_entry(parent_blockhash, 1, vec![vote_tx]);
        let mut entries = create_ticks(ticks_per_slot, 0, vote_entry.hash);
        entries.insert(0, vote_entry);
        blockstore
            .write_entries(
                tx_landed_slot,
                0,
                0,
                ticks_per_slot,
                Some(parent_slot),
                true,
                slot_leader_keypair,
                entries,
                0,
            )
            .unwrap();
    }

    fn run_test_process_blockstore_with_supermajority_root(blockstore_root: Option<Slot>) {
        solana_logger::setup();
        /*
            Build fork structure:
                 slot 0
                   |
                 slot 1 <- (blockstore root)
                 /    \
            slot 2    |
               |      |
            slot 4    |
                    slot 5
                      |
                `expected_root_slot`
                     /    \
                  ...    minor fork
                  /
            `last_slot`
                 |
            `really_last_slot`
        */
        let starting_fork_slot = 5;
        let mut main_fork = tr(starting_fork_slot);
        let mut main_fork_ref = main_fork.root_mut().get_mut();

        // Make enough slots to make a root slot > blockstore_root
        let expected_root_slot = starting_fork_slot + blockstore_root.unwrap_or(0);
        let really_expected_root_slot = expected_root_slot + 1;
        let last_main_fork_slot = expected_root_slot + MAX_LOCKOUT_HISTORY as u64 + 1;
        let really_last_main_fork_slot = last_main_fork_slot + 1;

        // Make `minor_fork`
        let last_minor_fork_slot = really_last_main_fork_slot + 1;
        let minor_fork = tr(last_minor_fork_slot);

        // Make 'main_fork`
        for slot in starting_fork_slot + 1..last_main_fork_slot {
            if slot - 1 == expected_root_slot {
                main_fork_ref.push_front(minor_fork.clone());
            }
            main_fork_ref.push_front(tr(slot));
            main_fork_ref = main_fork_ref.front_mut().unwrap().get_mut();
        }
        let forks = tr(0) / (tr(1) / (tr(2) / (tr(4))) / main_fork);
        let validator_keypairs = ValidatorVoteKeypairs::new_rand();
        let GenesisConfigInfo { genesis_config, .. } =
            genesis_utils::create_genesis_config_with_vote_accounts(
                10_000,
                &[&validator_keypairs],
                vec![100],
            );
        let ticks_per_slot = genesis_config.ticks_per_slot();
        let ledger_path = get_tmp_ledger_path_auto_delete!();
        let blockstore = Blockstore::open(ledger_path.path()).unwrap();
        blockstore.add_tree(forks, false, true, ticks_per_slot, genesis_config.hash());

        if let Some(blockstore_root) = blockstore_root {
            blockstore
                .set_roots(std::iter::once(&blockstore_root))
                .unwrap();
        }

        let opts = ProcessOptions {
            poh_verify: true,
            accounts_db_test_hash_calculation: true,
            ..ProcessOptions::default()
        };
        let (bank_forks, ..) = test_process_blockstore(&genesis_config, &blockstore, opts.clone());

        // prepare to add votes
        let last_vote_bank_hash = bank_forks.get(last_main_fork_slot - 1).unwrap().hash();
        let last_vote_blockhash = bank_forks
            .get(last_main_fork_slot - 1)
            .unwrap()
            .last_blockhash();
        let slots: Vec<_> = (expected_root_slot..last_main_fork_slot).collect();
        let vote_tx = vote_transaction::new_vote_transaction(
            slots,
            last_vote_bank_hash,
            last_vote_blockhash,
            &validator_keypairs.node_keypair,
            &validator_keypairs.vote_keypair,
            &validator_keypairs.vote_keypair,
            None,
        );

        // Add votes to `last_slot` so that `root` will be confirmed
        let leader_keypair = Arc::new(validator_keypairs.node_keypair);
        make_slot_with_vote_tx(
            &blockstore,
            ticks_per_slot,
            last_main_fork_slot,
            last_main_fork_slot - 1,
            &last_vote_blockhash,
            vote_tx,
            &leader_keypair,
        );

        let (bank_forks, ..) = test_process_blockstore(&genesis_config, &blockstore, opts.clone());

        assert_eq!(bank_forks.root(), expected_root_slot);
        assert_eq!(
            bank_forks.frozen_banks().len() as u64,
            last_minor_fork_slot - really_expected_root_slot + 1
        );

        // Minor fork at `last_main_fork_slot + 1` was above the `expected_root_slot`
        // so should not have been purged
        //
        // Fork at slot 2 was purged because it was below the `expected_root_slot`
        for slot in 0..=last_minor_fork_slot {
            // this slot will be created below
            if slot == really_last_main_fork_slot {
                continue;
            }
            if slot >= expected_root_slot {
                let bank = bank_forks.get(slot).unwrap();
                assert_eq!(bank.slot(), slot);
                assert!(bank.is_frozen());
            } else {
                assert!(bank_forks.get(slot).is_none());
            }
        }

        // really prepare to add votes
        let last_vote_bank_hash = bank_forks.get(last_main_fork_slot).unwrap().hash();
        let last_vote_blockhash = bank_forks
            .get(last_main_fork_slot)
            .unwrap()
            .last_blockhash();
        let slots: Vec<_> = vec![last_main_fork_slot];
        let vote_tx = vote_transaction::new_vote_transaction(
            slots,
            last_vote_bank_hash,
            last_vote_blockhash,
            &leader_keypair,
            &validator_keypairs.vote_keypair,
            &validator_keypairs.vote_keypair,
            None,
        );

        // Add votes to `really_last_slot` so that `root` will be confirmed again
        make_slot_with_vote_tx(
            &blockstore,
            ticks_per_slot,
            really_last_main_fork_slot,
            last_main_fork_slot,
            &last_vote_blockhash,
            vote_tx,
            &leader_keypair,
        );

        let (bank_forks, ..) = test_process_blockstore(&genesis_config, &blockstore, opts);

        assert_eq!(bank_forks.root(), really_expected_root_slot);
    }

    #[test]
    fn test_process_blockstore_with_supermajority_root_without_blockstore_root() {
        run_test_process_blockstore_with_supermajority_root(None);
    }

    #[test]
    fn test_process_blockstore_with_supermajority_root_with_blockstore_root() {
        run_test_process_blockstore_with_supermajority_root(Some(1))
    }

    #[test]
    #[allow(clippy::field_reassign_with_default)]
    fn test_supermajority_root_from_vote_accounts() {
        let convert_to_vote_accounts =
            |roots_stakes: Vec<(Slot, u64)>| -> HashMap<Pubkey, (u64, VoteAccount)> {
                roots_stakes
                    .into_iter()
                    .map(|(root, stake)| {
                        let mut vote_state = VoteState::default();
                        vote_state.root_slot = Some(root);
                        let mut vote_account = AccountSharedData::new(
                            1,
                            VoteState::size_of(),
                            &solana_vote_program::id(),
                        );
                        let versioned = VoteStateVersions::new_current(vote_state);
                        VoteState::serialize(&versioned, vote_account.data_as_mut_slice()).unwrap();
                        (
                            solana_sdk::pubkey::new_rand(),
                            (stake, VoteAccount::from(vote_account)),
                        )
                    })
                    .collect()
            };

        let total_stake = 10;
        let slot = 100;

        // Supermajority root should be None
        assert!(
            supermajority_root_from_vote_accounts(slot, total_stake, &HashMap::default()).is_none()
        );

        // Supermajority root should be None
        let roots_stakes = vec![(8, 1), (3, 1), (4, 1), (8, 1)];
        let accounts = convert_to_vote_accounts(roots_stakes);
        assert!(supermajority_root_from_vote_accounts(slot, total_stake, &accounts).is_none());

        // Supermajority root should be 4, has 7/10 of the stake
        let roots_stakes = vec![(8, 1), (3, 1), (4, 1), (8, 5)];
        let accounts = convert_to_vote_accounts(roots_stakes);
        assert_eq!(
            supermajority_root_from_vote_accounts(slot, total_stake, &accounts).unwrap(),
            4
        );

        // Supermajority root should be 8, it has 7/10 of the stake
        let roots_stakes = vec![(8, 1), (3, 1), (4, 1), (8, 6)];
        let accounts = convert_to_vote_accounts(roots_stakes);
        assert_eq!(
            supermajority_root_from_vote_accounts(slot, total_stake, &accounts).unwrap(),
            8
        );
    }
}<|MERGE_RESOLUTION|>--- conflicted
+++ resolved
@@ -257,13 +257,9 @@
     first_err.map(|(result, _)| result).unwrap_or(Ok(()))
 }
 
-<<<<<<< HEAD
+static GLOBAL_DEEP_MIND_FILE_NUMBER: AtomicUsize = AtomicUsize::new(0);
+
 fn execute_batches_internal(
-=======
-static GLOBAL_DEEP_MIND_FILE_NUMBER: AtomicUsize = AtomicUsize::new(0);
-
-fn execute_batches(
->>>>>>> 563d9050
     bank: &Arc<Bank>,
     batches: &[TransactionBatch],
     entry_callback: Option<&ProcessCallback>,
